--- conflicted
+++ resolved
@@ -120,6 +120,7 @@
     HAS_CPU,
     HAS_GPU,
     HAS_MULTIGPU,
+    requires_gpu,
     skipCPUIf,
     skipCUDAIf,
 )
@@ -127,7 +128,6 @@
 HAS_AVX2 = "fbgemm" in torch.backends.quantized.supported_engines
 
 aten = torch.ops.aten
-requires_gpu = functools.partial(unittest.skipIf, not HAS_GPU, "requires gpu")
 
 requires_multigpu = functools.partial(
     unittest.skipIf, not HAS_MULTIGPU, f"requires multiple {GPU_TYPE} devices"
@@ -787,10 +787,7 @@
         )
 
     @skipCUDAIf(not SM80OrLater, "Requires sm80")
-<<<<<<< HEAD
-=======
     @skip_if_halide  # aoti
->>>>>>> e53d9590
     def test_eager_aoti_support_out(self):
         ns = "aten"
         op_name = "clamp"
@@ -843,10 +840,7 @@
             self.assertEqual(ref_out_tensor1, res_out_tensor1)
 
     @skipCUDAIf(not SM80OrLater, "Requires sm80")
-<<<<<<< HEAD
-=======
     @skip_if_halide  # aoti
->>>>>>> e53d9590
     def test_eager_aoti_cache_hit(self):
         ns = "aten"
         op_name = "abs"
@@ -888,10 +882,7 @@
                 self.assertEqual(ref_value, res_value)
 
     @skipCUDAIf(not SM80OrLater, "Requires sm80")
-<<<<<<< HEAD
-=======
     @skip_if_halide  # aoti
->>>>>>> e53d9590
     def test_eager_aoti_with_persistent_cache(self):
         def fn(a):
             return torch.abs(a)
@@ -936,10 +927,7 @@
         self.assertTrue(kernel_lib_path in kernel_libs_abs_path)
 
     @skipCUDAIf(not SM80OrLater, "Requires sm80")
-<<<<<<< HEAD
-=======
     @skip_if_halide  # aoti
->>>>>>> e53d9590
     def test_eager_aoti_with_scalar(self):
         namespace_name = "aten"
         op_name = "add"
@@ -1010,10 +998,7 @@
             self.assertEqual(ref_values, res_values)
 
     @skipCUDAIf(not SM80OrLater, "Requires sm80")
-<<<<<<< HEAD
-=======
     @skip_if_halide  # aoti
->>>>>>> e53d9590
     def test_eager_aoti_override_registration(self):
         namespace_name = "aten"
         dispatch_key = "CPU"
@@ -3054,7 +3039,7 @@
             check_lowp=True,
         )
 
-    @expectedFailureXPU
+    @skipIfXpu
     def test_mm_mixed_dtype(self):
         def fn(a, b):
             return torch.mm(a, b)
@@ -3068,7 +3053,7 @@
         with self.assertRaisesRegex(RuntimeError, msg):
             fn(t1, t2)
 
-    @expectedFailureXPU
+    @skipIfXpu
     def test_linear_mixed_dtype(self):
         class Net(nn.Module):
             def __init__(self):
@@ -6418,7 +6403,6 @@
                 (a, b),
             )
 
-    @skipIfXpu
     def test_nll_loss_backward(self):
         def fn(a, b, c):
             return aten.nll_loss_backward(
@@ -9109,12 +9093,13 @@
         assertGeneratedKernelCountEqual(self, 0)
 
     @requires_gpu()
+    @parametrize("use_block_ptr", (False, True))
     @unittest.skipIf(
         not PLATFORM_SUPPORTS_FLASH_ATTENTION,
         "Does not support SDPA or pre-SM80 hardware",
     )
     @skipIfRocm
-    def test_sdpa(self):
+    def test_sdpa(self, use_block_ptr):
         def foo(arg0_1, arg1_1, arg2_1, arg3_1, arg4_1):
             view = torch.ops.aten.view.default(arg3_1, [23760, 128])
             arg3_1 = None
@@ -9146,6 +9131,9 @@
             _scaled_dot_product_efficient_attention = None
             return (getitem,)
 
+        if self.device == "cpu":
+            raise unittest.SkipTest(f"requires {GPU_TYPE}")
+
         DEVICE = torch.device(f"{GPU_TYPE}:0")
         DTYPE = torch.float16
         B = 3
@@ -9161,13 +9149,22 @@
         value = torch.randn((B, H, K, D), device=DEVICE, dtype=DTYPE)
         bias = torch.randn((B, Q, K, C_bias), device=DEVICE, dtype=DTYPE)
         weights = torch.randn((C_bias, H), device=DEVICE, dtype=DTYPE)
-
-        self.common(
-            foo,
-            (query, key, value, bias, weights),
-            atol=0.02,
-            rtol=1e4,
-        )
+        inps = (query, key, value, bias, weights)
+
+        with config.patch("triton.use_block_ptr", use_block_ptr):
+            # Check accuracy
+            self.common(
+                foo,
+                inps,
+                atol=0.02,
+                rtol=1e4,
+            )
+
+            # Check code for block pointers
+            foo_opt = torch._dynamo.optimize("inductor")(foo)
+            code = run_and_get_triton_code(foo_opt, *inps)
+            have_block_ptr = code.count("tl.make_block_ptr") > 0
+            self.assertEqual(have_block_ptr, use_block_ptr)
 
     @requires_gpu()
     @unittest.skipIf(
@@ -9663,6 +9660,7 @@
                 tuple(reversed(range(len(y_size))))
             ), torch.preserve_format
 
+    @skipIfXpu
     def test_resize_as(self):
         def fn(x, y, memory_format):
             return torch.ops.aten.resize_as(x, y, memory_format=memory_format)
@@ -10810,6 +10808,7 @@
 
             self.assertEqual(fn_opt(*inps), fn(*inps))
 
+        @config.patch({"fx_graph_remote_cache": False})
         def test_optimize_indexing_dtype_with_constraint(self):
             def fn1(a: torch.Tensor, b: torch.Tensor) -> torch.Tensor:
                 x = torch.arange(0, b.shape[0], device=GPU_TYPE)
@@ -11172,8 +11171,8 @@
                 self.assertExpectedInline(
                     "\n".join(lines),
                     """\
-        tmp0 = tl.load(in_ptr0 + (x1 + (512*x0) + (262144*r2)), rmask, eviction_policy='evict_last', other=0.0)
-        tmp1 = tl.load(block_ptr0, boundary_check=[1], padding_option='zero', eviction_policy='evict_first')""",
+        tmp0 = tl.reshape(tl.load(block_ptr0, boundary_check=[3], padding_option='zero', eviction_policy='evict_last'), [XBLOCK, RBLOCK])
+        tmp1 = tl.load(block_ptr1, boundary_check=[1], padding_option='zero', eviction_policy='evict_first')""",  # noqa: B950 line too long
                 )
 
         # Disable index propagation, so the indirect indexing isn't optimized away
