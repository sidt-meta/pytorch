--- conflicted
+++ resolved
@@ -4277,11 +4277,7 @@
             (-torch.arange(1 * 8 * 8, dtype=torch.float32).view(1, 1, 8, 8),),
         )
 
-<<<<<<< HEAD
-    @skip_if_gpu_halide  # slow
-=======
     @skip_if_halide  # Can only unroll for loops over a constant extent
->>>>>>> aca8cf82
     def test_max_pool2d4(self):
         def fn(x):
             # with padding
