--- conflicted
+++ resolved
@@ -18,11 +18,7 @@
     instantiate_parametrized_tests,
     parametrize,
 )
-<<<<<<< HEAD
-from torch.testing._internal.inductor_utils import HAS_CPU, HAS_CUDA
-=======
 from torch.testing._internal.inductor_utils import GPU_TYPE, HAS_CPU, HAS_GPU
->>>>>>> d21f311a
 from torch.utils._sympy.functions import (
     FloorDiv,
     ModularIndexing,
@@ -224,11 +220,7 @@
         expected = FloorDiv(x * 15 + y, 3)
         self.assertEqual(expected, FloorDiv(actual, denominator))
 
-<<<<<<< HEAD
-    @unittest.skipUnless(HAS_CUDA, "Need GPU for this test")
-=======
     @unittest.skipUnless(HAS_GPU, "Need GPU for this test")
->>>>>>> d21f311a
     def test_int8_unpack(self):
         @torch.compile
         def f(x):
@@ -239,11 +231,7 @@
             )
             return unpacked * 2
 
-<<<<<<< HEAD
-        x = torch.randint(0, 255, (2, 4096, 5504), dtype=torch.uint8, device="cuda")
-=======
         x = torch.randint(0, 255, (2, 4096, 5504), dtype=torch.uint8, device=GPU_TYPE)
->>>>>>> d21f311a
 
         triton_code = run_and_get_triton_code(f, x)
         # Make sure the 2 load uses simpified indexing rather than something like
