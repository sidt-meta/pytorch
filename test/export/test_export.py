# Owner(s): ["oncall: export"]
# flake8: noqa
import copy
import dataclasses
import io
import logging
import operator
import re
import unittest
import warnings
from contextlib import contextmanager
from dataclasses import dataclass
from re import escape
from typing import Dict, List

import torch
import torch._dynamo as torchdynamo
import torch.nn.functional as F

from functorch.experimental.control_flow import cond, map
from torch import Tensor
from torch._dynamo.test_case import TestCase
from torch._export.pass_base import _ExportPassBaseDeprecatedDoNotUse
from torch._export.utils import (
    get_buffer,
    get_param,
    is_buffer,
    is_param,
    register_dataclass_as_pytree_node,
)
from torch._subclasses import FakeTensorMode
from torch.export import Dim, dynamic_dim, export, unflatten
from torch.export._trace import (
    _export,
    _export_to_torch_ir,
    DEFAULT_EXPORT_DYNAMO_CONFIG,
)
from torch.export.graph_signature import InputKind
from torch.fx.experimental.proxy_tensor import make_fx
from torch.fx.experimental.symbolic_shapes import ShapeEnv
from torch.testing import FileCheck
from torch.testing._internal.common_cuda import PLATFORM_SUPPORTS_FLASH_ATTENTION
from torch.testing._internal.common_device_type import onlyCPU, onlyCUDA
from torch.testing._internal.common_utils import (
    find_library_location,
    IS_FBCODE,
    IS_MACOS,
    IS_SANDCASTLE,
    IS_WINDOWS,
    run_tests,
    TEST_TRANSFORMERS,
    TestCase as TorchTestCase,
)
from torch.utils._pytree import (
    LeafSpec,
    tree_flatten,
    tree_map,
    tree_unflatten,
    TreeSpec,
    treespec_dumps,
    treespec_loads,
)

try:
    from torchrec.sparse.jagged_tensor import KeyedJaggedTensor

    HAS_TORCHREC = True
except ImportError:
    HAS_TORCHREC = False

try:
    from . import testing
except ImportError:
    import testing
# The following import pattern matters as `test_export.export` is patched
# in other files (like test_export_nonstrict.py). `torch.export.export`
# will invalidate the patch.
from torch.export import export


torch.library.define("testlib::returns_tensor_symint", "(Tensor x) -> (Tensor, SymInt)")
torch.library.define(
    "testlib::foo",
    "(Tensor(a!) x, Tensor(b!) z) -> (Tensor, Tensor, Tensor)",
    tags=torch.Tag.pt2_compliant_tag,
)
torch.library.define(
    "testlib::foo_mutated",
    "(Tensor(a!) x) -> (Tensor, Tensor)",
    tags=torch.Tag.pt2_compliant_tag,
)
torch.library.define(
    "testlib::foo_functional",
    "(Tensor x) -> (Tensor)",
    tags=torch.Tag.pt2_compliant_tag,
)
torch.library.define(
    "testlib::foo_unbacked",
    "(Scalar x) -> (Tensor)",
    tags=torch.Tag.pt2_compliant_tag,
)


@torch.library.impl("testlib::returns_tensor_symint", "cpu")
@torch.library.impl_abstract("testlib::returns_tensor_symint")
def returns_tensor_symint_impl(x):
    return x, x.shape[0]


@torch.library.impl("testlib::foo", "cpu")
@torch._dynamo.disable
def foo_impl(x, z):
    x.add_(5)
    z.add_(5)
    return x, z, x + z


@torch.library.impl_abstract("testlib::foo")
def foo_abstract(x, z):
    return x, z, x + z


@torch.library.impl("testlib::foo_mutated", "CompositeImplicitAutograd")
def foo_mutated(x):
    a, b, c = torch.ops.testlib.foo(x, x.cos())
    return a, a.cos()


@torch.library.impl("testlib::foo_functional", "CompositeImplicitAutograd")
def foo_functional(x):
    a, b, c = torch.ops.testlib.foo(x.cos(), x.cos())
    return a.cos()


@torch.library.impl("testlib::foo_unbacked", "CompositeImplicitAutograd")
def foo_unbacked(x):
    if x > 2:
        return torch.ones(4, 4)
    if x < 6:
        return torch.ones(4, 4)
    return torch.ones(4, 4)


@dataclass
class Inp:
    x: Tensor
    y: List[Tensor]
    z: Dict[str, Tensor]


NON_STRICT_SUFFIX = "_non_strict"
RETRACEABILITY_SUFFIX = "_retraceability"
SERDES_SUFFIX = "_serdes"
PREDISPATCH_SUFFIX = "_pre_dispatch"
TRAINING_IR_DECOMP_STRICT_SUFFIX = "_training_ir_to_decomp"
TRAINING_IR_DECOMP_NON_STRICT_SUFFIX = "_training_ir_to_decomp_non_strict"


def is_non_strict_test(test_name):
    return test_name.endswith(NON_STRICT_SUFFIX)


def is_retracebility_test(test_name):
    return test_name.endswith(RETRACEABILITY_SUFFIX)


def is_serdes_test(test_name):
    return test_name.endswith(SERDES_SUFFIX)


def is_training_ir_test(test_name):
    return test_name.endswith(TRAINING_IR_DECOMP_STRICT_SUFFIX) or test_name.endswith(
        TRAINING_IR_DECOMP_NON_STRICT_SUFFIX
    )


@unittest.skipIf(not torchdynamo.is_dynamo_supported(), "dynamo isn't support")
class TestDynamismExpression(TestCase):
    def test_export_inline_constraints(self):
        class Module(torch.nn.Module):
            def forward(self, x):
                b = x.item()
                torch._check_is_size(b)
                return torch.full((b, 1), 1)

        f = Module()
        inp = (torch.tensor([3]),)
        ref = f(*inp)

        gm = export(f, inp)
        res = gm.module()(*inp)

        self.assertTrue(torchdynamo.utils.same(ref, res))

        gm = make_fx(f, tracing_mode="symbolic")(*inp)
        res = gm(*inp)
        self.assertTrue(torchdynamo.utils.same(ref, res))

    def test_export_constraints_error_not_in_range(self):
        class InvalidInputConflictWithInputConstraints(torch.nn.Module):
            def forward(self, x):
                return x + 1

        inp = torch.zeros([3])
        dim_x = torch.export.Dim("dim_x", min=6)
        with self.assertRaisesRegex(torch._dynamo.exc.UserError, "not in range"):
            torch.export.export(
                InvalidInputConflictWithInputConstraints(),
                (inp,),
                dynamic_shapes={"x": {0: dim_x}},
            )

    def test_export_slice_maxsize(self):
        class Slice(torch.nn.Module):
            def forward(self, *args):
                return torch.ops.aten.slice.Tensor(*args)

        inp = (torch.rand((10, 3, 224, 224)), 0, 0, 9223372036854775807)
        dynamic_shapes = (({0: Dim("dim")}, None, None, None),)
        torch.export.export(
            Slice(),
            inp,
            dynamic_shapes=dynamic_shapes,
        )

    def test_export_constraints_error(self):
        class ConflictingConstraints(torch.nn.Module):
            def forward(self, x):
                b = x.item()
                torch._check_is_size(b)
                torch._check(b >= 4)
                torch._check(b <= 5)
                torch._check(b <= 5)
                torch._check(True)
                return torch.full((b, 1), 1)

        inp = (torch.tensor([3]),)
        ep = export(ConflictingConstraints(), inp)

        with self.assertRaisesRegex(
            RuntimeError, r"Runtime assertion failed for expression u[\d+] \>\= 4"
        ):
            ep.module()(torch.tensor([3]))

    def test_export_assume_static_by_default(self):
        class Module(torch.nn.Module):
            def forward(self, x: torch.Tensor):
                if x.shape[0] == 4:
                    return x + 1
                else:
                    return x

        branch_on_shape = Module()
        inp = (torch.rand(4, 5),)

        # Being able to export means shape is preserved as static
        export(branch_on_shape, inp)


@unittest.skipIf(IS_WINDOWS, "Windows isn't supported for this case")
@unittest.skipIf(not torchdynamo.is_dynamo_supported(), "dynamo isn't support")
class TestExport(TestCase):
    def _test_export_same_as_eager(self, f, args, kwargs=None):
        kwargs = kwargs or {}
        exported_program = export(f, args, kwargs)
        self.assertEqual(exported_program.module()(*args, **kwargs), f(*args, **kwargs))
        # this is not supported by .module()
        # reversed_kwargs = {key: kwargs[key] for key in reversed(kwargs)}
        # self.assertEqual(
        #     exported_program.module()(*args, **reversed_kwargs), f(*args, **reversed_kwargs)
        # )

    def test_basic(self):
        class Module(torch.nn.Module):
            def forward(self, x, y):
                return x[0] + y

        f = Module()
        inp = ([torch.ones(1, 3)], torch.ones(1, 3))
        self._test_export_same_as_eager(f, inp)

    def test_no_tensor_computation(self):
        class Module(torch.nn.Module):
            def forward(self, x, y):
                return y

        f = Module()
        inp = ([torch.ones(1, 3)], 1)
        ep = export(f, inp)
        self.assertEqual(ep.module()(*inp), f(*inp))
        self.assertExpectedInline(
            str(ep.graph).strip(),
            """\
graph():
    %x_0 : [num_users=0] = placeholder[target=x_0]
    %y : [num_users=0] = placeholder[target=y]
    return (1,)""",
        )

    def test_no_tensor_computation_2(self):
        class Module(torch.nn.Module):
            def forward(self, x, y):
                return x

        f = Module()
        inp = (torch.randn(3), 1)
        ep = export(f, inp)
        self.assertEqual(ep.module()(*inp), f(*inp))
        self.assertExpectedInline(
            str(ep.graph).strip(),
            """\
graph():
    %x : [num_users=1] = placeholder[target=x]
    %y : [num_users=0] = placeholder[target=y]
    return (x,)""",
        )

    # Errors because fake mode is not detected from non-tensor inputs
    @testing.expectedFailureTrainingIRToRunDecompNonStrict
    @testing.expectedFailureTrainingIRToRunDecomp
    def test_no_tensor_computation_3(self):
        class Module(torch.nn.Module):
            def forward(self, x, y):
                return 5

        f = Module()
        inp = (2, 1)
        ep = export(f, inp)
        self.assertEqual(ep.module()(*inp), f(*inp))
        self.assertExpectedInline(
            str(ep.graph).strip(),
            """\
graph():
    %x : [num_users=0] = placeholder[target=x]
    %y : [num_users=0] = placeholder[target=y]
    return (5,)""",
        )

    def test_no_tensor_computation_4(self):
        class Module(torch.nn.Module):
            def forward(self, x, y):
                return x

        f = Module()
        inp = ([torch.randn(3)], 1)
        ep = export(f, inp)
        self.assertEqual(ep.module()(*inp), f(*inp))
        self.assertExpectedInline(
            str(ep.graph).strip(),
            """\
graph():
    %x_0 : [num_users=1] = placeholder[target=x_0]
    %y : [num_users=0] = placeholder[target=y]
    return (x_0,)""",
        )

    def test_external_call_non_strict_real_tensor(self):
        class ExternalMethod:
            def add(self, x):
                return x + x

        class Basic(torch.nn.Module):
            def __init__(self):
                super().__init__()
                self.external_add = ExternalMethod().add

            def forward(self, x):
                return self.external_add(x)

        f = Basic()
        args = (torch.randn(1, 3),)
        ep = export(f, args, strict=False)
        self.assertEqual(ep.module()(*args), f(*args))

    def test_colon_parameter(self):
        class M(torch.nn.Module):
            def __init__(self):
                super().__init__()
                self.register_parameter("foo:bar", torch.nn.Parameter(torch.ones(3, 3)))

            def forward(self, x):
                return x + getattr(self, "foo:bar")

        ep = export(M(), (torch.randn(3, 3),))
        x = torch.randn(3, 3)
        self.assertEqual(ep.module()(x), M()(x))

    def test_conv_dynamic(self):
        # Simple module for demonstration
        class M(torch.nn.Module):
            def __init__(self) -> None:
                super().__init__()
                self.conv = torch.nn.Conv2d(
                    in_channels=3, out_channels=32, kernel_size=3, padding=1
                )
                self.relu = torch.nn.ReLU()
                self.maxpool = torch.nn.MaxPool2d(kernel_size=3)

            def forward(self, x: torch.Tensor, y: torch.Tensor) -> torch.Tensor:
                a = self.conv(x)
                a.add_(y)
                return self.maxpool(self.relu(a))

        example_args = (torch.randn(2, 3, 256, 256), torch.ones(2, 32, 256, 256))
        dynamic_shapes = {"x": {0: Dim("batch")}, "y": {0: Dim("batch")}}
        m = M()
        exported_program: torch.export.ExportedProgram = export(
            m, args=example_args, dynamic_shapes=dynamic_shapes
        )

        args = (torch.randn(17, 3, 256, 256), torch.ones(17, 32, 256, 256))
        self.assertEqual(exported_program.module()(*args), m(*args))
        args = (torch.randn(15, 3, 256, 256), torch.ones(15, 32, 256, 256))
        self.assertEqual(exported_program.module()(*args), m(*args))

        from torch._export import capture_pre_autograd_graph

        gm: torch.fx.GraphModule = capture_pre_autograd_graph(
            m, args=example_args, dynamic_shapes=dynamic_shapes
        )

        args = (torch.randn(17, 3, 256, 256), torch.ones(17, 32, 256, 256))
        self.assertEqual(gm(*args), m(*args))
        args = (torch.randn(15, 3, 256, 256), torch.ones(15, 32, 256, 256))
        self.assertEqual(gm(*args), m(*args))

    def test_basic_non_strict_real_tensor(self):
        class Basic(torch.nn.Module):
            def __init__(self):
                super().__init__()
                self.param = torch.nn.Parameter(torch.randn(1, 3))

            def forward(self, x, y):
                return x[0] + y - self.param

        f = Basic()
        args = ([torch.randn(1, 3)], torch.randn(1, 3))
        ep = export(f, args, strict=False)
        self.assertEqual(ep.module()(*args), f(*args))

    def test_basic_non_strict_fake_tensor(self):
        class Basic(torch.nn.Module):
            def __init__(self):
                super().__init__()
                self.param = torch.nn.Parameter(torch.randn(3, 2))

            def forward(self, x, y):
                return x[0] + y - self.param

        fake_mode = FakeTensorMode(shape_env=ShapeEnv(tracked_fakes=[]))
        f = Basic()
        with fake_mode:
            args = ([torch.empty(3, 2)], torch.empty(3, 2))
        ep = export(f, args, strict=False)
        inputs = ([torch.randn(3, 2)], torch.randn(3, 2))
        self.assertEqual(ep.module()(*inputs), f(*inputs))

    def test_non_strict_dynamic_shapes(self):
        class Foo(torch.nn.Module):
            def __init__(self):
                super().__init__()
                self.register_buffer("u", torch.ones(1))
                self.register_buffer("v", torch.ones(1))

            def forward(self, x, ys, zs, c):
                y = ys[0] + ys[1] + zs["a"] + zs["b"]
                self.v.add_(3)
                w = self.u - self.v
                if x.shape[0] < 3 and c.shape[0] != 4:
                    return x + w, x + y
                else:
                    return x - w, x - y

        foo = Foo()

        inp = (
            torch.ones(5),
            [torch.zeros(5), torch.ones(5)],
            {"a": torch.zeros(5), "b": torch.ones(5)},
            torch.ones(4),
        )
        dim = torch.export.Dim("dim", min=3)
        dynamic_shapes = (
            {0: dim},
            [{0: dim}, {0: dim}],
            {"a": {0: dim}, "b": {0: dim}},
            None,
        )

        ep_ns = torch.export.export(
            foo, inp, dynamic_shapes=dynamic_shapes, strict=False
        )

        bad_runtime_inp1 = (
            torch.ones(6),
            [torch.zeros(5), torch.ones(5)],
            {"a": torch.zeros(5), "b": torch.ones(5)},
            torch.ones(4),
        )
        with self.assertRaisesRegex(
            RuntimeError,
            escape(
                "Expected input at *args[1][0].shape[0] to be equal to 6, but got 5"
            ),
        ):
            ep_ns.module()(*bad_runtime_inp1)

        bad_runtime_inp2 = (
            torch.ones(5),
            [torch.zeros(5), torch.ones(5)],
            {"a": torch.zeros(5), "b": torch.ones(5)},
            torch.ones(6),
        )
        with self.assertRaisesRegex(
            RuntimeError,
            escape("Expected input at *args[3].shape[0] to be equal to 4, but got 6"),
        ):
            ep_ns.module()(*bad_runtime_inp2)

        good_runtime_inp = (
            torch.ones(7),
            [torch.zeros(7), torch.ones(7)],
            {"a": torch.zeros(7), "b": torch.ones(7)},
            torch.ones(4),
        )
        ep_ns.module()(*good_runtime_inp)

        bad_example_inp = (
            torch.ones(2),
            [torch.zeros(2), torch.ones(2)],
            {"a": torch.zeros(2), "b": torch.ones(2)},
            torch.ones(4),
        )
        with self.assertRaisesRegex(
            torch.fx.experimental.symbolic_shapes.ConstraintViolationError,
            "2 not in range.*3,",
        ):
            ep_ns = torch.export.export(
                foo, bad_example_inp, dynamic_shapes=dynamic_shapes, strict=False
            )

    def test_non_strict_dynamic_shapes_suggested_fixes(self):
        class Foo(torch.nn.Module):
            def forward(self, x, c):
                if x.shape[0] <= 6:
                    return x + 1, c + 2
                else:
                    return x - 1, c - 2

        foo = Foo()

        bad_example_inp = (
            torch.ones(5),
            torch.ones(4),
        )
        dim = torch.export.Dim("dim", min=3)
        dynamic_shapes = (
            {0: dim},
            None,
        )

        with self.assertRaisesRegex(
            torch._dynamo.exc.UserError,
            "Constraints violated \\(dim\\)!(.*\n)*.*"
            "Not all values of dim.*satisfy the generated guard(.*\n)*.*"
            "Suggested fixes:(.*\n)*.*"
            "dim = Dim\\('dim', min=3, max=6\\)",
        ):
            torch.export.export(
                foo, bad_example_inp, dynamic_shapes=dynamic_shapes, strict=False
            )

    def test_state_tensors(self):
        class M(torch.nn.Module):  # simple with register buffer
            def __init__(self):
                super().__init__()
                self.register_buffer("buf", torch.ones(2, 3), persistent=False)

            def forward(self, x):
                # x = 2
                y = self.buf
                # y = 1
                w1 = self.buf + 3
                w2 = self.buf + 4
                w3 = self.buf + 5
                self.buf = w1
                z = self.buf
                self.buf = w3
                # z = 4
                return x + y + z + w2

        ep = torch.export.export(M(), (torch.randn(2, 3),), strict=False)
        self.assertEqual(ep.graph_signature.buffers_to_mutate, {"add_2": "buf"})
        self.assertTrue(
            torch.allclose(ep.module()(torch.ones(2, 3) + 1), torch.ones(2, 3) * 12)
        )

        class M(torch.nn.Module):  # simple without register buffer
            def __init__(self):
                super().__init__()
                self.buf = torch.ones(2, 3)

            def forward(self, x):
                # x = 2
                y = self.buf
                # y = 1
                self.buf = self.buf + 3
                z = self.buf
                # z = 3
                return x + y + z

        with self.assertRaisesRegex(
            ValueError,
            "The tensor attribute self.buf was assigned during export",
        ):
            torch.export.export(M(), (torch.randn(2, 3),), strict=False)

        class M(torch.nn.Module):  # complex with register buffer
            def __init__(self):
                super().__init__()
                tensors = [torch.ones(2, 3), torch.ones(2, 3)]
                for i, tensor in enumerate(tensors):
                    self.register_buffer(f"buf_{i}", tensor, persistent=False)

            def get_tensor(self, i):
                return getattr(self, f"buf_{i}")

            def set_tensor(self, i, val):
                setattr(self, f"buf_{i}", val)

            def forward(self, x):
                # x = 2
                y = self.get_tensor(0) + self.get_tensor(1)
                # y = 1 + 1
                self.set_tensor(0, torch.ones(2, 3) + 2)
                self.set_tensor(1, torch.ones(2, 3) + 2)
                z = self.get_tensor(0) + self.get_tensor(1)
                # z = 3 + 3
                return x + y + z

        ep = torch.export.export(M(), (torch.randn(2, 3),), strict=False)
        self.assertEqual(
            ep.graph_signature.buffers_to_mutate, {"add_1": "buf_0", "add_2": "buf_1"}
        )
        self.assertTrue(
            torch.allclose(ep.module()(torch.ones(2, 3) + 1), torch.ones(2, 3) * 10)
        )

        class M(torch.nn.Module):  # complex without register buffer
            def __init__(self):
                super().__init__()
                self.tensors = [torch.ones(2, 3), torch.ones(2, 3)]

            def get_tensor(self, i):
                return self.tensors[i]

            def set_tensor(self, i, val):
                self.tensors[i] = val

            def forward(self, x):
                # x = 2
                y = self.get_tensor(0) + self.get_tensor(1)
                # y = 1 + 1
                self.set_tensor(0, torch.ones(2, 3) + 2)
                self.set_tensor(1, torch.ones(2, 3) + 2)
                z = self.get_tensor(0) + self.get_tensor(1)
                # z = 3 + 3
                return x + y + z

        with self.assertRaisesRegex(
            ValueError,
            "The tensor attributes self.tensors\\[0\\], self.tensors\\[1\\] were assigned during export",
        ):
            torch.export.export(M(), (torch.randn(2, 3),), strict=False)

    def test_state_primitives(self):
        class M(torch.nn.Module):
            def __init__(self):
                super().__init__()
                self.x = 1
                self.y = {"k": 2}
                self.z = (3,)

            def forward(self, x):
                self.x = self.x + 4
                self.y["k"] = self.y["k"] + 5
                self.z = (self.z[0] + 6,)
                return x + self.x + self.y["k"] + self.z[0]

        ep = export(M(), (torch.randn(2, 3),))
        self.assertTrue(
            torch.allclose(ep.module()(torch.zeros(2, 3)), torch.ones(2, 3) * 21)
        )

    def test_torch_fn(self):
        class M1(torch.nn.Module):
            def __init__(self):
                super().__init__()
                self.linear = torch.nn.Linear(3, 3)
                self.relu = torch.nn.ReLU()

            def forward(self, x):
                x = self.linear(x)
                x = self.linear(x)
                x = self.relu(x)
                x = x + x
                return x

        ep1 = export(M1(), (torch.randn(3, 3),)).run_decompositions()
        expected_result = [
            ("linear_1", "builtin_function_or_method.linear"),
            ("linear_1", "builtin_function_or_method.linear"),
            ("linear_2", "builtin_function_or_method.linear"),
            ("linear_2", "builtin_function_or_method.linear"),
            ("relu_1", "function.relu"),
            ("add_1", "method_descriptor.add"),
        ]
        actual_result = []
        for i, node in enumerate(ep1.graph.nodes):
            if node.op == "call_function":
                actual_result.append(node.meta.get("torch_fn"))
        self.assertEqual(actual_result, expected_result)

        class M2(torch.nn.Module):
            def __init__(self):
                super().__init__()

            def forward(self, x, weight, bias):
                x = torch.nn.functional.linear(x, weight, bias)
                x = torch.nn.functional.relu(x)
                x = torch.add(x, x)
                return x

        ep2 = export(
            M2(), (torch.randn(3, 3), torch.randn(3, 3), torch.randn(3))
        ).run_decompositions()
        expected_result = [
            ("linear_1", "builtin_function_or_method.linear"),
            ("linear_1", "builtin_function_or_method.linear"),
            ("relu_1", "function.relu"),
            ("add_1", "builtin_function_or_method.add"),
        ]
        actual_result = []
        for i, node in enumerate(ep2.graph.nodes):
            if node.op == "call_function":
                actual_result.append(node.meta.get("torch_fn"))
        self.assertEqual(actual_result, expected_result)

    def test_export_preserve_linear_at_aot_level(self):
        class Foo(torch.nn.Module):
            def __init__(self):
                super().__init__()
                self.linear = torch.nn.Linear(3, 3)

            def forward(self, x):
                x = self.linear(x)
                return torch.ops.aten.chunk.default(x, 3, 0)

        gm = (
            torch.export.export(
                Foo(),
                (torch.randn(3, 3),),
            )
            .run_decompositions({}, _preserve_ops=(torch.ops.aten.linear.default,))
            .graph_module
        )
        # linear is CompositeImplicitAutograd functional op so we should preserve it
        # chunk is CompositeImplicitAutograd non-functional op we decompose.
        self.assertExpectedInline(
            str(gm.code).strip(),
            """\
def forward(self, p_linear_weight, p_linear_bias, x):
    linear = torch.ops.aten.linear.default(x, p_linear_weight, p_linear_bias);  x = p_linear_weight = p_linear_bias = None
    split = torch.ops.aten.split.Tensor(linear, 1);  linear = None
    getitem = split[0]
    getitem_1 = split[1]
    getitem_2 = split[2];  split = None
    return (getitem, getitem_1, getitem_2)""",
        )

    # TODO(yidi)
    # Expected failure for test cases that calls run_decomposition().
    # The top-level cond node has pre-existing metadata,
    # which overrides the metadata for operators in subgraph due to interpreter.run(),
    # where cond is a single node in the interpreter.run(). And we preserve metadata
    # by copying current node's metadata for all nodes created during interpreting.
    @testing.expectedFailurePreDispatchRunDecomp
    @testing.expectedFailureRetraceability
    @testing.expectedFailureTrainingIRToRunDecomp  # T193700910
    @testing.expectedFailureTrainingIRToRunDecompNonStrict
    def test_export_cond_preserve_torch_fn_for_subgraphs(self):
        class MySubModule(torch.nn.Module):
            def foo(self, x):
                return x.cos()

            def forward(self, x):
                return self.foo(x)

        class CondBranchClassMethod(torch.nn.Module):
            def __init__(self):
                super().__init__()
                self.subm = MySubModule()

            def bar(self, x):
                return x.sin()

            def forward(self, x):
                return cond(x.shape[0] <= 2, self.subm.forward, self.bar, [x])

        example_inputs = (torch.randn(1, 3, 3, 3),)
        m = CondBranchClassMethod()
        m.eval()
        gm = export(m, example_inputs).module()

        actual_torch_fns = []
        for mod in gm.modules():
            for node in mod.graph.nodes:
                if node.name in {"sin", "cos"}:
                    torch_fn = node.meta.get("torch_fn")
                    print(torch_fn)
                    actual_torch_fns.append(torch_fn)
        exp_torch_fns = [
            ("cos_1", "method_descriptor.cos"),
            ("sin_1", "method_descriptor.sin"),
        ]
        self.assertEqual(actual_torch_fns, exp_torch_fns)

    def test_derived_dim_basic(self):
        class Foo(torch.nn.Module):
            def forward(self, x, y):
                return x + y[1:]

        foo = Foo()

        x, y = torch.randn(5), torch.randn(6)
        dimx = torch.export.Dim("dimx", min=3, max=6)

        dimy = torch.export.Dim("dimy", min=4, max=7)  # doesn't work
        with self.assertRaisesRegex(
            torch._dynamo.exc.UserError,
            (
                "Constraints violated \\(dimy\\)!(.*\n)*.*"
                "The values of dimy.*must always be related to the values of dimx.*by.*(.*\n)*.*"
                "Suggested fixes:(.*\n)*.*"
                "dimy = dimx \\+ 1"
            ),
        ):
            export(
                foo,
                (x, y),
                dynamic_shapes=({0: dimx}, {0: dimy}),
            )

        dimy = dimx * 2  # doesn't work
        with self.assertRaisesRegex(
            torch._dynamo.exc.UserError,
            "Expected input.*size.* to be equal to 2\\*dimx, where dimx = 5, but got 6",
        ):
            export(
                foo,
                (x, y),
                dynamic_shapes=({0: dimx}, {0: dimy}),
            )

        dimy = dimx + 1  # works
        ep = export(
            foo,
            (x, y),
            dynamic_shapes=({0: dimx}, {0: dimy}),
        )
        with self.assertRaisesRegex(
            RuntimeError,
            "Expected input.*shape.*to be equal to 5, but got 6",
        ):
            ep.module()(torch.randn(4), torch.randn(6))

        self.assertEqual(ep.module()(torch.randn(4), torch.randn(5)).size()[0], 4)

    def test_derived_dim_nested(self):
        class Foo(torch.nn.Module):
            def forward(self, x, y):
                return x + y[1::2]

        foo = Foo()

        x, y = torch.randn(5), torch.randn(11)
        dimx = torch.export.Dim("dimx", min=3, max=6)
        dimy = dimx * 2 + 1  # works
        ep = export(
            foo,
            (x, y),
            dynamic_shapes=({0: dimx}, {0: dimy}),
        )
        self.assertEqual(ep.module()(torch.randn(4), torch.randn(9)).size()[0], 4)

        class Foo(torch.nn.Module):
            def forward(self, z, y):
                return z[1:] + y[1::2]

        foo = Foo()

        z, y = torch.randn(6), torch.randn(11)

        dimz = dimx
        dimy = dimx * 2 - 1  # works
        ep = export(
            foo,
            (z, y),
            dynamic_shapes=({0: dimz}, {0: dimy}),
        )
        self.assertEqual(ep.module()(torch.randn(5), torch.randn(9)).size()[0], 4)

        dimz = dimx + 1
        dimy = dimx * 2 - 1  # doesn't work

        with self.assertRaisesRegex(
            torch._dynamo.exc.UserError,
            "Expected input.*size.*to be equal to 2\\*dimx - 1, where dimx = 5, but got 11",
        ):
            export(
                foo,
                (z, y),
                dynamic_shapes=({0: dimz}, {0: dimy}),
            )

        dimy = dimx * 2 + 1  # works
        ep = export(
            foo,
            (z, y),
            dynamic_shapes=({0: dimz}, {0: dimy}),
        )
        with self.assertRaisesRegex(
            RuntimeError, "Expected input.*shape.*to be <= 7, but got 8"
        ):
            ep.module()(torch.randn(8), torch.randn(15))
        with self.assertRaisesRegex(
            RuntimeError,
            "Expected input.*shape.*to be equal to 9, but got 8",
        ):
            ep.module()(torch.randn(5), torch.randn(8))

        self.assertEqual(ep.module()(torch.randn(5), torch.randn(9)).size()[0], 4)

    def test_derived_dim_integer(self):
        class Foo(torch.nn.Module):
            def forward(self, w):
                if w.shape[0] % 2 == 0:
                    return w[::2]
                else:
                    return w[1:-1:2]

        foo = Foo()

        w = torch.randn(10)
        dimx = torch.export.Dim("dimx", min=3, max=6)
        dimw = dimx * 2 + 1  # doesn't work
        with self.assertRaisesRegex(
            torch._dynamo.exc.UserError,
            "Expected shape.*= 10 of input Tensor to be "
            "of the form 2\\*dimx \\+ 1, where dimx is an integer",
        ):
            export(
                foo,
                (w,),
                dynamic_shapes=({0: dimw},),
            )

        dimw = dimx * 2  # works
        ep = export(
            foo,
            (w,),
            dynamic_shapes=({0: dimw},),
        )
        with self.assertRaisesRegex(
            RuntimeError,
            "Expected input.*shape.*= 9 to be "
            "of the form 2\\*s1, where s1 is an integer",
        ):
            ep.module()(torch.randn(9))

        self.assertEqual(ep.module()(torch.randn(8)).size()[0], 4)
        with self.assertRaisesRegex(
            RuntimeError,
            "Expected input.*shape.*to be <= 12, but got 14",
        ):
            ep.module()(torch.randn(14))

    def test_derived_dim_repeat_derived(self):
        class Foo(torch.nn.Module):
            def forward(self, u, v):
                return u[::2] + v[::2]

        foo = Foo()

        u, v = torch.randn(10), torch.randn(10)
        dimx = torch.export.Dim("dimx", min=3, max=6)
        dimw = dimx * 2  # works
        ep = export(
            foo,
            (u, v),
            dynamic_shapes=({0: dimw}, {0: dimw}),
        )
        self.assertEqual(ep.module()(torch.randn(8), torch.randn(8)).size()[0], 4)

    def test_derived_dim_out_of_order(self):
        dimy = torch.export.Dim("dimy", min=5, max=7)
        dimx = dimy - 1  # out of order, effectively dimy = dimx + 1
        dimz = dimy + 1  # out of order, effectively dimz = dimx + 2

        class Foo(torch.nn.Module):
            def forward(self, x, y, z):
                return x + y[1:] + z[2:]

        foo = Foo()

        u, v, w = torch.randn(5), torch.randn(6), torch.randn(7)
        ep = export(
            foo,
            (u, v, w),
            dynamic_shapes=({0: dimx}, {0: dimy}, {0: dimz}),
        )
        with self.assertRaisesRegex(
            RuntimeError,
            "Expected input.*shape.*to be equal to 8, but got 5",
        ):
            ep.module()(torch.randn(6), torch.randn(7), torch.randn(5))

        self.assertEqual(
            ep.module()(torch.randn(6), torch.randn(7), torch.randn(8)).size()[0], 6
        )

    def test_derived_dim_out_of_order_repeat_derived(self):
        dimy = torch.export.Dim("dimy", min=5, max=7)
        dimx = dimy - 1  # out of order, effectively dimy = dimx + 1
        dimz = dimy + 1  # out of order, effectively dimz = dimx + 2
        dimx1 = dimx
        dimx2 = dimz - 2  # works, effectively = dimx

        class Foo(torch.nn.Module):
            def forward(self, x, y, z, x1, x2):
                return x + y[1:] + z[2:] + x1 + x2

        foo = Foo()

        u, v, w, u1, u2 = (
            torch.randn(5),
            torch.randn(6),
            torch.randn(7),
            torch.randn(5),
            torch.randn(5),
        )
        ep = export(
            foo,
            (u, v, w, u1, u2),
            dynamic_shapes=({0: dimx}, {0: dimy}, {0: dimz}, {0: dimx1}, {0: dimx2}),
        )
        with self.assertRaisesRegex(
            RuntimeError,
            "Expected input.*shape.*to be equal to 6, but got 5",
        ):
            ep.module()(
                torch.randn(6),
                torch.randn(7),
                torch.randn(8),
                torch.randn(6),
                torch.randn(5),
            )

        self.assertEqual(
            ep.module()(
                torch.randn(6),
                torch.randn(7),
                torch.randn(8),
                torch.randn(6),
                torch.randn(6),
            ).size()[0],
            6,
        )

        ep = export(
            foo,
            (u, v, w, u, u),  # reused inputs
            dynamic_shapes=({0: dimx}, {0: dimy}, {0: dimz}, {0: dimx1}, {0: dimx2}),
        )
        with self.assertRaisesRegex(
            RuntimeError,
            "Expected input.*shape.*to be equal to 6, but got 5",
        ):
            ep.module()(
                torch.randn(6),
                torch.randn(7),
                torch.randn(8),
                torch.randn(6),
                torch.randn(5),
            )

        self.assertEqual(
            ep.module()(
                torch.randn(6),
                torch.randn(7),
                torch.randn(8),
                torch.randn(6),
                torch.randn(6),
            ).size()[0],
            6,
        )

    def test_specialize_derived_dim_roots(self):
        # dim & derived dim both specialize
        class Foo(torch.nn.Module):
            def forward(self, x, y):
                return x.reshape([-1]) + y

        dy = Dim("dy", min=6)
        x, y = torch.randn(6, 2), torch.randn(12)
        dynamic_shapes = {
            "x": (dy - 6, 2),
            "y": (dy,),
        }
        try:
            export(Foo(), (x, y), dynamic_shapes=dynamic_shapes)
            raise Exception(
                "export() call should have failed with dynamic shapes error."
            )
        except torch._dynamo.exc.UserError as exc:
            expected_error_msg = (
                "Specializations unexpectedly required \(dy\)!(.*\n)*.*"
                ".*dy - 6.*must be specialized to 6 because the guards generated for it are too complex(.*\n)*.*"
                "Suggested fixes(.*\n)*.*"
                ".*dy = 12(.*\n)*.*"
            )
            self.assertTrue(re.search(expected_error_msg, exc.args[0]) is not None)
            self.assertTrue(
                "dy - 6 = 6" not in exc.args[0]
            )  # don't suggest fix for non-root dim

    def test_keep_composite_ops_invalid(self):
        class Foo(torch.nn.Module):
            def __init__(self):
                super().__init__()
                self.linear = torch.nn.Linear(3, 3)

            def forward(self, x):
                x = self.linear(x)
                return torch.ops.aten.chunk.default(x, 3, 0)

        with self.assertRaisesRegex(
            RuntimeError, "aten.chunk.default is a mutating/aliasing op"
        ):
            _ = torch.export.export(
                Foo(),
                (torch.randn(3, 3),),
            ).run_decompositions({}, _preserve_ops=(torch.ops.aten.chunk.default,))

        with self.assertRaisesRegex(
            RuntimeError,
            "aten.add.Tensor is not CompositeImplicitAutograd op, so we will preserve it as",
        ):
            _ = torch.export.export(
                Foo(),
                (torch.randn(3, 3),),
            ).run_decompositions({}, _preserve_ops=(torch.ops.aten.add.Tensor,))

        with self.assertRaisesRegex(
            RuntimeError, "aten.sym_size.default is a metadata query function"
        ):
            _ = torch.export.export(
                Foo(),
                (torch.randn(3, 3),),
            ).run_decompositions({}, _preserve_ops=(torch.ops.aten.sym_size.default,))

        with self.assertRaisesRegex(
            RuntimeError,
            "We can't detect aten.native_batch_norm.default as a functional op statically",
        ):
            _ = torch.export.export(
                Foo(),
                (torch.randn(3, 3),),
            ).run_decompositions(
                {}, _preserve_ops=(torch.ops.aten.native_batch_norm.default,)
            )

    def test_keep_composite_ops_linear_convd(self):
        class MyLinear(torch.nn.Module):
            def __init__(self):
                super().__init__()
                self.weight = torch.randn(20, 98)
                self.bias = torch.randn(20)

            def forward(self, x):
                return torch.nn.functional.linear(x, self.weight, self.bias)

        class Foo(torch.nn.Module):
            def __init__(self):
                super().__init__()
                self.conv = torch.nn.Conv2d(16, 33, 3)
                self.conv1d = torch.nn.Conv1d(16, 33, 3)
                self.linear = MyLinear()

            def forward(self, x, y):
                x_conv = self.conv(x)
                y_conv_1d = self.conv1d(y)
                x_linear = self.linear(x_conv)
                return x_linear.cos() + y_conv_1d.sum()

        ep = torch.export.export(
            Foo(), (torch.randn(20, 16, 50, 100), torch.randn(20, 16, 50))
        )
        ep_has_linear_convd = ep.run_decompositions(
            decomp_table={},
            _preserve_ops=testing._COMPOSITE_OPS_THAT_CAN_BE_PRESERVED_TESTING_ONLY,
        )
        self.assertExpectedInline(
            str(ep_has_linear_convd.graph_module.code).strip(),
            """\
def forward(self, p_conv_weight, p_conv_bias, p_conv1d_weight, p_conv1d_bias, c_linear_weight, c_linear_bias, x, y):
    conv2d = torch.ops.aten.conv2d.default(x, p_conv_weight, p_conv_bias);  x = p_conv_weight = p_conv_bias = None
    conv1d = torch.ops.aten.conv1d.default(y, p_conv1d_weight, p_conv1d_bias);  y = p_conv1d_weight = p_conv1d_bias = None
    linear = torch.ops.aten.linear.default(conv2d, c_linear_weight, c_linear_bias);  conv2d = c_linear_weight = c_linear_bias = None
    cos = torch.ops.aten.cos.default(linear);  linear = None
    sum_1 = torch.ops.aten.sum.default(conv1d);  conv1d = None
    add = torch.ops.aten.add.Tensor(cos, sum_1);  cos = sum_1 = None
    return (add,)""",
        )

        ep_has_convd = ep.run_decompositions(
            decomp_table=None,
            _preserve_ops=[
                torch.ops.aten.conv2d.default,
                torch.ops.aten.conv1d.default,
            ],
        )
        self.assertExpectedInline(
            str(ep_has_convd.graph_module.code).strip(),
            """\
def forward(self, p_conv_weight, p_conv_bias, p_conv1d_weight, p_conv1d_bias, c_linear_weight, c_linear_bias, x, y):
    conv2d = torch.ops.aten.conv2d.default(x, p_conv_weight, p_conv_bias);  x = p_conv_weight = p_conv_bias = None
    conv1d = torch.ops.aten.conv1d.default(y, p_conv1d_weight, p_conv1d_bias);  y = p_conv1d_weight = p_conv1d_bias = None
    view = torch.ops.aten.view.default(conv2d, [31680, 98]);  conv2d = None
    permute = torch.ops.aten.permute.default(c_linear_weight, [1, 0]);  c_linear_weight = None
    addmm = torch.ops.aten.addmm.default(c_linear_bias, view, permute);  c_linear_bias = view = permute = None
    view_1 = torch.ops.aten.view.default(addmm, [20, 33, 48, 20]);  addmm = None
    cos = torch.ops.aten.cos.default(view_1);  view_1 = None
    sum_1 = torch.ops.aten.sum.dim_IntList(conv1d, []);  conv1d = None
    add = torch.ops.aten.add.Tensor(cos, sum_1);  cos = sum_1 = None
    return (add,)""",
        )

        ep_has_convd = ep_has_convd.run_decompositions(
            decomp_table=None, _preserve_ops=[torch.ops.aten.conv2d.default]
        )
        self.assertExpectedInline(
            str(ep_has_convd.graph_module.code).strip(),
            """\
def forward(self, p_conv_weight, p_conv_bias, p_conv1d_weight, p_conv1d_bias, c_linear_weight, c_linear_bias, x, y):
    conv2d = torch.ops.aten.conv2d.default(x, p_conv_weight, p_conv_bias);  x = p_conv_weight = p_conv_bias = None
    convolution = torch.ops.aten.convolution.default(y, p_conv1d_weight, p_conv1d_bias, [1], [0], [1], False, [0], 1);  y = p_conv1d_weight = p_conv1d_bias = None
    view = torch.ops.aten.view.default(conv2d, [31680, 98]);  conv2d = None
    permute = torch.ops.aten.permute.default(c_linear_weight, [1, 0]);  c_linear_weight = None
    addmm = torch.ops.aten.addmm.default(c_linear_bias, view, permute);  c_linear_bias = view = permute = None
    view_1 = torch.ops.aten.view.default(addmm, [20, 33, 48, 20]);  addmm = None
    cos = torch.ops.aten.cos.default(view_1);  view_1 = None
    sum_1 = torch.ops.aten.sum.dim_IntList(convolution, []);  convolution = None
    add = torch.ops.aten.add.Tensor(cos, sum_1);  cos = sum_1 = None
    return (add,)""",
        )

    def test_keep_composite_ops_linear_convd_for_training_ir(self):
        class MyLinear(torch.nn.Module):
            def __init__(self):
                super().__init__()
                self.register_buffer("weight", torch.randn(20, 98))
                self.register_buffer("bias", torch.randn(20))

            def forward(self, x):
                return torch.nn.functional.linear(x, self.weight, self.bias)

        class Foo(torch.nn.Module):
            def __init__(self):
                super().__init__()
                self.conv = torch.nn.Conv2d(16, 33, 3)
                self.conv1d = torch.nn.Conv1d(16, 33, 3)
                self.linear = MyLinear()

            def forward(self, x, y):
                x_conv = self.conv(x)
                y_conv_1d = self.conv1d(y)
                x_linear = self.linear(x_conv)
                return x_linear.cos() + y_conv_1d.sum()

        ep = torch.export._trace._export_for_training(
            Foo(), (torch.randn(20, 16, 50, 100), torch.randn(20, 16, 50))
        )
        ep_has_linear_convd = ep.run_decompositions(
            decomp_table={},
            _preserve_ops=testing._COMPOSITE_OPS_THAT_CAN_BE_PRESERVED_TESTING_ONLY,
        )
        self.assertExpectedInline(
            str(ep_has_linear_convd.graph_module.code).strip(),
            """\
def forward(self, p_conv_weight, p_conv_bias, p_conv1d_weight, p_conv1d_bias, b_linear_weight, b_linear_bias, x, y):
    convolution = torch.ops.aten.convolution.default(x, p_conv_weight, p_conv_bias, [1, 1], [0, 0], [1, 1], False, [0, 0], 1);  x = p_conv_weight = p_conv_bias = None
    convolution_1 = torch.ops.aten.convolution.default(y, p_conv1d_weight, p_conv1d_bias, [1], [0], [1], False, [0], 1);  y = p_conv1d_weight = p_conv1d_bias = None
    view = torch.ops.aten.view.default(convolution, [31680, 98]);  convolution = None
    t = torch.ops.aten.t.default(b_linear_weight);  b_linear_weight = None
    addmm = torch.ops.aten.addmm.default(b_linear_bias, view, t);  b_linear_bias = view = t = None
    view_1 = torch.ops.aten.view.default(addmm, [20, 33, 48, 20]);  addmm = None
    cos = torch.ops.aten.cos.default(view_1);  view_1 = None
    sum_1 = torch.ops.aten.sum.default(convolution_1);  convolution_1 = None
    add = torch.ops.aten.add.Tensor(cos, sum_1);  cos = sum_1 = None
    return (add,)""",
        )

        ep_has_convd = ep.run_decompositions(
            decomp_table=None,
            _preserve_ops=[
                torch.ops.aten.conv2d.default,
                torch.ops.aten.conv1d.default,
            ],
        )
        self.assertExpectedInline(
            str(ep_has_convd.graph_module.code).strip(),
            """\
def forward(self, p_conv_weight, p_conv_bias, p_conv1d_weight, p_conv1d_bias, b_linear_weight, b_linear_bias, x, y):
    convolution = torch.ops.aten.convolution.default(x, p_conv_weight, p_conv_bias, [1, 1], [0, 0], [1, 1], False, [0, 0], 1);  x = p_conv_weight = p_conv_bias = None
    convolution_1 = torch.ops.aten.convolution.default(y, p_conv1d_weight, p_conv1d_bias, [1], [0], [1], False, [0], 1);  y = p_conv1d_weight = p_conv1d_bias = None
    view = torch.ops.aten.view.default(convolution, [31680, 98]);  convolution = None
    t = torch.ops.aten.t.default(b_linear_weight);  b_linear_weight = None
    addmm = torch.ops.aten.addmm.default(b_linear_bias, view, t);  b_linear_bias = view = t = None
    view_1 = torch.ops.aten.view.default(addmm, [20, 33, 48, 20]);  addmm = None
    cos = torch.ops.aten.cos.default(view_1);  view_1 = None
    sum_1 = torch.ops.aten.sum.default(convolution_1);  convolution_1 = None
    add = torch.ops.aten.add.Tensor(cos, sum_1);  cos = sum_1 = None
    return (add,)""",
        )

        ep_has_convd = ep_has_convd.run_decompositions(
            decomp_table=None, _preserve_ops=[torch.ops.aten.conv2d.default]
        )
        self.assertExpectedInline(
            str(ep_has_convd.graph_module.code).strip(),
            """\
def forward(self, p_conv_weight, p_conv_bias, p_conv1d_weight, p_conv1d_bias, b_linear_weight, b_linear_bias, x, y):
    convolution = torch.ops.aten.convolution.default(x, p_conv_weight, p_conv_bias, [1, 1], [0, 0], [1, 1], False, [0, 0], 1);  x = p_conv_weight = p_conv_bias = None
    convolution_1 = torch.ops.aten.convolution.default(y, p_conv1d_weight, p_conv1d_bias, [1], [0], [1], False, [0], 1);  y = p_conv1d_weight = p_conv1d_bias = None
    view = torch.ops.aten.view.default(convolution, [31680, 98]);  convolution = None
    permute = torch.ops.aten.permute.default(b_linear_weight, [1, 0]);  b_linear_weight = None
    addmm = torch.ops.aten.addmm.default(b_linear_bias, view, permute);  b_linear_bias = view = permute = None
    view_1 = torch.ops.aten.view.default(addmm, [20, 33, 48, 20]);  addmm = None
    cos = torch.ops.aten.cos.default(view_1);  view_1 = None
    sum_1 = torch.ops.aten.sum.dim_IntList(convolution_1, []);  convolution_1 = None
    add = torch.ops.aten.add.Tensor(cos, sum_1);  cos = sum_1 = None
    return (add,)""",
        )

    def test_derived_dim_out_of_order_simplified(self):
        _dimz = torch.export.Dim("_dimz", min=6, max=8)
        dimy = _dimz - 1
        dimx = dimy - 1
        dimz = torch.export.Dim("dimz", min=6, max=8)  # doesn't work, should be = _dimz

        class Foo(torch.nn.Module):
            def forward(self, x, y, z):
                return x + y[1:] + z[2:]

        foo = Foo()
        u, v, w = torch.randn(5), torch.randn(6), torch.randn(7)
        try:
            export(
                foo,
                (u, v, w),
                dynamic_shapes=({0: dimx}, {0: dimy}, {0: dimz}),
            )
        except torch._dynamo.exc.UserError as exc:
            expected_error_msg = (
                "Constraints violated \(dimz\)!(.*\n)*.*"
                "The values of dimz.*must always be related to the values of _dimz - 2.*by.*(.*\n)*.*"
                "Suggested fixes:(.*\n)*.*"
                "dimz = _dimz"
            )
            self.assertTrue(re.search(expected_error_msg, exc.args[0]) is not None)
            # don't suggest fix for non-root dims, and no need to update root here
            self.assertTrue("_dimz - 2 = Dim(" not in exc.args[0])
            self.assertTrue("_dimz - 1 = _dimz - 1" not in exc.args[0])
            self.assertTrue("_dimz = Dim(" not in exc.args[0])

        dimz = dimx + 2  # works, effectively = _dimz
        ep = export(
            foo,
            (u, v, w),
            dynamic_shapes=({0: dimx}, {0: dimy}, {0: dimz}),
        )
        with self.assertRaisesRegex(
            RuntimeError,
            "Expected input.*shape.*to be equal to 8, but got 5",
        ):
            ep.module()(torch.randn(6), torch.randn(7), torch.randn(5))

        self.assertEqual(
            ep.module()(torch.randn(6), torch.randn(7), torch.randn(8)).size()[0], 6
        )

    def test_simple_export_for_training(self):
        class Foo(torch.nn.Module):
            def __init__(self):
                super().__init__()
                self.linear = torch.nn.Linear(2, 2)

            def forward(self, x):
                return self.linear(x)

        eager_model = Foo()
        ep_for_training = torch.export._trace._export_for_training(
            eager_model, (torch.ones(2, 2),)
        )
        self.assertExpectedInline(
            str(ep_for_training.graph_module.code).strip(),
            """\
def forward(self, p_linear_weight, p_linear_bias, x):
    linear = torch.ops.aten.linear.default(x, p_linear_weight, p_linear_bias);  x = p_linear_weight = p_linear_bias = None
    return (linear,)""",
        )
        gm = ep_for_training.module()
        self.assertExpectedInline(
            str(gm.code).strip(),
            """\
def forward(self, x):
    x, = fx_pytree.tree_flatten_spec(([x], {}), self._in_spec)
    linear_weight = self.linear.weight
    linear_bias = self.linear.bias
    linear = torch.ops.aten.linear.default(x, linear_weight, linear_bias);  x = linear_weight = linear_bias = None
    return pytree.tree_unflatten((linear,), self._out_spec)""",
        )

        self.assertTrue(
            torch.allclose(gm(torch.ones(2, 2)), eager_model(torch.ones(2, 2)))
        )

    def test_export_for_training_with_mutation(self):
        class Foo(torch.nn.Module):
            def __init__(self):
                super().__init__()
                self.register_buffer("buffer", torch.ones(4, 4))

            def forward(self, x):
                x.add_(5)
                self.buffer.add_(5)
                return x + self.buffer

        eager_model_for_export = Foo()
        eager_model_for_testing = Foo()
        ep_for_training = torch.export._trace._export_for_training(
            eager_model_for_export, (torch.ones(4, 4),)
        )
        self.assertExpectedInline(
            str(ep_for_training.graph_module.code).strip(),
            """\
def forward(self, b_buffer, x):
    add_ = torch.ops.aten.add_.Tensor(x, 5);  x = None
    add__1 = torch.ops.aten.add_.Tensor(b_buffer, 5);  b_buffer = None
    add = torch.ops.aten.add.Tensor(add_, add__1);  add_ = add__1 = None
    return (add,)""",
        )
        gm = ep_for_training.module()
        self.assertExpectedInline(
            str(gm.code).strip(),
            """\
def forward(self, x):
    x, = fx_pytree.tree_flatten_spec(([x], {}), self._in_spec)
    buffer = self.buffer
    add_ = torch.ops.aten.add_.Tensor(x, 5);  x = None
    add__1 = torch.ops.aten.add_.Tensor(buffer, 5);  buffer = None
    add = torch.ops.aten.add.Tensor(add_, add__1);  add_ = add__1 = None
    return pytree.tree_unflatten((add,), self._out_spec)""",
        )

        self.assertTrue(
            torch.allclose(
                gm(torch.ones(4, 4)), eager_model_for_testing(torch.ones(4, 4))
            )
        )

    def test_export_for_training_with_dynamic_shapes(self):
        class Foo(torch.nn.Module):
            def __init__(self):
                super().__init__()
                self.register_buffer("buffer", torch.ones(4, 4))

            def forward(self, x):
                x.add_(5)
                self.buffer.add_(5)
                return x + self.buffer.sum()

        eager_model_for_export_training = Foo()
        eager_model_for_export_inference = Foo()
        eager_model_for_testing = Foo()
        ep_for_training = torch.export._trace._export_for_training(
            eager_model_for_export_training,
            (torch.ones(4, 4),),
            dynamic_shapes=({0: Dim("x")},),
        )

        self.assertTrue(
            torch.allclose(
                ep_for_training.module()(torch.ones(2, 4)),
                eager_model_for_testing(torch.ones(2, 4)),
            )
        )

        ep_for_real = export(
            eager_model_for_export_inference,
            (torch.ones(4, 4),),
            dynamic_shapes=({0: Dim("x")},),
        )

        self.assertEqual(
            str(ep_for_training.range_constraints), str(ep_for_real.range_constraints)
        )

    def test_export_for_training_with_container_type(self):
        class Foo(torch.nn.Module):
            def __init__(self):
                super().__init__()
                self.register_buffer("buffer", torch.ones(4, 4))

            def forward(self, container):
                x = container[0][0]
                y = container[0][1]
                x.add_(5)
                y.add_(5)
                return x + y + self.buffer.sum()

        eager_model = Foo()
        ep_for_training = torch.export._trace._export_for_training(
            eager_model,
            ([torch.ones(4, 4), torch.ones(4, 4)],),
        )

        self.assertTrue(
            torch.allclose(
                ep_for_training.module()(
                    ([torch.ones(4, 4), torch.ones(4, 4)]),
                ),
                eager_model(([torch.ones(4, 4), torch.ones(4, 4)])),
            )
        )

    def test_export_for_training_run_decomp(self):
        class Foo(torch.nn.Module):
            def __init__(self):
                super().__init__()
                self.register_buffer("buffer", torch.ones(2, 2))
                self.linear = torch.nn.Linear(2, 2)

            def forward(self, x):
                self.buffer.add_(5)
                return self.linear(x) + self.buffer.sum()

        eager_model = Foo()
        ep_for_training = torch.export._trace._export_for_training(
            eager_model,
            (torch.ones(2, 2),),
        )
        ep_for_inference = ep_for_training.run_decompositions()
        self.assertExpectedInline(
            str(ep_for_inference.graph_module.code).strip(),
            """\
def forward(self, p_linear_weight, p_linear_bias, b_buffer, x):
    add = torch.ops.aten.add.Tensor(b_buffer, 5);  b_buffer = None
    t = torch.ops.aten.t.default(p_linear_weight);  p_linear_weight = None
    addmm = torch.ops.aten.addmm.default(p_linear_bias, x, t);  p_linear_bias = x = t = None
    sum_1 = torch.ops.aten.sum.default(add)
    add_1 = torch.ops.aten.add.Tensor(addmm, sum_1);  addmm = sum_1 = None
    return (add, add_1)""",
        )

    def test_derived_dim_out_of_order_simplified_repeat_non_derived(self):
        class Foo(torch.nn.Module):
            def forward(self, x, y, y1, z):
                return x + y[1:] + y1[1:] + z[2:]

        foo = Foo()

        u, v, v1, w = torch.randn(5), torch.randn(6), torch.randn(6), torch.randn(7)
        _dimz = torch.export.Dim("_dimz", min=6, max=8)
        dimy = _dimz - 1
        dimx = dimy - 1
        dimz = dimx + 2  # works, effectively = _dimz
        ep = export(
            foo,
            (u, v, v1, w),
            dynamic_shapes=({0: dimx}, {0: dimy}, {0: dimy}, {0: dimz}),
        )
        with self.assertRaisesRegex(
            RuntimeError,
            "Expected input.*shape.*to be equal to 7, but got 5",
        ):
            ep.module()(
                torch.randn(6),
                torch.randn(7),
                torch.randn(5),
                torch.randn(8),
            )

        self.assertEqual(
            ep.module()(
                torch.randn(6),
                torch.randn(7),
                torch.randn(7),
                torch.randn(8),
            ).size()[0],
            6,
        )

    def test_static_dim_constraints(self):
        class Foo(torch.nn.Module):
            def __init__(self):
                super().__init__()
                self.l = torch.nn.Linear(6, 4)

            def forward(self, x, y, z):
                x0 = self.l(x) + y[1:]
                return x0, z * 2.0

        foo = Foo()
        inputs = (torch.randn(4, 6), torch.randn(5, 4), torch.randn(3, 3))
        dx = Dim("dx", min=3, max=6)
        dy = dx + 1
        dz = Dim("dz", min=3, max=6)

        # all of these should be fine
        for dynamic_shapes in [
            ({0: dx, 1: 6}, {0: dy, 1: 4}, {0: dz, 1: 3}),
            ((dx, None), (dy, 4), (dz, 3)),
            ((None, 6), (5, None), (None, None)),
            ((4, 6), {0: None, 1: 4}, {0: None, 1: 3}),
        ]:
            ep = export(foo, inputs, dynamic_shapes=dynamic_shapes)
            self.assertEqual(foo(*inputs), ep.module()(*inputs))

        # check range_constraints - static dims shouldn't be present
        ep = export(foo, inputs, dynamic_shapes=((dx, None), (dy, 4), (dz, 3)))
        self.assertEqual(len(ep.range_constraints), 3)
        for vr in ep.range_constraints.values():
            self.assertTrue(vr.lower < vr.upper)

        # check raised errors
        with self.assertRaisesRegex(
            (
                torch.fx.experimental.symbolic_shapes.ConstraintViolationError,
                torch._dynamo.exc.UserError,
            ),
            "Static shape constraint of 5 does not match input size of 4, for .*",
        ):
            _ = export(foo, inputs, dynamic_shapes=((5, None), None, None))
        with self.assertRaisesRegex(
            (
                torch.fx.experimental.symbolic_shapes.ConstraintViolationError,
                torch._dynamo.exc.UserError,
            ),
            "Static shape constraint of 9 does not match input size of 6, for .*",
        ):
            _ = export(foo, inputs, dynamic_shapes=((dx, 9), (dy, 4), (3, 3)))

    def test_dim_1_2(self):
        class Foo(torch.nn.Module):
            def forward(self, x):
                return x * 2

        dx = Dim("dx", min=1, max=2)
        ep = export(Foo(), (torch.randn(2, 2),), dynamic_shapes=({0: dx, 1: None},))
        ep.module()(torch.randn(1, 2))
        ep.module()(torch.randn(2, 2))
        with self.assertRaisesRegex(
            RuntimeError, "Expected input at .* to be <= 2, but got 3"
        ):
            ep.module()(torch.randn(3, 2))
        vr = list(ep.range_constraints.values())[0]
        self.assertEqual(vr.lower, 1)
        self.assertEqual(vr.upper, 2)

    def test_derived_dim_1_2(self):
        class Bar(torch.nn.Module):
            def forward(self, x, y):
                return x + y[1:]

        dx = Dim("dx", min=1, max=2)
        ep = export(
            Bar(),
            (torch.randn(2, 2), torch.randn(3, 2)),
            dynamic_shapes=({0: dx, 1: None}, {0: dx + 1, 1: None}),
        )
        ep.module()(torch.randn(1, 2), torch.randn(2, 2))
        range_lower_bounds = sorted(vr.lower for vr in ep.range_constraints.values())
        range_upper_bounds = sorted(vr.upper for vr in ep.range_constraints.values())
        self.assertEqual(range_lower_bounds, [1, 2])
        self.assertEqual(range_upper_bounds, [2, 3])

    def test_dynamic_shapes_builder_basic(self):
        class M(torch.nn.Module):
            def forward(self, x, y, z):
                return x + y[0] + z["k"]

        m = M()

        x = torch.randn(4)
        y = [torch.randn(4)]
        z = {"k": torch.randn(4)}
        args = (x, y, z)

        shapes_collection = torch.export.ShapesCollection()
        dim = torch.export.Dim("dim", max=10)
        shapes_collection[x] = (dim,)
        shapes_collection[y[0]] = (dim,)
        shapes_collection[z["k"]] = (dim,)

        ep = export(m, args, dynamic_shapes=shapes_collection)
        sym = next(iter(ep.range_constraints.keys()))
        for node in ep.graph.nodes:
            if node.op == "placeholder":
                self.assertEqual(str(tuple(node.meta["val"].shape)), f"({sym},)")

    @testing.expectedFailureTrainingIRToRunDecomp  # T193693183
    @testing.expectedFailureTrainingIRToRunDecompNonStrict
    def test_dynamic_shapes_builder_kwargs(self):
        class M(torch.nn.Module):
            def forward(self, x, y, z):
                return x + y[0] + z["k"]

        m = M()

        x = torch.randn(4)
        y = [torch.randn(4)]
        z = {"k": torch.randn(4)}
        args = (x,)
        kwargs = {"z": z, "y": y}

        shapes_collection = torch.export.ShapesCollection()
        dim = torch.export.Dim("dim", max=10)
        shapes_collection[x] = (dim,)
        shapes_collection[y[0]] = (dim,)
        shapes_collection[z["k"]] = (dim,)

        ep = export(m, args, kwargs=kwargs, dynamic_shapes=shapes_collection)
        sym = next(iter(ep.range_constraints.keys()))
        for node in ep.graph.nodes:
            if node.op == "placeholder":
                self.assertEqual(str(tuple(node.meta["val"].shape)), f"({sym},)")

    # retracing doesn't seem to like dataclass registration,
    # raising a dynamo error in fx_pytree.tree_flatten_spec
    @testing.expectedFailureRetraceability
    def test_dynamic_shapes_builder_pytree(self):
        torch.export.register_dataclass(
            Inp,
            serialized_type_name="test_dynamic_shapes_builder_pytree.Inp",
        )

        class M(torch.nn.Module):
            def forward(self, inp: Inp):
                return inp.x + inp.y[0] + inp.z["k"]

        m = M()
        x = torch.randn(4)
        y = [torch.randn(4)]
        z = {"k": torch.randn(4)}
        args = (Inp(x, y, z),)

        shapes_collection = torch.export.ShapesCollection()
        dim = torch.export.Dim("dim", max=10)
        shapes_collection[x] = (dim,)
        shapes_collection[y[0]] = (dim,)
        shapes_collection[z["k"]] = (dim,)

        ep = export(m, args, dynamic_shapes=shapes_collection.dynamic_shapes(m, args))
        sym = next(iter(ep.range_constraints.keys()))
        for node in ep.graph.nodes:
            if node.op == "placeholder":
                self.assertEqual(str(tuple(node.meta["val"].shape)), f"({sym},)")

    def test_torch_check_eq_commutativity(self):
        class M1(torch.nn.Module):
            def forward(self, x1, x2, x3, y):
                z1 = x1.item()
                z2 = x2.item()
                z3 = x3.item()
                # instead of: torch._check((z2 + z3) == z1)
                torch._check(z1 == (z2 + z3))
                if z2 + z3 == z1:
                    return y * 2
                else:
                    return y + 3

        export(
            M1(),
            (torch.tensor(6), torch.tensor(3), torch.tensor(3), torch.randn(1)),
        )

        class M2(torch.nn.Module):
            def forward(self, x1, x2, x3, y):
                z1 = x1.item()
                z2 = x2.item()
                z3 = x3.item()
                # instead of: torch._check((z2 + z3) != z1)
                torch._check(z1 != (z2 + z3))
                if z2 + z3 == z1:
                    return y * 2
                else:
                    return y + 3

        export(
            M2(),
            (torch.tensor(6), torch.tensor(6), torch.tensor(6), torch.randn(1)),
        )

    def test_raise_user_error_when_guard_on_data_dependent_operation(self):
        class M(torch.nn.Module):
            def forward(self, x):
                y = x.nonzero()
                z = y.shape[0]
                if z > 2:
                    return x.cos()
                else:
                    return x.sin()

        with self.assertRaisesRegex(
            (
                torchdynamo.exc.UserError,
                torch.fx.experimental.symbolic_shapes.GuardOnDataDependentSymNode,
            ),
            "Could not guard on data-dependent expression",
        ):
            _ = export(M(), (torch.tensor([2, 3, 5]),))

    def test_if_functional(self):
        class Module(torch.nn.Module):
            def forward(self, x):
                z = x + 4
                z.add_(4)
                y = z.view(x.shape)
                return x.cos() + y.cos()

        foo = Module()
        gm = export(foo, (torch.tensor([2, 3, 5]),))

        view_count = 0
        for node in gm.graph.nodes:
            if node.op == "call_function" and node.target == torch.ops.aten.add_.Tensor:
                # No more inplace mutation
                self.assertNotEqual(
                    node.target,
                    torch.ops.aten.add_.Tensor,
                    "There shouldn't be any inplace mutation node in the graph.",
                )
            if (
                node.op == "call_function"
                and node.target == torch.ops.aten.view.default
            ):
                view_count += 1

        # There should be nonzero view nodes in the graph
        self.assertTrue(view_count > 0)

    def test_export_mod_constraints(self):
        class BasicDynamiShapeModel(torch.nn.Module):
            def forward(self, x: torch.Tensor) -> torch.Tensor:
                return x.view(x.shape[0] - 1, -1)

        m = BasicDynamiShapeModel()
        a = torch.randn(3, 4)
        dim0_x = torch.export.Dim("dim0_x", min=3)
        dim1_x = torch.export.Dim("dim1_x", max=8000)
        dynamic_shapes = {"x": (dim0_x, dim1_x)}
        with self.assertRaisesRegex(
            torch._dynamo.exc.UserError,
            (
                "Specializations unexpectedly required"
                ".*\n.*\\[0\\] must be specialized to 3.*guards.*too complex(.*\n)*.*"
                "Suggested fixes:(.*\n)*.*"
                "dim0_x = 3(.*\n)*.*"
                "dim1_x = 2\\*_dim1_x"
            ),
        ):
            torch.export.export(m, (a,), dynamic_shapes=dynamic_shapes)
        dim0_x = None
        dim1_x = 2 * torch.export.Dim("_dim1_x", max=4000)
        dynamic_shapes = {"x": (dim0_x, dim1_x)}
        em = torch.export.export(m, (a,), dynamic_shapes=dynamic_shapes)
        x = torch.randn(3, 5)
        with self.assertRaisesRegex(
            RuntimeError,
            "Expected.*shape\\[1\\] = 5 to be of the form 2\\*s1, where s1 is an integer",
        ):
            em.module()(x)

    def test_not_correct_dim(self):
        def f(x):
            return x.cos()

        def g(x):
            return x + 4

        inp_for_f = torch.tensor(5)
        with self.assertRaisesRegex(
            torchdynamo.exc.UserError, "Cannot mark 0-dimension tensors to be dynamic"
        ):
            constraints = [dynamic_dim(inp_for_f, 0)]

        inp_for_f_mul_dim = torch.ones(5, 5)
        with self.assertRaisesRegex(
            torchdynamo.exc.UserError,
            "Expected the dimension passed to dynamic_dim to be in the range \\[0:1\\]",
        ):
            constraints = [dynamic_dim(inp_for_f_mul_dim, 2)]

        inp_for_g = 4
        with self.assertRaisesRegex(
            torchdynamo.exc.UserError, "Expected tensor as input to dynamic_dim"
        ):
            constraints = [dynamic_dim(inp_for_g, 0)]

    @testing.expectedFailureRetraceability  # T183144629
    def test_map(self):
        class Module(torch.nn.Module):
            def forward(self, xs, y, z):
                def body(x, y, z):
                    return x + y + z

                return map(body, xs, y, z)

        list_tensor_map = Module()
        inps = (torch.ones(6, 4), torch.tensor(5), torch.tensor(4))
        self._test_export_same_as_eager(list_tensor_map, inps)

    @unittest.expectedFailure
    def test_crop_like(self):
        # https://fb.workplace.com/groups/1405155842844877/posts/8195050017188725/

        # Minimal crop code copied from https://github.com/pytorch/vision/blob/main/torchvision/transforms/v2/functional
        class CropLike(torch.nn.Module):
            def forward(self, image, crop_height, crop_width):
                c, image_height, image_width = image.shape
                crop_top = int(round((image_height - crop_height) / 2.0))
                crop_left = int(round((image_width - crop_width) / 2.0))
                return image[
                    ...,
                    crop_top : crop_top + crop_height,
                    crop_left : crop_left + crop_width,
                ]

        crop = CropLike()
        imagew = Dim("width")
        imageh = Dim("height")
        dynamic_dims = {
            "image": {0: None, 1: imageh, 2: imagew},
            "crop_height": None,
            "crop_width": None,
        }
        args = (torch.rand(3, 512, 512), 150, 150)
        ecrop = export(crop, args=args, dynamic_shapes=dynamic_dims)

        args = (torch.rand(3, 700, 700), 150, 150)
        self.assertEqual(ecrop.module()(*args), ecrop(*args))

    @testing.expectedFailureTrainingIRToRunDecomp  # T193693183
    @testing.expectedFailureTrainingIRToRunDecompNonStrict
    def test_export_func_with_kwargs(self):
        class Module(torch.nn.Module):
            def forward(self, arg1, arg2, kw1, kw2):
                return arg1 + arg2, kw1 + kw2

        kw_func = Module()
        args = (torch.ones(6, 4), torch.ones(1, 1))
        kwargs = {"kw1": torch.ones(1, 1), "kw2": torch.ones(6, 4)}
        self._test_export_same_as_eager(kw_func, args, kwargs)

    @testing.expectedFailureTrainingIRToRunDecomp  # T193693183
    @testing.expectedFailureTrainingIRToRunDecompNonStrict
    def test_export_func_with_pytree_kwargs(self):
        class Module(torch.nn.Module):
            def forward(self, arg1, arg2, a, b):
                return arg1 + a["kw1"] + b[0], arg2 + a["kw2"] + b[1]

        kw_func = Module()
        args = (torch.ones(2, 3), torch.ones(3, 4))
        kwargs = {
            "a": {"kw1": torch.ones(2, 3), "kw2": torch.ones(3, 4)},
            "b": [torch.ones(2, 3), torch.ones(3, 4)],
        }
        self._test_export_same_as_eager(kw_func, args, kwargs)

    @testing.expectedFailureTrainingIRToRunDecomp  # T193693183
    @testing.expectedFailureTrainingIRToRunDecompNonStrict
    def test_export_func_with_default_kwargs(self):
        class Module(torch.nn.Module):
            def forward(self, arg1, arg2, a, b=1):
                return arg1 + arg2, a["kw1"] + a["kw2"] + b

        kw_func = Module()

        class Module2(torch.nn.Module):
            def forward(self, arg1, arg2, a=1, b=2):
                return arg1 + a, arg2 + b

        kw_func2 = Module2()

        args = (torch.ones(6, 4), torch.ones(1, 1))
        kwargs1 = {"a": {"kw1": torch.ones(1, 1), "kw2": torch.ones(6, 4)}}
        kwargs2 = {"a": {"kw1": torch.ones(1, 1), "kw2": torch.ones(6, 4)}, "b": 2}
        self._test_export_same_as_eager(kw_func, args, kwargs1)
        self._test_export_same_as_eager(kw_func, args, kwargs2)
        kwargs3 = {"b": 1}
        self._test_export_same_as_eager(kw_func2, args, kwargs3)

    def test_export_func_with_var_postional_args(self):
        class Module(torch.nn.Module):
            def forward(self, arg1, arg2, *args):
                return arg1 + args[0], arg2 + args[1]

        kw_func = Module()
        args = (torch.ones(2, 3), torch.ones(3, 4), torch.ones(2, 3), torch.ones(3, 4))
        self._test_export_same_as_eager(kw_func, args)

    @testing.expectedFailureTrainingIRToRunDecomp  # T193693183
    @testing.expectedFailureTrainingIRToRunDecompNonStrict
    def test_export_func_with_keyword_only_args(self):
        class Module(torch.nn.Module):
            def forward(self, arg1, arg2, *args, kw1, kw2):
                return arg1 + args[0] + kw1, arg2 + args[1] + kw2

        kw_func = Module()
        args = (torch.ones(2, 3), torch.ones(3, 4), torch.ones(2, 3), torch.ones(3, 4))
        kwargs = {"kw1": torch.ones(2, 3), "kw2": torch.ones(3, 4)}
        self._test_export_same_as_eager(kw_func, args, kwargs)

    @testing.expectedFailureTrainingIRToRunDecomp  # T193693183
    @testing.expectedFailureTrainingIRToRunDecompNonStrict
    def test_export_func_with_var_keyword_args(self):
        class Module(torch.nn.Module):
            def forward(self, arg1, arg2, *args, kw1, kw2, **kwargs):
                return (
                    arg1 + args[0] + kw1 + kwargs["kw3"],
                    arg2 + args[1] + kw2 + kwargs["kw4"],
                )

        kw_func = Module()
        args = (torch.ones(2, 3), torch.ones(3, 4), torch.ones(2, 3), torch.ones(3, 4))
        kwargs = {
            "kw1": torch.ones(2, 3),
            "kw2": torch.ones(3, 4),
            "kw3": torch.ones(2, 3),
            "kw4": torch.ones(3, 4),
        }
        self._test_export_same_as_eager(kw_func, args, kwargs)

    def test_unbacked_slice(self):
        class M(torch.nn.Module):
            def forward(self, scores, score_thr, topk: torch.Tensor, results=None):
                valid_mask = scores > score_thr
                scores = scores[valid_mask]
                valid_idxs = torch.nonzero(valid_mask).to(scores.device)

                num_topk = torch.minimum(topk, torch.tensor(valid_idxs.shape[0])).item()
                torch._check_is_size(num_topk)
                torch._check(scores.shape[0] >= num_topk)
                scores, idxs = scores.sort(descending=True)
                scores = scores[:num_topk]
                topk_idxs = valid_idxs[idxs[:num_topk]]
                keep_idxs, labels = topk_idxs.unbind(dim=1)

                return scores, labels, keep_idxs

        score = torch.tensor(
            [[0.1, 0.3, 0.2], [0.12, 0.7, 0.9], [0.02, 0.8, 0.08], [0.4, 0.1, 0.08]]
        )
        bbox_pred = torch.tensor([[0.2, 0.3], [0.4, 0.7], [0.1, 0.1], [0.5, 0.1]])
        score_thr = 0.15
        nms_pre = torch.tensor(4)
        inputs = (score, score_thr, nms_pre, dict(bbox_pred=bbox_pred))

        ep = torch.export.export(M(), inputs)
        orig_res = M()(*inputs)
        ep_res = ep.module()(*inputs)
        self.assertTrue(torch.allclose(orig_res[0], ep_res[0]))
        self.assertTrue(torch.allclose(orig_res[1], ep_res[1]))
        self.assertTrue(torch.allclose(orig_res[2], ep_res[2]))

    def test_unflatten_asserts(self):
        # TODO: strict-export fails
        class M1(torch.nn.Module):
            def forward(self, x, y):
                b = x.item()

                torch._check_is_size(b)
                torch._check(b < y.size(0))
                return y[:b]

        class M3(torch.nn.Module):
            def forward(self, x, y):
                b = x.item()

                torch._check_is_size(b)
                torch._check(b < y.size(0) * 2)
                return y[:b]

        class M2(torch.nn.Module):
            def __init__(self):
                super().__init__()
                self.m1 = M1()
                self.m3 = M3()

            def forward(self, x, y):
                return self.m1(x, y) + self.m3(x, y)

        inputs = (torch.tensor(3), torch.randn(10))

        ep = torch.export.export(
            M2(), inputs, dynamic_shapes={"x": None, "y": (Dim("moo"),)}, strict=False
        )
        orig_res = M2()(*inputs)
        ep_res = ep.module()(*inputs)
        self.assertTrue(torch.allclose(orig_res[0], ep_res[0]))
        self.assertTrue(torch.allclose(orig_res[1], ep_res[1]))
        self.assertTrue(torch.allclose(orig_res[2], ep_res[2]))

        unflattened = torch.export.unflatten(ep)
        ep_res = unflattened(*inputs)
        self.assertTrue(torch.allclose(orig_res[0], ep_res[0]))
        self.assertTrue(torch.allclose(orig_res[1], ep_res[1]))
        self.assertTrue(torch.allclose(orig_res[2], ep_res[2]))

    @testing.expectedFailureTrainingIRToRunDecomp  # T193693183
    @testing.expectedFailureTrainingIRToRunDecompNonStrict
    def test_export_func_with_var_keyword_pytree_args(self):
        class Module(torch.nn.Module):
            def forward(self, arg1, arg2, *args, kw1, kw2, **kwargs):
                return (
                    arg1 + arg2[0][0] + args[0] + kw1[0] + kwargs["kw3"][0],
                    arg2[1] + args[1] + kw2 + kwargs["kw4"],
                )

        kw_func = Module()
        args = (
            torch.ones(2, 3),
            [(torch.ones(2, 3),), torch.ones(3, 4)],
            torch.ones(2, 3),
            torch.ones(3, 4),
        )
        kwargs = {
            "kw1": (torch.ones(2, 3),),
            "kw2": torch.ones(3, 4),
            "kw3": (torch.ones(2, 3), torch.ones(3, 4)),
            "kw4": torch.ones(3, 4),
        }
        self._test_export_same_as_eager(kw_func, args, kwargs)

    @testing.expectedFailureSerDer  # we don't save placeholder metadata
    @testing.expectedFailureNonStrict
    @testing.expectedFailureTrainingIRToRunDecomp  # T193692674
    @testing.expectedFailureTrainingIRToRunDecompNonStrict
    def test_linear_conv(self):
        class MyLinear(torch.nn.Module):
            def __init__(self):
                super().__init__()
                self.weight = torch.randn(20, 98)
                self.bias = torch.randn(20)

            def forward(self, x):
                return torch.nn.functional.linear(x, self.weight, self.bias)

        class Foo(torch.nn.Module):
            def __init__(self):
                super().__init__()
                self.conv = torch.nn.Conv2d(16, 33, 3)
                self.linear = MyLinear()

            def forward(self, x):
                x_conv = self.conv(x)
                x_linear = self.linear(x_conv)
                return x_linear.cos()

        ep = export(Foo(), (torch.randn(20, 16, 50, 100),))
        for node in ep.graph.nodes:
            if (
                node.op == "placeholder"
                and node.name in ep.graph_signature.inputs_to_buffers
                or node.name in ep.graph_signature.inputs_to_parameters
            ):
                self.assertTrue("source_fn_stack" in node.meta)

    def test_export_api_with_dynamic_shapes(self):
        from torch.export import Dim, dims, export

        # pass dynamic shapes of inputs [args]
        class Foo(torch.nn.Module):
            def forward(self, x, y):
                return torch.matmul(x, y)

        foo = Foo()
        inputs = (torch.randn(10, 2, 3), torch.randn(10, 3, 4))
        batch = Dim("batch")
        efoo = export(
            foo,
            inputs,
            dynamic_shapes={k: {0: batch} for k in ["x", "y"]},
        )
        self.assertEqual(efoo.module()(*inputs).shape, foo(*inputs).shape)

        foo = Foo()
        inputs = (torch.randn(10, 2, 3),)
        kwinputs = {"y": torch.randn(10, 3, 4)}
        batch = Dim("batch")
        efoo = export(
            foo, inputs, kwinputs, dynamic_shapes={k: {0: batch} for k in ["x", "y"]}
        )
        self.assertEqual(
            efoo.module()(*inputs, **kwinputs).shape, foo(*inputs, **kwinputs).shape
        )

        # pass dynamic shapes of inputs [partial, error]
        foo = Foo()
        inputs = (torch.randn(10, 2, 3),)
        kwinputs = {"y": torch.randn(10, 3, 4)}
        batch = Dim("batch")
        with self.assertRaisesRegex(
            torch._dynamo.exc.UserError,
            (
                "Constraints violated \\(batch\\)!(.*\n)*.*"
                "batch was inferred to be a constant(.*\n)*.*"
                "Suggested fixes:(.*\n)*.*"
                "batch = 10"
            ),
        ):
            export(
                foo,
                inputs,
                kwinputs,
                dynamic_shapes={"x": {0: batch}, "y": None},
            )

        # pass dynamic shapes of inputs [module]
        foo = Foo()
        inputs = (torch.randn(10, 2, 3), torch.randn(10, 3, 4))
        batch = Dim("batch")
        efoo = export(
            foo,
            inputs,
            dynamic_shapes={"x": {0: batch}, "y": {0: batch}},
        )
        self.assertEqual(efoo.module()(*inputs).shape, foo(*inputs).shape)

        # pass dynamic shapes of inputs [bounds, mostly shared]
        foo = Foo()
        inputs = (torch.randn(10, 3, 3), torch.randn(10, 3, 3))
        batch = Dim("batch", min=8, max=64)
        size = Dim("size")
        efoo = export(
            foo,
            inputs,
            dynamic_shapes={
                "x": (batch, size, size),
                "y": (batch, size, size),
            },
        )
        self.assertEqual(
            [
                str(node.meta["val"].shape)
                for node in efoo.graph_module.graph.nodes
                if node.op == "placeholder"
            ],
            ["torch.Size([s0, s1, s1])", "torch.Size([s0, s1, s1])"],
        )
        self.assertEqual(efoo.module()(*inputs).shape, foo(*inputs).shape)

        # pass dynamic shapes of inputs [multiple, mostly distinct]
        inputs = (torch.randn(10, 2, 3), torch.randn(10, 3, 4))
        batch, M, K, N = dims("batch", "M", "K", "N")
        efoo = export(
            Foo(),
            inputs,
            dynamic_shapes={"x": (batch, M, K), "y": (batch, K, N)},
        )
        self.assertEqual(
            [
                str(node.meta["val"].shape)
                for node in efoo.graph_module.graph.nodes
                if node.op == "placeholder"
            ],
            ["torch.Size([s0, s1, s2])", "torch.Size([s0, s2, s5])"],
        )
        self.assertEqual(efoo.module()(*inputs).shape, foo(*inputs).shape)

        # pass dynamic shapes of inputs [dict]
        class Foo(torch.nn.Module):
            def forward(self, inputs):
                return torch.matmul(inputs["x"], inputs["y"])

        foo = Foo()
        inputs = ({"x": torch.randn(10, 2, 3), "y": torch.randn(10, 3, 4)},)
        batch = Dim("batch")
        efoo = export(
            foo, inputs, dynamic_shapes={"inputs": {k: {0: batch} for k in ["x", "y"]}}
        )
        self.assertEqual(
            [
                str(node.meta["val"].shape)
                for node in efoo.graph_module.graph.nodes
                if node.op == "placeholder"
            ],
            ["torch.Size([s0, 2, 3])", "torch.Size([s0, 3, 4])"],
        )
        self.assertEqual(efoo.module()(*inputs).shape, foo(*inputs).shape)

        # pass dynamic shapes of inputs [list]
        class Foo(torch.nn.Module):
            def forward(self, inputs):
                return torch.matmul(inputs[0], inputs[1])

        foo = Foo()
        inputs = ([torch.randn(10, 2, 3), torch.randn(10, 3, 4)],)
        batch = Dim("batch")
        efoo = export(
            foo, inputs, dynamic_shapes={"inputs": [{0: batch} for _ in range(2)]}
        )
        self.assertEqual(
            [
                str(node.meta["val"].shape)
                for node in efoo.graph_module.graph.nodes
                if node.op == "placeholder"
            ],
            ["torch.Size([s0, 2, 3])", "torch.Size([s0, 3, 4])"],
        )
        self.assertEqual(efoo.module()(*inputs).shape, foo(*inputs).shape)

        # pass dynamic shapes of inputs [dataclass]

        # TODO(avik): This part of the test should have failed both serde and retracing
        # but these failures are hidden because of the local import of `export` in this test.
        # The serde failure is benign, and easily avoided by moving the dataclass definition
        # to the top-level. OTOH the retracing failure needs further investigation.
        @dataclass
        class DataClass:
            a: Tensor
            b: Tensor

        register_dataclass_as_pytree_node(
            DataClass,
            serialized_type_name="test_export_api_with_dynamic_shapes.DataClass",
        )

        class Foo(torch.nn.Module):
            def forward(self, inputs):
                return torch.matmul(inputs.a, inputs.b)

        foo = Foo()
        inputs = (DataClass(a=torch.randn(10, 2, 3), b=torch.randn(10, 3, 4)),)
        batch = Dim("batch")
        efoo = export(
            foo,
            inputs,
            dynamic_shapes={"inputs": [{0: batch}, {0: batch}]},
        )
        self.assertEqual(
            [
                str(node.meta["val"].shape)
                for node in efoo.graph_module.graph.nodes
                if node.op == "placeholder"
            ],
            ["torch.Size([s0, 2, 3])", "torch.Size([s0, 3, 4])"],
        )

        # pass dynamic shapes of inputs [pytree-registered classes]
        if HAS_TORCHREC:
            # skipping tests if torchrec not available
            class Foo(torch.nn.Module):
                def forward(self, kjt) -> torch.Tensor:
                    return kjt.values() + 0, kjt.offsets() + 0

            foo = Foo()
            kjt = KeyedJaggedTensor(
                values=torch.Tensor([1.0, 2.0, 3.0, 4.0, 5.0, 6.0, 7.0, 8.0]),
                keys=["index_0", "index_1"],
                lengths=torch.IntTensor([0, 2, 0, 1, 1, 1, 0, 3]),
                offsets=torch.IntTensor([0, 0, 2, 2, 3, 4, 5, 5, 8]),
            )
            inputs = (kjt,)
            dim = Dim("dim")
            dim_plus_one = Dim("dim_plus_one")
            efoo = torch.export.export(
                foo,
                inputs,
                dynamic_shapes={"kjt": [{0: dim}, None, {0: dim}, {0: dim_plus_one}]},
            )
            self.assertEqual(
                [out.shape for out in efoo.module()(*inputs)],
                [out.shape for out in foo(*inputs)],
            )

        # pass dynamic shapes of inputs [distinct, error]
        class Foo(torch.nn.Module):
            def forward(self, x, y):
                return torch.matmul(x, y)

        foo = Foo()
        inputs = (torch.randn(10, 2, 3), torch.randn(10, 3, 4))
        batch, M, K1, K2, N = dims("batch", "M", "K1", "K2", "N")
        with self.assertRaisesRegex(
            torch._dynamo.exc.UserError,
            (
                "Constraints violated \\(K2\\)!(.*\n)*.*"
                "K2.*and.*K1.*must always be equal(.*\n)*.*"
                "Suggested fixes:(.*\n)*.*"
                "K2 = K1"
            ),
        ):
            export(
                foo,
                inputs,
                dynamic_shapes={"x": (batch, M, K1), "y": (batch, K2, N)},
            )

        # pass dynamic shapes of inputs [specialized, error]
        foo = Foo()
        inputs = (torch.randn(10, 2, 3), torch.randn(10, 3, 4))
        batch, M, K1, N = dims("batch", "M", "K1", "N")
        with self.assertRaisesRegex(
            torch._dynamo.exc.UserError,
            (
                "Constraints violated \\(K1\\)!(.*\n)*.*"
                "K1 was inferred to be a constant(.*\n)*.*"
                "Suggested fixes:(.*\n)*.*"
                "K1 = 3"
            ),
        ):
            export(
                foo,
                inputs,
                dynamic_shapes={"x": (batch, M, K1), "y": (batch, None, N)},
            )

        # pass dynamic shapes of inputs [guards, error]
        class Foo(torch.nn.Module):
            def forward(self, x, y):
                if x.shape[0] < 16 and y.shape[1] % 3 == 0:
                    return torch.matmul(x, y)
                else:
                    return x + y

        foo = Foo()
        inputs = (torch.randn(10, 2, 3), torch.randn(10, 3, 4))
        batch, M, K, N = dims("batch", "M", "K", "N")
        with self.assertRaisesRegex(
            torch._dynamo.exc.UserError,
            (
                "Constraints violated.*!(.*\n)*.*"
                "Not all values of K.*satisfy the generated guard(.*\n)*.*"
                "Not all values of batch.*satisfy the generated guard(.*\n)*.*"
                "Suggested fixes:(.*\n)*.*"
                "batch = Dim\\('batch', max=15\\)(.*\n)*.*"
                "K = 3\\*_K"
            ),
        ):
            export(
                foo,
                inputs,
                dynamic_shapes={"x": (batch, M, K), "y": (batch, K, N)},
            )

    def test_suggested_fixes_new_roots(self):
        from torch.export import dims

        # suggested fixes should introduce new root dim for modulo guard
        class Foo(torch.nn.Module):
            def forward(self, x, y, z):
                # dy = 3 * _dx
                # dx = 3 * _dx - 1
                # dz = 3 * _dx + 2
                # suggested fixes results will look something like
                # {"dx": {"eq": 3*_dx-1, "min": 5, "max": 36}, "dy": {"eq": dx+1}, ...}
                if x.shape[0] >= 5 and x.shape[0] <= 36 and y.shape[0] % 3 == 0:
                    return x + y[1:] + z[3:]

        foo = Foo()
        inputs = (
            torch.randn(
                11,
            ),
            torch.randn(
                12,
            ),
            torch.randn(
                14,
            ),
        )
        dx, dy, dz = dims("dx", "dy", "dz")
        dynamic_shapes = {
            "x": (dx,),
            "y": (dy,),
            "z": (dz,),
        }
        with self.assertRaisesRegex(  # figure out regex later
            torch._dynamo.exc.UserError,
            (
                "Constraints violated.*!(.*\n)*.*"
                "Suggested fixes(.*\n)*.*"
                "_dx = Dim\(\\'_dx\\', max=12\)(.*\n)*.*"
                "dx = 3\*_dx - 1(.*\n)*.*"
                "dy = 3\*_dx(.*\n)*.*"
                "dz = 3\*_dx \+ 2"
            ),
        ):
            export(Foo(), inputs, dynamic_shapes=dynamic_shapes)
        # retry export
        _dx = Dim("_dx", min=2, max=12)
        dynamic_shapes = {"x": (3 * _dx - 1,), "y": (3 * _dx,), "z": (3 * _dx + 2,)}
        export(Foo(), inputs, dynamic_shapes=dynamic_shapes)

    def test_refine_dynamic_shapes_from_suggested_fixes(self):
        from torch.export.dynamic_shapes import (
            refine_dynamic_shapes_from_suggested_fixes,
        )

        def helper(model, inputs, dynamic_shapes):
            # export, fail, parse & refine suggested fixes, re-export
            try:
                export(Foo(), inps, dynamic_shapes=dynamic_shapes)
                raise Exception("should have raised constraint violation error")
            except torch._dynamo.exc.UserError as exc:
                new_shapes = refine_dynamic_shapes_from_suggested_fixes(
                    exc.msg, dynamic_shapes
                )
                export(Foo(), inps, dynamic_shapes=new_shapes)
                return new_shapes

        # specialize dims + derived dims
        class Foo(torch.nn.Module):
            def forward(self, x, y, z):
                x0 = x + y[1:] + z[2:]
                x1 = x @ torch.randn(4, 4)
                return x0, x1

        inps = (
            torch.randn(
                4,
            ),
            torch.randn(
                5,
            ),
            torch.randn(
                6,
            ),
        )
        dx = Dim("dx", max=16)
        dynamic_shapes = {"x": (dx,), "y": (dx + 1,), "z": (dx + 2,)}
        new_shapes = helper(Foo(), inps, dynamic_shapes)
        self.assertEqual(new_shapes["x"][0], 4)
        self.assertEqual(new_shapes["z"][0], 6)

        # refine lower, upper bound
        class Foo(torch.nn.Module):
            def forward(self, x, y):
                if x.shape[0] >= 6 and y.shape[0] <= 16:
                    return x * 2.0, y + 1

        inps = (torch.randn(16), torch.randn(12))
        dynamic_shapes = {"x": (Dim("dx"),), "y": (Dim("dy"),)}
        new_shapes = helper(Foo(), inps, dynamic_shapes)
        self.assertEqual(new_shapes["x"][0].min, 6)
        self.assertEqual(new_shapes["y"][0].max, 16)

        # divisiblity, will introduce new root
        class Foo(torch.nn.Module):
            def forward(self, x):
                if x.shape[0] >= 9:
                    return x.reshape([-1, 3])

        inps = (
            torch.randn(
                15,
            ),
        )
        dynamic_shapes = ((Dim("dx"),),)
        new_shapes = helper(Foo(), inps, dynamic_shapes)
        dim = new_shapes[0][0]
        root = dim.root
        self.assertEqual(dim.fn(2), 6)
        self.assertEqual(root.min, 3)

        # turn dim into derived dim/relation
        class Foo(torch.nn.Module):
            def forward(self, x, y):
                return x + y[4:]

        inps = (torch.randn(6, 4), torch.randn(10, 4))
        dynamic_shapes = {
            "x": (Dim("dx0"), Dim("dx1")),
            "y": (Dim("dy0"), Dim("dy1")),
        }
        new_shapes = helper(Foo(), inps, dynamic_shapes)
        self.assertEqual(new_shapes["x"][0], new_shapes["y"][0].root)  # dy0 = dx0 + 4
        self.assertEqual(new_shapes["y"][0].fn(5), 9)
        self.assertEqual(new_shapes["x"][1], new_shapes["y"][1])  # dx1 = dy1

        # nested dynamic shapes spec
        class Foo(torch.nn.Module):
            def forward(self, x, y):
                x0 = x[0]["data"] + x[1] + x[2][2:]
                x1 = y["a"] @ torch.randn(4, 4)
                x2 = y["b"] @ torch.randn(6, 6)
                return x0, x1, x2

        inps = (
            [
                {"data": torch.randn(4, 4)},
                torch.randn(4, 4),
                torch.randn(6, 4),
            ],
            {
                "a": torch.randn(8, 4),
                "b": torch.randn(9, 6),
            },
        )
        dynamic_shapes = {
            "x": [
                {"data": (Dim("dx00"), Dim("dx01"))},
                (Dim("dx10"), Dim("dx11")),
                (Dim("dx20"), Dim("dx21")),
            ],
            "y": {
                "a": (Dim("dya0"), Dim("dya1")),
                "b": (Dim("dyb0"), Dim("dyb1")),
            },
        }
        new_shapes = helper(Foo(), inps, dynamic_shapes)
        self.assertEqual(
            new_shapes["x"][0]["data"][0], new_shapes["x"][1][0]
        )  # dx10 = dx00
        self.assertEqual(
            new_shapes["x"][2][0].root, new_shapes["x"][0]["data"][0]
        )  # dx20 = dx00 + 2
        self.assertEqual(new_shapes["x"][2][0].fn(10), 12)
        self.assertEqual(
            new_shapes["x"][0]["data"][1], new_shapes["x"][1][1]
        )  # dx11 = dx01
        self.assertEqual(new_shapes["y"]["a"][1], 4)
        self.assertEqual(new_shapes["y"]["b"][1], 6)
        self.assertEqual(new_shapes["y"]["b"][0].__name__, "dyb0")  # unchanged

    def test_dynamic_shapes_spec_with_pytree(self):
        from torch.export import Dim, export
        from torch.utils._pytree import tree_map

        inputs = {
            "tensor": torch.randn(3),
            "dict_of_tensors": {k: torch.randn(3) for k in ["A", "B", "C", "D"]},
            "list_of_tensors": [torch.randn(3) for _ in range(4)],
        }

        batch = Dim("batch")
        # uniformly specify dynamic shapes for all inputs
        spec = tree_map(lambda x: {0: batch}, inputs)

        class Foo(torch.nn.Module):
            def forward(self, inputs):
                return (
                    inputs["tensor"]
                    + inputs["dict_of_tensors"]["A"]
                    + inputs["list_of_tensors"][0]
                )

        ep = export(Foo(), (inputs,), dynamic_shapes={"inputs": spec})
        input_shapes = [
            str(node.meta["val"].shape)
            for node in ep.graph_module.graph.nodes
            if node.op == "placeholder"
        ]
        self.assertEqual(len(input_shapes), 9)
        self.assertTrue(all(shape == "torch.Size([s0])" for shape in input_shapes))

    def test_error_does_not_reference_eager_fallback(self):
        class Module(torch.nn.Module):
            def forward(self, x):
                y = x.nonzero()
                z = y.shape[0]
                if z > 2:
                    return x.cos()
                else:
                    return x.sin()

        fn_ddo = Module()
        if is_non_strict_test(self._testMethodName):
            error = torch.fx.experimental.symbolic_shapes.GuardOnDataDependentSymNode
            error_msg = r"Could not guard on data-dependent expression"
        else:
            error = torchdynamo.exc.UserError
            error_msg = r"^(?!.*fall back to eager).*"
        with self.assertRaisesRegex(error, error_msg):
            _ = export(fn_ddo, (torch.tensor([2, 3, 5]),))

    def test_pytree_register_data_class(self):
        @dataclass
        class MyDataClass:
            x: int
            y: int
            z: int = None

        dt = MyDataClass(x=3, y=4)
        flat, spec = tree_flatten(dt)
        self.assertTrue(spec, LeafSpec())
        self.assertTrue(len(flat) == 1)

        register_dataclass_as_pytree_node(
            MyDataClass,
            serialized_type_name="test_pytree_register_data_class.MyDataClass",
        )

        flat, spec = tree_flatten(dt)
        self.assertEqual(
            spec,
            TreeSpec(MyDataClass, [["x", "y"], ["z"]], [LeafSpec(), LeafSpec()]),
        )
        self.assertEqual(flat, [3, 4])

        orig_dt = tree_unflatten(flat, spec)
        self.assertTrue(isinstance(orig_dt, MyDataClass))
        self.assertEqual(orig_dt.x, 3)
        self.assertEqual(orig_dt.y, 4)
        self.assertEqual(orig_dt.z, None)

        roundtrip_spec = treespec_loads(treespec_dumps(spec))
        self.assertEqual(roundtrip_spec, spec)

        @dataclass
        class MyOtherDataClass:  # the pytree registration don't allow registering the same class twice
            x: int
            y: int
            z: int = None

        # Override the registration with keep none fields
        register_dataclass_as_pytree_node(
            MyOtherDataClass,
            return_none_fields=True,
            serialized_type_name="test_pytree_regster_data_class.MyOtherDataClass",
        )

        dt = MyOtherDataClass(x=3, y=4)
        flat, spec = tree_flatten(dt)
        self.assertEqual(
            spec,
            TreeSpec(
                MyOtherDataClass,
                [["x", "y", "z"], []],
                [LeafSpec(), LeafSpec(), LeafSpec()],
            ),
        )
        self.assertEqual(flat, [3, 4, None])

        orig_dt = tree_unflatten(flat, spec)
        self.assertTrue(isinstance(orig_dt, MyOtherDataClass))
        self.assertEqual(orig_dt.x, 3)
        self.assertEqual(orig_dt.y, 4)
        self.assertEqual(orig_dt.z, None)

        roundtrip_spec = treespec_loads(treespec_dumps(spec))
        self.assertEqual(roundtrip_spec, spec)

    def test_pytree_register_nested_data_class(self):
        @dataclass
        class Inner:
            x: int
            y: int

        @dataclass
        class Outer:
            xy: Inner
            ab: Inner

        xy = Inner(1, 2)
        ab = Inner(3, 4)
        dt = Outer(xy, ab)
        inp = {"dt1": (dt, ({},)), "dt2": ((torch.ones(1),), dt)}

        register_dataclass_as_pytree_node(
            Inner, serialized_type_name="test_pytree_register_nested_data_class.Inner"
        )
        register_dataclass_as_pytree_node(
            Outer, serialized_type_name="test_pytree_register_nested_data_class.Outer"
        )

        flat, spec = tree_flatten(inp)
        self.assertEqual(flat, [1, 2, 3, 4, torch.ones(1), 1, 2, 3, 4])

        unflat = tree_unflatten(flat, spec)
        self.assertEqual(unflat, inp)

        roundtrip_spec = treespec_loads(treespec_dumps(spec))
        self.assertEqual(roundtrip_spec, spec)

    def test_param_util(self):
        class Basic(torch.nn.Module):
            def __init__(self):
                super().__init__()
                self.lin = torch.nn.Linear(10, 1)

            def forward(self, x):
                return self.lin(x)

        ep = export(Basic(), (torch.randn(5, 10),))
        num_params = 0
        params = []
        for node in ep.graph.nodes:
            if is_param(ep, node):
                num_params += 1
                params.append(get_param(ep, node))
        self.assertEqual(num_params, 2)
        self.assertEqual(params[0].shape, [1, 10])  # weight
        self.assertEqual(params[1].shape, [1])  # bias

    @testing.expectedFailureTrainingIRToRunDecomp  # T193700631
    @testing.expectedFailureTrainingIRToRunDecompNonStrict
    def test_buffer_util(self):
        ep = export(
            torch.nn.BatchNorm2d(100, affine=False), (torch.ones(20, 100, 35, 45),)
        )
        num_buffer = 0
        buffer = []

        for node in ep.graph.nodes:
            if is_buffer(ep, node):
                num_buffer += 1
                buffer.append(get_buffer(ep, node))
        self.assertEqual(num_buffer, 3)

        self.assertEqual(buffer[0].shape, torch.Size([100]))  # running_mean
        self.assertEqual(buffer[1].shape, torch.Size([100]))  # running_var
        self.assertEqual(buffer[2].shape, torch.Size([]))  # num_batches_tracked

    def test_export_dynamo_config(self):
        class MyModule(torch.nn.Module):
            def __init__(self):
                super().__init__()
                self.lstm = torch.nn.LSTM(input_size=4, hidden_size=5, num_layers=1)

            def forward(self, inputs: torch.Tensor) -> torch.Tensor:
                return self.lstm(inputs)

        config = DEFAULT_EXPORT_DYNAMO_CONFIG
        mod = MyModule()

        @contextmanager
        def _patch_config(kwargs):
            orig_config_dict = dataclasses.asdict(config)

            try:
                for k, v in kwargs.items():
                    setattr(config, k, v)
                yield
            finally:
                for k, v in orig_config_dict.items():
                    setattr(config, k, v)

        inp = (torch.rand(5, 4),)
        exported_program = export(mod, inp, strict=True)

        with _patch_config({"allow_rnn": False}):
            with self.assertRaisesRegex(
                torch._dynamo.exc.Unsupported,
                "TorchDynamo purposely graph breaks on RNN, GRU, LSTMs",
            ):
                _ = export(mod, inp, strict=True)

    @testing.expectedFailureTrainingIRToRunDecomp  # T193700396
    @testing.expectedFailureTrainingIRToRunDecompNonStrict
    def test_device_to_static(self):
        class Module(torch.nn.Module):
            def forward(self, x):
                return x.to("cpu")

        ep = export(Module(), (torch.tensor(1, device="cpu"),))
        ops = []
        for node in ep.graph.nodes:
            if node.op == "call_function":
                ops.append(node.target)
        self.assertGreater(len(ops), 0)
        for op in ops:
            self.assertIn(op, (torch.ops.aten._to_copy.default,))

    @testing.expectedFailureTrainingIRToRunDecomp  # T193700396
    @testing.expectedFailureTrainingIRToRunDecompNonStrict
    def test_device_to_dynamic(self):
        class Module(torch.nn.Module):
            def forward(self, x):
                return x.to("cpu")

        ep = export(
            Module(),
            (torch.tensor([1, 2], device="cpu"),),
            dynamic_shapes={"x": {0: Dim("i")}},
        )
        ops = []
        for node in ep.graph.nodes:
            if node.op == "call_function":
                ops.append(node.target)
        self.assertGreater(len(ops), 0)
        for op in ops:
            self.assertIn(op, (torch.ops.aten._to_copy.default,))

    @testing.expectedFailureTrainingIRToRunDecomp  # T193700396
    @testing.expectedFailureTrainingIRToRunDecompNonStrict
    def test_device_to_mutation(self):
        class Module(torch.nn.Module):
            def forward(self, x):
                y = x.to("cpu")
                y.add_(1)
                return y, x

        with self.assertRaisesRegex(
            RuntimeError, "cannot mutate tensors with frozen storage"
        ):
            export(Module(), (torch.tensor(1, device="cpu"),))

    @testing.expectedFailureTrainingIRToRunDecomp  # T193700396
    @testing.expectedFailureTrainingIRToRunDecompNonStrict
    def test_float_conversion(self):
        class Module(torch.nn.Module):
            def forward(self, x):
                return x.float()

        ep = export(Module(), (torch.tensor(1, dtype=torch.float),))
        ops = []
        for node in ep.graph.nodes:
            if node.op == "call_function":
                ops.append(node.target)
        self.assertGreater(len(ops), 0)
        for op in ops:
            self.assertIn(op, (torch.ops.aten._to_copy.default,))

    @testing.expectedFailureTrainingIRToRunDecomp  # T193700396
    @testing.expectedFailureTrainingIRToRunDecompNonStrict
    def test_device_to_mutation_float(self):
        class Module(torch.nn.Module):
            def forward(self, x):
                y = x.float()
                y.add_(1)
                return y, x

        with self.assertRaisesRegex(
            RuntimeError, "cannot mutate tensors with frozen storage"
        ):
            export(Module(), (torch.tensor(1, dtype=torch.float),))

    @testing.expectedFailureTrainingIRToRunDecomp  # T193692674
    @testing.expectedFailureTrainingIRToRunDecompNonStrict
    def test_module(self):
        class MyLinear(torch.nn.Module):
            def __init__(self):
                super().__init__()
                self.weight = torch.randn(20, 98)
                self.bias = torch.randn(20)

            def forward(self, x):
                return torch.nn.functional.linear(x, self.weight, self.bias)

        class Foo(torch.nn.Module):
            def __init__(self):
                super().__init__()
                self.conv = torch.nn.Conv2d(16, 33, 3)
                self.linear = MyLinear()

            def forward(self, x):
                a, b = x
                a_conv = self.conv(a)
                a_linear = self.linear(a_conv)
                b_conv = self.conv(b)
                b_linear = self.linear(b_conv)
                return (
                    a_linear.cos() + b_linear.sin(),
                    a_linear.sin() + b_linear.cos(),
                )

        inp_container = ((torch.randn(20, 16, 50, 100), torch.randn(20, 16, 50, 100)),)

        ep = export(Foo(), inp_container)
        ep_rexported = export(ep.module(), inp_container)

        inp_test = ((torch.randn(20, 16, 50, 100), torch.randn(20, 16, 50, 100)),)

        self.assertTrue(
            torch.allclose(
                ep.module()(*inp_test)[0], ep_rexported.module()(*inp_test)[0]
            )
        )
        self.assertTrue(
            torch.allclose(
                ep.module()(*inp_test)[1], ep_rexported.module()(*inp_test)[1]
            )
        )

    @testing.expectedFailureTrainingIRToRunDecomp  # T193701564
    @testing.expectedFailureTrainingIRToRunDecompNonStrict
    def test_module_with_dict_container_inp_out(self):
        class MyLinear(torch.nn.Module):
            def __init__(self):
                super().__init__()
                self.weight = torch.randn(20, 98)
                self.bias = torch.randn(20)

            def forward(self, x):
                return torch.nn.functional.linear(x, self.weight, self.bias)

        class Foo(torch.nn.Module):
            def __init__(self):
                super().__init__()
                self.conv = torch.nn.Conv2d(16, 33, 3)
                self.linear = MyLinear()

            def forward(self, x):
                a1, a2 = x["a"]
                b = x["b"]
                a1_conv = self.conv(a1)
                a1_linear = self.linear(a1_conv)
                a2_conv = self.conv(a2)
                a2_linear = self.linear(a2_conv)
                b_conv = self.conv(b)
                b_linear = self.linear(b_conv)
                return {
                    "a": a1_linear.cos() + b_linear.sin(),
                    "b": a2_linear.sin() + b_linear.cos(),
                }

        inp_container = (
            {
                "a": (torch.randn(20, 16, 50, 100), torch.randn(20, 16, 50, 100)),
                "b": torch.randn(20, 16, 50, 100),
            },
        )

        ep = export(Foo(), inp_container)
        ep_rexported = export(ep.module(), inp_container)

        inp_test = (
            {
                "a": (torch.randn(20, 16, 50, 100), torch.randn(20, 16, 50, 100)),
                "b": torch.randn(20, 16, 50, 100),
            },
        )

        self.assertTrue(
            torch.allclose(
                ep.module()(*inp_test)["a"], ep_rexported.module()(*inp_test)["a"]
            )
        )
        self.assertTrue(
            torch.allclose(
                ep.module()(*inp_test)["b"], ep_rexported.module()(*inp_test)["b"]
            )
        )

    def test_args_type_checked(self):
        class M(torch.nn.Module):
            def forward(self, x):
                return x + 1

        inp = torch.rand(2, 2)
        with self.assertRaisesRegex(torch._dynamo.exc.UserError, "to be a tuple"):
            # Intentionally not wrapping `inp` in a tuple to trigger the error
            _ = export(M(), inp)

    def test_decomp_batch_norm_functional_predispatch(self):
        class ConvBatchnorm(torch.nn.Module):
            def __init__(self):
                super().__init__()
                self.conv = torch.nn.Conv2d(1, 3, 1, 1)
                self.bn = torch.nn.BatchNorm2d(3)

            def forward(self, x):
                x = self.conv(x)
                x = self.bn(x)
                return (x,)

        mod = ConvBatchnorm()
        mod.eval()
        inp = torch.randn(1, 1, 3, 3)

        gm = torch.export._trace._export(mod, (inp,), pre_dispatch=True).module()
        self.assertExpectedInline(
            str(gm.code).strip(),
            """\
def forward(self, x):
    x, = fx_pytree.tree_flatten_spec(([x], {}), self._in_spec)
    conv_weight = self.conv.weight
    conv_bias = self.conv.bias
    bn_weight = self.bn.weight
    bn_bias = self.bn.bias
    bn_running_mean = self.bn.running_mean
    bn_running_var = self.bn.running_var
    conv2d = torch.ops.aten.conv2d.default(x, conv_weight, conv_bias);  x = conv_weight = conv_bias = None
    _native_batch_norm_legit_no_training = torch.ops.aten._native_batch_norm_legit_no_training.default(conv2d, bn_weight, bn_bias, bn_running_mean, bn_running_var, 0.1, 1e-05);  conv2d = bn_weight = bn_bias = bn_running_mean = bn_running_var = None
    getitem = _native_batch_norm_legit_no_training[0];  _native_batch_norm_legit_no_training = None
    return pytree.tree_unflatten((getitem,), self._out_spec)""",
        )

        mod.train()
        gm_train = _export(mod, (inp,), pre_dispatch=True).module()
        self.assertExpectedInline(
            str(gm_train.code).strip(),
            """\
def forward(self, x):
    x, = fx_pytree.tree_flatten_spec(([x], {}), self._in_spec)
    conv_weight = self.conv.weight
    conv_bias = self.conv.bias
    bn_weight = self.bn.weight
    bn_bias = self.bn.bias
    bn_running_mean = self.bn.running_mean
    bn_running_var = self.bn.running_var
    bn_num_batches_tracked = self.bn.num_batches_tracked
    conv2d = torch.ops.aten.conv2d.default(x, conv_weight, conv_bias);  x = conv_weight = conv_bias = None
    add = torch.ops.aten.add.Tensor(bn_num_batches_tracked, 1)
    _native_batch_norm_legit_functional = torch.ops.aten._native_batch_norm_legit_functional.default(conv2d, bn_weight, bn_bias, bn_running_mean, bn_running_var, True, 0.1, 1e-05);  conv2d = bn_weight = bn_bias = None
    getitem = _native_batch_norm_legit_functional[0]
    getitem_3 = _native_batch_norm_legit_functional[3]
    getitem_4 = _native_batch_norm_legit_functional[4];  _native_batch_norm_legit_functional = None
    copy__default = torch.ops.aten.copy_.default(bn_running_mean, getitem_3);  bn_running_mean = getitem_3 = None
    copy__default_1 = torch.ops.aten.copy_.default(bn_running_var, getitem_4);  bn_running_var = getitem_4 = None
    copy__default_2 = torch.ops.aten.copy_.default(bn_num_batches_tracked, add);  bn_num_batches_tracked = add = None
    return pytree.tree_unflatten((getitem,), self._out_spec)""",
        )

    def test_constrain_size_in_eager(self):
        class Module(torch.nn.Module):
            def forward(self, x, y):
                n = x.max().item()
                torch._check_is_size(n)
                return y + n

        fn = Module()
        ep = export(
            fn,
            (torch.randint(1, 2, (2, 2)), torch.randint(3, 5, (2, 3))),
        )
        test_inp = (torch.randint(1, 2, (2, 2)), torch.randint(3, 5, (2, 3)))
        self.assertTrue(torch.allclose(ep.module()(*test_inp), fn(*test_inp)))

    def test_constrain_size_with_constrain_value(self):
        class Module(torch.nn.Module):
            def forward(self, x, y):
                n = x.max().item()
                torch._check(n >= 2)
                torch._check(n <= 10)
                torch._check_is_size(n)
                return y + n

        fn = Module()
        with self.assertRaisesRegex(
            RuntimeError, r"Expected cond to be True, but got False"
        ):
            _ = fn(torch.randint(1, 2, (2, 2)), torch.randint(3, 5, (2, 3)))

        ep = export(
            fn,
            (torch.randint(3, 4, (2, 2)), torch.randint(3, 5, (2, 3))),
        )
        with self.assertRaisesRegex(
            RuntimeError, r"Runtime assertion failed for expression u[\d+] \>\= 2"
        ):
            test_inp = (torch.randint(1, 2, (2, 2)), torch.randint(3, 5, (2, 3)))
            _ = ep.module()(*test_inp)

    def test_constrain_size_with_various_cases(self):
        class Module1(torch.nn.Module):
            def forward(self, x, y):
                n = x.item()
                torch._check_is_size(n)
                torch._check(n >= 0)
                return y.sum() + torch.ones(n, 5).sum()

        case1 = Module1()

        class Module2(torch.nn.Module):
            def forward(self, x, y):
                n = x.item()
                torch._check_is_size(n)
                torch._check(n >= 0)
                torch._check(n <= 6)
                return y.sum() + torch.ones(n, 5).sum()

        case2 = Module2()

        class Module3(torch.nn.Module):
            def forward(self, x, y):
                n = x.item()
                torch._check_is_size(n)
                torch._check(n >= 0)
                torch._check(n <= 1)
                return y.sum() + torch.ones(n, 5).sum()

        case3 = Module3()

        class Module4(torch.nn.Module):
            def forward(self, x, y):
                n = x.item()
                torch._check_is_size(n)
                torch._check(n >= 2)
                return y.sum() + torch.ones(n, 5).sum()

        case4 = Module4()

        class Module5(torch.nn.Module):
            def forward(self, x, y):
                n = x.item()
                torch._check_is_size(n)
                torch._check(n >= 1)
                return y.sum() + torch.ones(n, 5).sum()

        case5 = Module5()

        ep = export(case1, (torch.tensor(1), torch.ones(4, 5)))

        with self.assertRaisesRegex(
            RuntimeError, r"Expected cond to be True, but got False"
        ):
            _ = case1(torch.tensor(-1), torch.randn(4, 5))

        self.assertTrue(
            torch.allclose(
                ep.module()(torch.tensor(1), torch.ones(4, 5)),
                case1(torch.tensor(1), torch.ones(4, 5)),
            )
        )

        ep = export(case2, (torch.tensor(5), torch.randn(4, 5)))

        with self.assertRaisesRegex(
            RuntimeError,
            r"Expected cond to be True, but got False",
        ):
            _ = case2(torch.tensor(7), torch.randn(4, 5))

        with self.assertRaisesRegex(
            RuntimeError,
            r"Expected cond to be True, but got False",
        ):
            _ = case2(torch.tensor(9), torch.randn(4, 5))

        self.assertTrue(
            torch.allclose(
                ep.module()(torch.tensor(5), torch.ones(4, 5)),
                case2(torch.tensor(5), torch.ones(4, 5)),
            )
        )

        _ = case3(torch.tensor(1), torch.randn(4, 5))

        with self.assertRaisesRegex(
            RuntimeError,
            r"Expected cond to be True, but got False",
        ):
            _ = case4(torch.tensor(1), torch.randn(4, 5))

        ep = export(case4, (torch.tensor(5), torch.randn(4, 5)))

        with self.assertRaisesRegex(
            RuntimeError,
            r"Expected cond to be True, but got False",
        ):
            _ = case4(torch.tensor(1), torch.randn(4, 5))

        self.assertTrue(
            torch.allclose(
                ep.module()(torch.tensor(5), torch.ones(4, 5)),
                case4(torch.tensor(5), torch.ones(4, 5)),
            )
        )

        ep = export(case5, (torch.tensor(5), torch.randn(4, 5)))

        with self.assertRaisesRegex(
            RuntimeError,
            r"Expected cond to be True, but got False",
        ):
            _ = case5(torch.tensor(0), torch.randn(4, 5))

        self.assertTrue(
            torch.allclose(
                ep.module()(torch.tensor(5), torch.ones(4, 5)),
                case5(torch.tensor(5), torch.ones(4, 5)),
            )
        )

    def test_automatic_constrain_size(self):
        class M(torch.nn.Module):
            def forward(self, x, y):
                n = x.item()
                return y.sum() + torch.ones(n, 5).sum()

        ep = export(M(), (torch.tensor(1), torch.ones(4, 5)))

        # This is because we insert sym_constrain_range in the graph now
        error_msg = r"Invalid value range for -1 between"
        with self.assertRaisesRegex(RuntimeError, error_msg):
            _ = ep.module()(torch.tensor(-1), torch.randn(4, 5))

        self.assertTrue(
            torch.allclose(
                ep.module()(torch.tensor(1), torch.ones(4, 5)),
                M()(torch.tensor(1), torch.ones(4, 5)),
            )
        )

    def test_constrain_decomp(self) -> None:
        class M(torch.nn.Module):
            def __init__(self):
                super().__init__()
                self.freq = torch.ones(5, 5)

            def forward(self, start_pos: torch.Tensor):
                pos = start_pos.item()
                torch._check_is_size(pos)
                torch._check(pos >= 0)
                torch._check(pos <= 4)
                return self.freq[pos] * self.freq[pos]

        ep = torch.export.export(M(), (torch.tensor(1),))
        FileCheck().check_count(
            "torch.ops.aten._assert_scalar.default", 2, exactly=True
        ).run(ep.graph_module.code)
        FileCheck().check_count(
            "torch.ops.aten.sym_constrain_range_for_size.default", 1, exactly=True
        ).run(ep.graph_module.code)

        decompose_ep = ep.run_decompositions()
        FileCheck().check_count(
            "torch.ops.aten._assert_scalar.default", 2, exactly=True
        ).run(ep.graph_module.code)
        FileCheck().check_count(
            "torch.ops.aten.sym_constrain_range_for_size.default", 1, exactly=True
        ).run(ep.graph_module.code)

    def test_mixed_input(self):
        class Module(torch.nn.Module):
            def forward(self, a, b, alpha: int):
                return torch.add(a, b, alpha=alpha)

        func = Module()

        a = torch.rand(1, 2)
        b = torch.rand(1, 2)
        alpha = 10

        exported = export(func, (a, b, alpha))
        for node in exported.graph_module.graph.nodes:
            if node.op == "placeholder":
                self.assertTrue(isinstance(node.meta["val"], (Tensor, int)))

    def test_export_with_inline_constraints(self):
        class Module(torch.nn.Module):
            def forward(self, x):
                a = x.item()
                torch._check(a >= 4)
                torch._check(a <= 7)
                return torch.empty((a, 4))

        f = Module()
        ep = export(f, (torch.tensor([5]),))
        self.assertEqual(ep.module()(torch.tensor([6])).shape, (6, 4))

        FileCheck().check_count(
            "torch.ops.aten._assert_scalar.default", 2, exactly=True
        ).run(ep.graph_module.code)
        FileCheck().check_count(
            "torch.ops.aten.sym_constrain_range.default", 0, exactly=True
        ).run(ep.graph_module.code)
        FileCheck().check_count(
            "torch.ops.aten.sym_constrain_range_for_size.default", 1, exactly=True
        ).run(ep.graph_module.code)

        with self.assertRaisesRegex(
            RuntimeError,
            r"Runtime assertion failed for expression u[\d+] \<\= 7",
        ) as cm:
            ep.module()(torch.tensor([30]))

    def test_export_with_inline_constraints_complex(self):
        class Module(torch.nn.Module):
            def forward(self, x):
                a = x.item()
                torch._check(a >= 4)
                torch._check(a <= 7)
                empty = torch.empty((a, 4))

                return torch.cat((empty.transpose(0, 1), torch.zeros(6, a)), 0)

        f = Module()
        ep = export(f, (torch.tensor([6]),))
        self.assertEqual(ep.module()(torch.tensor([5])).shape, (10, 5))
        FileCheck().check_count(
            "torch.ops.aten._assert_scalar.default", 2, exactly=True
        ).run(ep.graph_module.code)
        FileCheck().check_count(
            "torch.ops.aten.sym_constrain_range.default", 0, exactly=True
        ).run(ep.graph_module.code)
        FileCheck().check_count(
            "torch.ops.aten.sym_constrain_range_for_size.default", 1, exactly=True
        ).run(ep.graph_module.code)

    def test_to_module_with_mutated_buffer(self):
        class Foo(torch.nn.Module):
            def __init__(self):
                super().__init__()
                self.register_buffer("buf", torch.zeros(1))

            def forward(self, x):
                self.buf.add_(1)
                return x.sum() + self.buf.sum()

        exported = export(Foo(), (torch.ones(5, 5),))
        stateful_gm = exported.module()
        export_return_val = stateful_gm(torch.ones(5, 5))
        eager = Foo()
        eager_return_val = eager(torch.ones(5, 5))
        self.assertTrue(torch.allclose(eager_return_val, export_return_val))

        for name, buffer in stateful_gm.named_buffers():
            self.assertTrue(torch.allclose(torch.ones(1), buffer))

        changed = stateful_gm.graph.eliminate_dead_code()
        self.assertFalse(changed)
        self.assertTrue(
            torch.allclose(stateful_gm(torch.ones(5, 5)), eager(torch.ones(5, 5)))
        )

        for name, buffer in stateful_gm.named_buffers():
            self.assertTrue(torch.allclose(torch.tensor(2, dtype=torch.float), buffer))

    def test_to_module_with_mutated_buffer_multiple(self):
        class Bar(torch.nn.Module):
            def __init__(self):
                super().__init__()
                self.register_buffer("buf", torch.ones(1))

            def forward(self, x):
                self.buf.add_(1)
                return x.sum() + self.buf.sum()

        class Foo(torch.nn.Module):
            def __init__(self):
                super().__init__()
                self.register_buffer("buf", torch.zeros(1))
                self.bar = Bar()

            def forward(self, x):
                self.buf.add_(1)
                self.bar.buf.add_(2)
                bar = self.bar(x)
                return bar.sum() + self.buf.sum()

        exported = export(Foo(), (torch.ones(5, 5),))
        stateful_gm = exported.module()
        export_return_val = stateful_gm(torch.ones(5, 5))
        eager = Foo()
        eager_return_val = eager(torch.ones(5, 5))
        self.assertTrue(torch.allclose(eager_return_val, export_return_val))

        for name, buffer in stateful_gm.named_buffers():
            if name == "L__self___buf":
                self.assertTrue(torch.allclose(torch.ones(1), buffer))
            if name == "L__self___bar_buf":
                self.assertTrue(
                    torch.allclose(torch.tensor(4, dtype=torch.float), buffer)
                )

        changed = stateful_gm.graph.eliminate_dead_code()
        self.assertFalse(changed)
        self.assertTrue(
            torch.allclose(stateful_gm(torch.ones(5, 5)), eager(torch.ones(5, 5)))
        )

        for name, buffer in stateful_gm.named_buffers():
            if name == "L__self___buf":
                self.assertTrue(
                    torch.allclose(torch.tensor(2, dtype=torch.float), buffer)
                )
            if name == "L__self___bar_buf":
                self.assertTrue(
                    torch.allclose(torch.tensor(7, dtype=torch.float), buffer)
                )

    def test_runtime_assert_for_prim(self):
        class Foo(torch.nn.Module):
            def forward(self, x, y):
                return x + y

        foo = Foo()
        tensor_inp = torch.ones(7, 5)
        dim0_x = torch.export.Dim("dim0_x", min=6)
        dynamic_shapes = {"x": {0: dim0_x}, "y": None}
        exported = torch.export.export(
            foo, (tensor_inp, 5), dynamic_shapes=dynamic_shapes
        )
        self.assertTrue(
            torch.allclose(
                exported.module()(torch.ones(8, 5), 5), foo(torch.ones(8, 5), 5)
            )
        )
        with self.assertRaisesRegex(
            RuntimeError,
            escape("Expected input at *args[1] to be equal to 5, but got 6"),
        ):
            _ = exported.module()(torch.ones(8, 5), 6)

        exported = torch.export.export(
            foo, (tensor_inp, 5.0), dynamic_shapes=dynamic_shapes
        )
        with self.assertRaisesRegex(
            RuntimeError,
            escape("Expected input at *args[1] to be equal to 5.0, but got 6.0"),
        ):
            _ = exported.module()(torch.ones(7, 5), 6.0)

    def test_runtime_assert_for_prm_str(self):
        class Foo(torch.nn.Module):
            def forward(self, a, b, mode):
                return torch.div(a, b, rounding_mode=mode)

        foo = Foo()
        inps = (torch.randn(4, 4), torch.randn(4), "trunc")
        exported = export(foo, inps)
        with self.assertRaisesRegex(
            RuntimeError, "to be equal to trunc, but got floor"
        ):
            _ = exported.module()(torch.randn(4, 4), torch.randn(4), "floor")
        self.assertTrue(torch.allclose(exported.module()(*inps), foo(*inps)))

    @testing.expectedFailureTrainingIRToRunDecomp  # T193701923
    @testing.expectedFailureTrainingIRToRunDecompNonStrict
    def test_to_module_with_mutated_buffer_multiple_update_sub_later(self):
        class Bar(torch.nn.Module):
            def __init__(self):
                super().__init__()
                self.register_buffer("buf", torch.ones(1))

            def forward(self, x):
                self.buf.add_(1)
                return x.sum() + self.buf.sum()

        class Foo(torch.nn.Module):
            def __init__(self):
                super().__init__()
                self.register_buffer("buf", torch.zeros(1))
                self.bar = Bar()

            def forward(self, x):
                self.buf.add_(1)
                bar = self.bar(x)
                self.bar.buf.add_(2)
                return bar.sum() + self.buf.sum()

        exported = export(Foo(), (torch.ones(5, 5),))
        stateful_gm = exported.module()
        export_return_val = stateful_gm(torch.ones(5, 5))
        eager = Foo()
        eager_return_val = eager(torch.ones(5, 5))
        self.assertTrue(torch.allclose(eager_return_val, export_return_val))

        for name, buffer in stateful_gm.named_buffers():
            if name == "L__self___buf":
                self.assertTrue(torch.allclose(torch.ones(1), buffer))
            if name == "L__self___bar_buf":
                self.assertTrue(
                    torch.allclose(torch.tensor(4, dtype=torch.float), buffer)
                )

        changed = stateful_gm.graph.eliminate_dead_code()
        self.assertFalse(changed)
        self.assertTrue(
            torch.allclose(stateful_gm(torch.ones(5, 5)), eager(torch.ones(5, 5)))
        )

        for name, buffer in stateful_gm.named_buffers():
            if name == "L__self___buf":
                self.assertTrue(
                    torch.allclose(torch.tensor(2, dtype=torch.float), buffer)
                )
            if name == "L__self___bar_buf":
                self.assertTrue(
                    torch.allclose(torch.tensor(7, dtype=torch.float), buffer)
                )

    def test_retracable_ep(self):
        class Bar(torch.nn.Module):
            def __init__(self):
                super().__init__()
                self.register_buffer("buf", torch.ones(1))

            def forward(self, x):
                self.buf.add_(1)
                return x.sum() + self.buf.sum()

        class Foo(torch.nn.Module):
            def __init__(self):
                super().__init__()
                self.register_buffer("buf", torch.zeros(1))
                self.bar = Bar()

            def forward(self, x):
                self.buf.add_(1)
                bar = self.bar(x)
                self.bar.buf.add_(2)
                return bar.sum() + self.buf.sum()

        inp = torch.ones(5, 5)
        exported = torch.export.export(Foo(), (inp,))
        reexported = torch.export.export(exported.module(), (inp,))

        self.assertTrue(torch.allclose(Foo()(inp), reexported.module()(inp)))

        dim0_x = torch.export.Dim("dim0_x")
        exported = torch.export.export(Foo(), (inp,), dynamic_shapes=({0: dim0_x},))
        reexported = torch.export.export(exported.module(), (inp,))
        with self.assertRaisesRegex(
            RuntimeError, "shape\[0\] to be equal to 5, but got 7"
        ):
            reexported.module()(torch.ones(7, 5))

        reexported = torch.export.export(
            exported.module(), (inp,), dynamic_shapes=({0: dim0_x},)
        )
        self.assertTrue(
            torch.allclose(
                Foo()(torch.ones(7, 5)), reexported.module()(torch.ones(7, 5))
            )
        )

        # can't retrace with invalid inputs with respect to the original ExportedProgram
        dim0_x_v2 = torch.export.Dim("dim0_x_v2", min=3)
        exported_v2 = torch.export.export(
            Foo(), (inp,), dynamic_shapes={"x": {0: dim0_x_v2}}
        )
        with self.assertRaisesRegex(
            RuntimeError,
            escape("Expected input at *args[0].shape[0] to be >= 3, but got 2"),
        ):
            torch.export.export(exported_v2.module(), (torch.randn(2, 2),))

    # https://github.com/pytorch/pytorch/issues/129939
    @testing.expectedFailureNonStrict
    @testing.expectedFailureTrainingIRToRunDecompNonStrict
    def test_export_cond(self):
        class A(torch.nn.Module):
            def __init__(self):
                super().__init__()
                self.register_buffer("buffer", torch.ones(6, 4))

            def forward(self):
                return self.buffer.cos()

        class Foo(torch.nn.Module):
            def __init__(self):
                super().__init__()
                self.a = A()

            def forward(self, x):
                def true_fn(x):
                    return x.cos() + self.a().sum()

                def false_fn(x):
                    return x.sin()

                return cond(x.shape[0] > 4, true_fn, false_fn, [x])

        inp = torch.ones(6, 4)
        ep = export(
            Foo(),
            (inp,),
        )
        self.assertTrue(
            torch.allclose(ep.module()(torch.ones(6, 4)), Foo()(torch.ones(6, 4)))
        )

    def test_aten_lift_fresh_copy(self):
        class M(torch.nn.Module):
            def forward(self, x):
                return torch.ops.aten.lift_fresh_copy(x)

        ep = export(M(), (torch.ones(6, 4),))
        found = False

        op = "torch.ops.aten.clone.default"
        FileCheck().check_count(op, 1, exactly=True).run(ep.graph_module.code)

    def test_cond_buffers(self):
        class M(torch.nn.Module):
            def __init__(self):
                super().__init__()
                self.register_parameter(
                    "param", torch.nn.Parameter(torch.ones(2, 3), requires_grad=False)
                )
                self.register_buffer("buffer", torch.ones(2, 3) + 1)

            def true_fn(self, x):
                return x + self.param

            def false_fn(self, x):
                return x + self.buffer

            def forward(self, x):
                return cond(x.shape[0] == 4, self.true_fn, self.false_fn, [x])

        inp = torch.ones(2, 3)
        ep = torch.export.export(M(), (inp,))
        inp = torch.randn(2, 3)
        epm = ep.module()
        self.assertTrue(torch.allclose(epm(inp), M()(inp)))

        for gm in epm.named_modules():
            if not isinstance(gm, torch.fx.GraphModule):
                continue
            self.assertEqual(
                len([node for node in gm.graph.nodes if node.op == "placeholder"]), 1
            )

    # map_fn references module outside the module hierarchy
    @unittest.expectedFailure
    def test_map_buffers(self):
        class M1(torch.nn.Module):
            def __init__(self):
                super().__init__()
                self.register_parameter(
                    "param", torch.nn.Parameter(torch.tensor(5), requires_grad=False)
                )
                self.register_buffer("buffer", torch.tensor(6) + 1)

        m1 = M1()

        def map_fn(x, y):
            z = x + y + m1.param + m1.buffer
            z.add_(4)
            return z

        class M(torch.nn.Module):
            def forward(self, xs, y):
                return map(map_fn, xs, y)

        example_inputs = (torch.ones(3, 2), torch.tensor(3))
        ep = torch.export.export(M(), example_inputs)
        example_inputs = (torch.randn(3, 2), torch.tensor(3))
        epm = ep.module()
        self.assertTrue(torch.allclose(epm(*example_inputs), M()(*example_inputs)))

        for gm in epm.named_modules():
            if not isinstance(gm, torch.fx.GraphModule):
                continue
            self.assertEqual(
                len([node for node in gm.graph.nodes if node.op == "placeholder"]), 2
            )

    @testing.expectedFailureSerDer  # We don't preserve metadata on graph module
    @testing.expectedFailureNonStrict
    @testing.expectedFailureTrainingIRToRunDecompNonStrict
    def test_retrace_graph_level_meta_preservation(self):
        class Foo(torch.nn.Module):
            def __init__(self):
                super().__init__()

            def forward(self, x):
                if x.shape[0] > 4:
                    return x.cos()
                return x.sin()

        inp = torch.ones(7, 5)
        dim0_x = torch.export.Dim("dim0_x", min=6)
        exported = torch.export.export(Foo(), (inp,), dynamic_shapes={"x": {0: dim0_x}})
        stateful_module = exported.module()
        self.assertTrue(len(stateful_module.meta["input_shape_constraints"]), 1)

        re_exported = export(stateful_module, (inp,), dynamic_shapes=({0: dim0_x},))
        self.assertTrue(
            len(re_exported.graph_module.meta["input_shape_constraints"]) == 1
        )
        self.assertTrue(
            torch.allclose(
                exported.module()(torch.ones(7, 5)),
                re_exported.module()(torch.ones(7, 5)),
            )
        )

        re_exported_v2 = export(exported.module(), (inp,))
        self.assertTrue(
            len(re_exported_v2.graph_module.meta["input_shape_constraints"]) == 0
        )
        self.assertTrue(
            torch.allclose(
                exported.module()(torch.ones(7, 5)),
                re_exported_v2.module()(torch.ones(7, 5)),
            )
        )

    def test_check_is_size_error(self):
        class Module(torch.nn.Module):
            def forward(self, x):
                a = x.item()
                # We cannot automatically infer a is a size here because view
                # accepts -1
                return torch.randn(24).view(a, 4)

        f = Module()
        if is_non_strict_test(self._testMethodName):
            error = torch.fx.experimental.symbolic_shapes.GuardOnDataDependentSymNode
            error_msg = r"Could not guard on data-dependent expression"
        else:
            error = torch._dynamo.exc.UserError
            error_msg = (
                r"Tried to use data-dependent value in the subsequent computation"
            )
        with self.assertRaisesRegex(error, error_msg):
            _ = export(f, (torch.tensor(6),))

    def test_train_eval_on_exported_preautograd_module(self):
        class Foo(torch.nn.Module):
            def __init__(self):
                super().__init__()

            def forward(self, x):
                if x.shape[0] > 4:
                    return x.cos()
                return x.sin()

        graph_module = _export(Foo(), (torch.ones(7, 5),), pre_dispatch=True).module()
        with self.assertRaisesRegex(
            NotImplementedError, r"Calling train\(\) is not supported yet."
        ):
            graph_module.train()

        with self.assertRaisesRegex(
            NotImplementedError, r"Calling eval\(\) is not supported yet."
        ):
            graph_module.eval()

    # TODO Retracing a module with constant attrs don't work.(T193692674)
    @testing.expectedFailureTrainingIRToRunDecomp
    @testing.expectedFailureTrainingIRToRunDecompNonStrict
    @testing.expectedFailureRetraceability  # T183144788
    def test_lifted_constants(self) -> None:
        class Module(torch.nn.Module):
            def forward(self, x):
                return x + torch.tensor(3)

        f = Module()
        ep = export(f, (torch.tensor(1),))

        self.assertEqual(len(ep.graph_signature.input_specs), 2)
        self.assertEqual(len(ep.constants), 1)

        class Foo(torch.nn.Module):
            def __init__(self):
                super().__init__()
                self.a = torch.tensor(3)

            def forward(self, x):
                list_tensor = [torch.tensor(3), torch.tensor(4)]
                return x + self.a + list_tensor[0] + list_tensor[1]

        ep = export(Foo(), (torch.tensor(1),))

        self.assertEqual(len(ep.graph_signature.input_specs), 4)
        self.assertEqual(len(ep.state_dict), 0)
        self.assertEqual(len(ep.constants), 3)

        inp = (torch.tensor(5),)
        self.assertTrue(torch.allclose(ep.module()(*inp), Foo()(*inp)))

        transform = ep.run_decompositions()
        self.assertEqual(len(ep.graph_signature.input_specs), 4)
        self.assertTrue(torch.allclose(ep.module()(*inp), transform.module()(*inp)))

    @testing.expectedFailureRetraceability  # T183144788
    @testing.expectedFailureTrainingIRToRunDecomp  # T193701164
    @testing.expectedFailureTrainingIRToRunDecompNonStrict
    def test_tensor_attribute_zero_args(self):
        class Foo(torch.nn.Module):
            def __init__(self, value):
                super().__init__()
                self.x = torch.tensor(value)

            def forward(self):
                return self.x.clone()

        m = Foo([1, 2])
        ep = export(m, ())
        self.assertEqual(ep.graph_signature.lifted_tensor_constants, ["x"])

    def test_preserve_shape_dynamism_for_unused_inputs(self):
        @dataclass
        class Input:
            f: torch.Tensor
            p: torch.Tensor

        torch._export.utils.register_dataclass_as_pytree_node(
            Input,
            serialized_type_name="test_preserve_shape_dynamism_for_unused_inputs.Input",
        )

        class Module(torch.nn.Module):
            def forward(self, x: Input):
                return x.f + 1

        mod = Module()
        example_inputs = (Input(f=torch.ones(10, 4), p=torch.zeros(10, 4)),)
        ep_static = torch.export.export(mod, example_inputs)
        for node in ep_static.graph.nodes:
            if node.op == "placeholder":
                for s in node.meta["val"].shape:
                    self.assertIsInstance(s, int)

        dim0_x_f, dim0_x_p = torch.export.dims("dim0_x_f", "dim0_x_p")
        dynamic_shapes = {"x": [{0: dim0_x_f}, {0: dim0_x_p}]}
        ep_dynamic = torch.export.export(
            mod, example_inputs, dynamic_shapes=dynamic_shapes
        )
        for node in ep_dynamic.graph.nodes:
            if node.op == "placeholder":
                for i, s in enumerate(node.meta["val"].shape):
                    if i == 0:
                        self.assertIsInstance(s, torch.SymInt)
                    else:
                        self.assertIsInstance(s, int)

    def test_multiple_definitions_same_name_dim(self):
        class Foo(torch.nn.Module):
            def forward(self, x, y):
                return torch.matmul(x, y)

        A = torch.export.Dim("C", min=3)
        B = torch.export.Dim("C", max=12)
        with self.assertRaisesRegex(
            torch._dynamo.exc.UserError,
            "Found different definitions Dim\\(.*min=3\\) and Dim\\(.*max=12\\) "
            "for the same symbolic dimension",
        ):
            torch.export.export(
                Foo(),
                (torch.randn(10, 10), torch.randn(10, 10)),
                dynamic_shapes={"x": (A, B), "y": (B, A)},
            )

    def test_export_with_wrong_inputs(self):
        class MyModule(torch.nn.Module):
            def forward(self, x):
                return x + x

        exported_program = export(MyModule(), (torch.rand(2, 3),), {})
        with self.assertRaisesRegex(ValueError, "Trying to flatten user inputs"):
            exported_program.module()(torch.rand(2, 3), torch.rand(2, 3))

    def test_export_decomps_simple(self):
        class M(torch.nn.Module):
            def __init__(self):
                super().__init__()
                self.lin = torch.nn.Linear(10, 1)

            def forward(self, x):
                return self.lin(x)

        inp = (torch.randn(5, 10),)
        m = M()
        ep = export(m, inp)
        state_dict = ep.state_dict

        self.assertTrue(torch.allclose(ep.module()(*inp), m(*inp)))

        core_aten_ep = ep.run_decompositions()
        FileCheck().check_count("torch.ops.aten.permute.default", 1, exactly=True).run(
            core_aten_ep.graph_module.code
        )
        FileCheck().check_count("torch.ops.aten.t.default", 0, exactly=True).run(
            core_aten_ep.graph_module.code
        )
        self.assertTrue(torch.allclose(core_aten_ep.module()(*inp), m(*inp)))
        self.assertEqual(id(state_dict), id(ep.state_dict))

    def test_export_decomps_dynamic(self):
        class M(torch.nn.Module):
            def __init__(self):
                super().__init__()
                self.lin = torch.nn.Linear(10, 1)

            def forward(self, x):
                return self.lin(x)

        inp = (torch.randn(5, 10),)
        m = M()
        ep = export(m, inp, dynamic_shapes={"x": {0: Dim("batch")}})

        core_aten_ep = ep.run_decompositions()

        input_node = [
            node for node in core_aten_ep.graph.nodes if node.op == "placeholder"
        ][-1]
        self.assertTrue(isinstance(input_node.meta["val"].shape[0], torch.SymInt))

        FileCheck().check_count("torch.ops.aten.permute.default", 1, exactly=True).run(
            core_aten_ep.graph_module.code
        )
        FileCheck().check_count("torch.ops.aten.t.default", 0, exactly=True).run(
            core_aten_ep.graph_module.code
        )
        self.assertTrue(torch.allclose(core_aten_ep.module()(*inp), m(*inp)))

    def test_nonzero_2(self):
        class Module(torch.nn.Module):
            def forward(self, x):
                return torch.nonzero(x)

        f = Module()
        ep = export(f, (torch.ones(2),))
        inp = torch.randn(2)
        self.assertTrue(torch.allclose(ep.module()(inp), torch.nonzero(inp)))

    def test_redundant_asserts(self):
        class Foo(torch.nn.Module):
            def forward(self, x):
                y = x.item()
                torch._check_is_size(y)
                return torch.zeros(y)

        f = Foo()

        ep = export(f, (torch.tensor([3]),))

        FileCheck().check_count(
            "torch.ops.aten.sym_constrain_range_for_size.default", 1, exactly=True
        ).run(ep.graph_module.code)
        FileCheck().check_count(
            "torch.ops.aten._assert_scalar.default", 1, exactly=True
        ).run(ep.graph_module.code)

        ep = ep.run_decompositions()

        FileCheck().check_count(
            "torch.ops.aten.sym_constrain_range_for_size.default", 1, exactly=True
        ).run(ep.graph_module.code)
        FileCheck().check_count(
            "torch.ops.aten._assert_scalar.default", 1, exactly=True
        ).run(ep.graph_module.code)

    def test_non_arg_name_dynamic_shapes_api(self):
        class Foo(torch.nn.Module):
            def forward(self, a, b):
                return a.sum() + b.sum()

        foo = Foo()
        dim = torch.export.Dim("dim")
        ep = torch.export.export(
            foo,
            (torch.randn(4, 4), torch.randn(4, 4)),
            dynamic_shapes=(None, {0: dim}),
        )

        test_inp = (torch.randn(4, 4), torch.randn(7, 4))
        self.assertEqual(ep.module()(*test_inp), foo(*test_inp))

        ep_v2 = torch.export.export(
            foo,
            (torch.randn(4, 4), torch.randn(4, 4)),
            dynamic_shapes=(None, None),
        )
        with self.assertRaisesRegex(
            RuntimeError, "shape\[0\] to be equal to 4, but got 7"
        ):
            ep_v2.module()(*test_inp)

    def test_constant_output(self):
        class ModuleConstant(torch.nn.Module):
            def __init__(self):
                super().__init__()
                self.b = torch.randn(3, 2)

            def forward(self):
                return self.b

        class ModuleNestedConstant(torch.nn.Module):
            def __init__(self):
                super().__init__()
                self.bff = torch.randn(3, 2)

            def forward(self, x, y):
                return {"prediction": (x + y, self.bff)}

        mod = ModuleConstant()
        ep = torch.export.export(mod, ())
        self.assertEqual(ep.module()(), mod())

        args = (torch.randn(3, 2), torch.randn(3, 2))
        mod = ModuleNestedConstant()
        ep = torch.export.export(mod, args)
        self.assertEqual(ep.module()(*args), mod(*args))

    def test_non_arg_name_dynamic_shapes_api_with_kwarg(self):
        class Foo(torch.nn.Module):
            def forward(self, a, b, kw1, kw2):
                return a.sum() + b.sum() + kw1.sum() - kw2.sum()

        foo = Foo()
        dim = torch.export.Dim("dim")
        dim_for_kw1 = torch.export.Dim("dim_for_kw1")
        ep = torch.export.export(
            foo,
            (torch.randn(4, 4), torch.randn(4, 4)),
            {"kw2": torch.ones(4, 4), "kw1": torch.zeros(4, 4)},
            # We are specifying dynamism on the first kwarg even though user passed in
            # different order
            dynamic_shapes=(None, {0: dim}, {0: dim_for_kw1}, None),
        )

        test_inp = (torch.randn(4, 4), torch.randn(7, 4))
        test_kwargs = {"kw2": torch.ones(4, 4), "kw1": torch.zeros(9, 4)}
        # This should work even if the kwarg order are flipped.
        self.assertEqual(
            ep.module()(*test_inp, **test_kwargs), foo(*test_inp, **test_kwargs)
        )

    def test_non_arg_name_dynamic_shapes_api_with_container_type(self):
        class Foo(torch.nn.Module):
            def forward(self, a, b):
                return a[0].sum() + a[1].sum() + b.sum()

        inp_a = (torch.randn(4, 4), torch.randn(4, 4))
        inp_b = torch.randn(4, 4)
        inp = (inp_a, inp_b)

        count = 0

        def dynamify_inp(x):
            # Mark the second input a[1] dynamic
            nonlocal count
            if count == 1:
                dim = torch.export.Dim("dim", min=3)
                count += 1
                return {0: dim}
            count += 1
            return None

        dynamic_shapes = tree_map(dynamify_inp, inp)

        foo = Foo()
        ep = torch.export.export(foo, inp, dynamic_shapes=dynamic_shapes)

        test_inp = ((torch.randn(4, 4), torch.randn(2, 4)), torch.randn(4, 4))
        with self.assertRaisesRegex(RuntimeError, "shape\[0\] to be >= 3, but got 2"):
            ep.module()(*test_inp)

    def test_nested_module(self):
        class M1(torch.nn.Module):
            def forward(self, x):
                return x + x

        class M2(torch.nn.Module):
            def forward(self, x):
                m = M1()
                return m(x) * x

        inps = (torch.randn(3, 3),)
        ep = export(M2(), inps)
        self.assertTrue(torch.allclose(ep.module()(*inps), M2()(*inps)))

        add_nodes = [
            node
            for node in ep.graph.nodes
            if node.op == "call_function" and node.target == torch.ops.aten.add.Tensor
        ]
        self.assertEqual(len(add_nodes), 1)
        add_node = add_nodes[0]
        self.assertEqual(len(add_node.meta["nn_module_stack"]), 1)
        self.assertTrue("M2" in list(add_node.meta["nn_module_stack"].values())[0][1])

        self.assertExpectedInline(
            str(ep.graph).strip(),
            """\
graph():
    %x : [num_users=2] = placeholder[target=x]
    %add : [num_users=1] = call_function[target=torch.ops.aten.add.Tensor](args = (%x, %x), kwargs = {})
    %mul : [num_users=1] = call_function[target=torch.ops.aten.mul.Tensor](args = (%add, %x), kwargs = {})
    return (mul,)""",
        )

        unflattened = unflatten(ep)
        self.assertTrue(torch.allclose(unflattened(*inps), M2()(*inps)))

    def test_nested_module_with_init_buffer(self):
        class M1(torch.nn.Module):
            def __init__(self):
                super().__init__()
                self.b = torch.ones(3, 3)

            def forward(self, x):
                return x + self.b

        class M2(torch.nn.Module):
            def forward(self, x):
                m = M1()
                return m(x) * x

        inps = (torch.randn(3, 3),)
        ep = export(M2(), inps)
        self.assertTrue(torch.allclose(ep.module()(*inps), M2()(*inps)))

        self.assertEqual(len(ep.state_dict), 0)
        self.assertEqual(len(ep.constants), 0)

        self.assertExpectedInline(
            str(ep.graph).strip(),
            """\
graph():
    %x : [num_users=2] = placeholder[target=x]
    %ones : [num_users=1] = call_function[target=torch.ops.aten.ones.default](args = ([3, 3],), kwargs = {device: cpu, pin_memory: False})
    %add : [num_users=1] = call_function[target=torch.ops.aten.add.Tensor](args = (%x, %ones), kwargs = {})
    %mul : [num_users=1] = call_function[target=torch.ops.aten.mul.Tensor](args = (%add, %x), kwargs = {})
    return (mul,)""",
        )

        unflattened = unflatten(ep)
        self.assertTrue(torch.allclose(unflattened(*inps), M2()(*inps)))

    @testing.expectedFailureRetraceability  # Retracing tensor constants results in buffers
    @testing.expectedFailureTrainingIRToRunDecomp  # T193692674
    @testing.expectedFailureTrainingIRToRunDecompNonStrict
    def test_nested_module_with_constant_buffer(self):
        class M1(torch.nn.Module):
            def __init__(self):
                super().__init__()
                self.b = torch.tensor(5)

            def forward(self, x):
                return x + self.b

        class M2(torch.nn.Module):
            def forward(self, x):
                m = M1()
                return m(x) * x

        inps = (torch.randn(3, 3),)
        ep = export(M2(), inps)
        self.assertTrue(torch.allclose(ep.module()(*inps), M2()(*inps)))

        self.assertEqual(len(ep.state_dict), 0)
        self.assertEqual(len(ep.constants), 1)

        self.assertExpectedInline(
            str(ep.graph).strip(),
            """\
graph():
    %c_lifted_tensor_0 : [num_users=1] = placeholder[target=c_lifted_tensor_0]
    %x : [num_users=2] = placeholder[target=x]
    %lift_fresh_copy : [num_users=1] = call_function[target=torch.ops.aten.lift_fresh_copy.default](args = (%c_lifted_tensor_0,), kwargs = {})
    %detach : [num_users=1] = call_function[target=torch.ops.aten.detach.default](args = (%lift_fresh_copy,), kwargs = {})
    %add : [num_users=1] = call_function[target=torch.ops.aten.add.Tensor](args = (%x, %detach), kwargs = {})
    %mul : [num_users=1] = call_function[target=torch.ops.aten.mul.Tensor](args = (%add, %x), kwargs = {})
    return (mul,)""",
        )

        unflattened = unflatten(ep)
        self.assertTrue(torch.allclose(unflattened(*inps), M2()(*inps)))

    def test_nested_module_with_parameter(self):
        class M1(torch.nn.Module):
            def __init__(self):
                super().__init__()
                self.a = torch.nn.Parameter(torch.ones(3, 3))
                self.b = torch.nn.Parameter(torch.tensor(5.0))

            def forward(self, x):
                return x + self.a * self.b

        class M2(torch.nn.Module):
            def forward(self, x):
                m = M1()
                return m(x) * x

        inps = (torch.randn(3, 3),)
        # Strict export segfaults (Issue #128109)
        ep = torch.export.export(M2(), inps, strict=False)
        self.assertTrue(torch.allclose(ep.module()(*inps), M2()(*inps)))

        self.assertEqual(len(ep.state_dict), 0)
        self.assertEqual(len(ep.constants), 1)

        self.assertExpectedInline(
            str(ep.graph).strip(),
            """\
graph():
    %c_lifted_tensor_0 : [num_users=1] = placeholder[target=c_lifted_tensor_0]
    %x : [num_users=2] = placeholder[target=x]
    %ones : [num_users=1] = call_function[target=torch.ops.aten.ones.default](args = ([3, 3],), kwargs = {device: cpu, pin_memory: False})
    %detach : [num_users=1] = call_function[target=torch.ops.aten.detach.default](args = (%ones,), kwargs = {})
    %lift_fresh_copy : [num_users=1] = call_function[target=torch.ops.aten.lift_fresh_copy.default](args = (%c_lifted_tensor_0,), kwargs = {})
    %detach_1 : [num_users=1] = call_function[target=torch.ops.aten.detach.default](args = (%lift_fresh_copy,), kwargs = {})
    %detach_2 : [num_users=1] = call_function[target=torch.ops.aten.detach.default](args = (%detach_1,), kwargs = {})
    %mul : [num_users=1] = call_function[target=torch.ops.aten.mul.Tensor](args = (%detach, %detach_2), kwargs = {})
    %add : [num_users=1] = call_function[target=torch.ops.aten.add.Tensor](args = (%x, %mul), kwargs = {})
    %mul_1 : [num_users=1] = call_function[target=torch.ops.aten.mul.Tensor](args = (%add, %x), kwargs = {})
    return (mul_1,)""",
        )

        unflattened = unflatten(ep)
        self.assertTrue(torch.allclose(unflattened(*inps), M2()(*inps)))

    def test_lazy_module_kwargs(self):
        class LazyModule(torch.nn.modules.lazy.LazyModuleMixin, torch.nn.Module):
            def initialize_parameters(self, *args, **kwargs):
                pass

            def forward(self, x, y):
                return x + y

        m = LazyModule()
        ep = torch.export.export(
            m, (), {"x": torch.randn(3, 3), "y": torch.randn(3, 3)}
        )
        inputs = {"x": torch.randn(3, 3), "y": torch.randn(3, 3)}
        self.assertEqual(ep.module()(**inputs), m(**inputs))

    def test_retrace_pre_autograd(self):
        class Foo(torch.nn.Module):
            def __init__(self):
                super().__init__()
                self.register_buffer("buffer", torch.ones(4, 4))

            def forward(self, x):
                self.buffer.add_(4)
                return x.sum() + self.buffer.sum()

        inp = torch.randn(4, 4)
        gm = _export(
            Foo(),
            (inp,),
            dynamic_shapes=({0: torch.export.Dim("dim", min=3)},),
            pre_dispatch=True,
        ).module()

        with self.assertRaisesRegex(
            RuntimeError, escape("Expected input at *args[0].shape[0]")
        ):
            gm(torch.randn(2, 2))

        with self.assertRaisesRegex(
            RuntimeError, escape("Expected input at *args[0].shape[0]")
        ):
            torch.export.export(gm, (torch.randn(2, 2),))

        ep = torch.export.export(
            gm,
            (torch.randn(5, 4),),
            dynamic_shapes=({0: torch.export.Dim("dim", min=3)},),
        )

        test_inp = torch.ones(8, 4)
        self.assertTrue(torch.allclose(ep.module()(test_inp), Foo().forward(test_inp)))

    def test_runtime_assert_with_size(self):
        class M(torch.nn.Module):
            def forward(self, x, y):
                a = x.item()
                torch._check_is_size(a)
                torch._check(a <= y.size(0))
                return y[:a]

        ep = export(
            M(),
            (torch.tensor(5), torch.ones(10)),
            dynamic_shapes={"x": None, "y": {0: torch.export.Dim("t")}},
        )
        inp = (torch.tensor(6), torch.randn(13))
        self.assertTrue(torch.allclose(ep.module()(*inp), M()(*inp)))

    # TODO Retracing a module with constant attrs don't work.(T193692674)
<<<<<<< HEAD
    @testing.expectedFailureTrainingIRToRunDecomp
    @testing.expectedFailureTrainingIRToRunDecompNonStrict
=======
    @unittest.skip("Test is only supposed to work with non-strict mode")
>>>>>>> 9c1ba5ac
    def test_issue_113041(self):
        class TestModule(torch.nn.Module):
            def __init__(self):
                super().__init__()
                self.a = torch.tensor(1.0)

            def forward(self, x: torch.Tensor) -> torch.Tensor:
                return x + self.a

        def forward_hook(module: torch.nn.Module, inputs, output) -> torch.Tensor:
            return 2 * output

        seq = torch.nn.Sequential(TestModule()).eval()
        seq.b = torch.tensor(2)
        handle = seq.register_forward_hook(forward_hook)

        class M(torch.nn.Module):
            def __init__(self):
                super().__init__()
                self.seq = seq

            def forward(self, x):
                return self.seq(x) + self.seq.b

        inp = (torch.randn(2, 8),)
        ep = export(M(), inp)  # This errors because dynamo adds an extra input

    def test_export_with_fake_tensor_inputs(self):
        fake_mode = torch._subclasses.fake_tensor.FakeTensorMode()

        class Model(torch.nn.Module):
            def __init__(self) -> None:
                super().__init__()
                self.linear = torch.nn.Linear(2, 2)

            def forward(self, x):
                out = self.linear(x)
                return out

        # Put the inputs on a device
        with fake_mode, torch.device("meta"):
            x = torch.rand(5, 2, 2)
            model = Model()

            exported_program = torch.export.export(model, (x,))
            export_res = exported_program.module()(x)
            exp_res = model(x)
            all_meta_val = [
                node.meta["val"]
                for node in exported_program.graph_module.graph.nodes
                if "val" in node.meta
            ]
            self.assertTrue(export_res.size() == exp_res.size())
            self.assertTrue(all(val.device == x.device for val in all_meta_val))
            self.assertTrue(
                all(val.fake_mode is all_meta_val[0].fake_mode for val in all_meta_val)
            )
            decomposed_ep = exported_program.run_decompositions()
            export_res = decomposed_ep.module()(x)
            self.assertTrue(export_res.size() == exp_res.size())

    def test_export_with_fake_tensor_inputs_on_cuda_devices(self):
        fake_mode = torch._subclasses.fake_tensor.FakeTensorMode()

        class Model(torch.nn.Module):
            def __init__(self) -> None:
                super().__init__()
                self.linear = torch.nn.Linear(2, 2)

            def forward(self, x):
                out = self.linear(x)
                return out

        # Put the inputs on a device
        with fake_mode, torch.device("meta"):
            x = torch.rand(5, 2, 2)
            model = Model()

        # Manualy set the fake_device of fake tensors.
        x.fake_device = torch.device("cuda:0")
        for n, p in model.named_parameters():
            p.fake_device = torch.device("cuda:0")

        # Need to set all the requires_grad of tensors to False, because fake_tensor with CUDA device
        # doesn't quite work well with aot_autograd right now due to some logic fails
        # the check in call getDeviceGuardImpl in InputMetadata.
        x.requires_grad = False
        for n, p in model.named_parameters():
            p.requires_grad = False

        def check_device_and_fake_mode():
            exported_program = torch.export.export(model, (x,))
            export_res = exported_program.module()(x)
            exp_res = model(x)
            all_meta_val = [
                node.meta["val"]
                for node in exported_program.graph_module.graph.nodes
                if "val" in node.meta
            ]
            self.assertTrue(export_res.size() == exp_res.size())
            self.assertTrue(all(val.device == x.device for val in all_meta_val))
            self.assertTrue(
                all(val.fake_mode is all_meta_val[0].fake_mode for val in all_meta_val)
            )

        check_device_and_fake_mode()

    def test_run_decomposition_supports_user_input_mutation(self):
        class SingleOp(torch.nn.Module):
            def __init__(self):
                super().__init__()
                self.op = torch.ops.aten.native_batch_norm

            def forward(
                self,
                input,
                weight,
                bias,
                running_mean,
                running_var,
                training,
                momentum,
                eps,
                **kwargs,
            ):
                return self.op(
                    input,
                    weight,
                    bias,
                    running_mean,
                    running_var,
                    training,
                    momentum,
                    eps,
                    **kwargs,
                )

        input = torch.randn(5, 5, 5)
        weight = torch.randn(5)
        bias = torch.randn(5)
        running_mean = torch.randn(5)
        running_var = torch.randn(5)
        training = True
        momentum = 0.5
        eps = 0.6

        model = SingleOp()
        output = model(
            input, weight, bias, running_mean, running_var, training, momentum, eps
        )

        ep = torch.export.export(
            model,
            args=(
                input,
                weight,
                bias,
                running_mean,
                running_var,
                training,
                momentum,
                eps,
            ),
        )
        ep.run_decompositions(decomp_table=torch._decomp.decomposition_table)
        self.assertEqual(
            ep.module()(
                input, weight, bias, running_mean, running_var, training, momentum, eps
            ),
            output,
        )

    def test_export_graph_with_no_inputs(self):
        # We saw this pattern when users want to export
        # a graph that initlizes the states of a model.
        class Module(torch.nn.Module):
            def forward(self):
                return torch.randn(3, 4), torch.randn(3, 4)

        f = Module()
        ep = torch.export.export(f, ())
        a, b = ep.module()()
        self.assertEqual(a.size(), torch.Size([3, 4]))
        self.assertEqual(b.size(), torch.Size([3, 4]))

        # Contains unbacked symint
        class M(torch.nn.Module):
            def forward(self):
                full = torch.full((), 11)
                i0 = full.item()
                return (torch.full((i0,), 0.0),)

        f = M()
        ep = torch.export.export(f, ())
        a = ep.module()()[0]
        self.assertEqual(a.size(), torch.Size([11]))
        self.assertEqual(a, torch.zeros(11))

    def test_pad_sequence(self):
        class Module(torch.nn.Module):
            def forward(self, x):
                return torch._C._nn.pad_sequence([x])

        m0 = Module()
        inputs = (torch.randn(3, 2),)
        ep = torch.export.export(
            m0, inputs, dynamic_shapes={"x": {0: Dim("batch_size")}}
        )
        self.assertEqual(ep.module()(*inputs), m0(*inputs))

        class ModuleBatchFirst(torch.nn.Module):
            def forward(self, x):
                return torch._C._nn.pad_sequence([x], batch_first=True)

        m1 = ModuleBatchFirst()
        inputs = (torch.randn(3, 2),)
        ep = torch.export.export(
            m1, inputs, dynamic_shapes={"x": {0: Dim("batch_size")}}
        )
        self.assertEqual(ep.module()(*inputs), m1(*inputs))

        class ModuleMulti(torch.nn.Module):
            def forward(self, x, y, z):
                return torch._C._nn.pad_sequence([x, y, z])

        m2 = ModuleMulti()
        inputs = (torch.randn(5, 2), torch.randn(4, 2), torch.randn(3, 2))
        ep = torch.export.export(
            m2,
            inputs,
            dynamic_shapes={
                "x": {0: Dim("batch_size")},
                "y": {0: Dim("y")},
                "z": {0: Dim("z")},
            },
        )
        self.assertEqual(ep.module()(*inputs), m2(*inputs))

        class ModuleMultiBatchFirst(torch.nn.Module):
            def forward(self, x, y, z):
                return torch._C._nn.pad_sequence([x, y, z], batch_first=True)

        m3 = ModuleMulti()
        inputs = (torch.randn(5, 2), torch.randn(4, 2), torch.randn(3, 2))
        ep = torch.export.export(
            m2,
            inputs,
            dynamic_shapes={
                "x": {0: Dim("batch_size")},
                "y": {0: Dim("y")},
                "z": {0: Dim("z")},
            },
        )
        self.assertEqual(ep.module()(*inputs), m3(*inputs))

    def test_export_then_compile_tensor_ctor(self):
        class M(torch.nn.Module):
            def forward(self, scores, mask):
                scores = scores.masked_fill(
                    mask, torch.tensor(torch.finfo(scores.dtype).min)
                )  # (bs, n_heads, q_length, k_length)
                return scores

        tensor_cpu = torch.randn(2, 4)
        mask_cpu = torch.BoolTensor(
            [[False, True, False, False], [False, False, False, False]]
        )

        m = M().eval()
        # res_ref = m(tensor_cpu, mask_cpu)
        # print("res_ref is: {}".format(res_ref), flush=True)

        exported_model = _export(m, (tensor_cpu, mask_cpu), pre_dispatch=True).module()
        optimized_model = torch.compile(exported_model)
        optimized_model(tensor_cpu, mask_cpu)

    @testing.expectedFailureTrainingIRToRunDecomp  # T193701923
    @testing.expectedFailureTrainingIRToRunDecompNonStrict
    def test_export_input_mutation_static_shape(self):
        class MutationModel(torch.nn.Module):
            def forward(self, x, y):
                x.view(3, 2, -1).add_(y)
                return x

        inputs = (torch.randn(12), torch.tensor(2))
        model = MutationModel()
        ep = export(model, inputs)
        inputs_export = copy.deepcopy(inputs)
        inputs_model = copy.deepcopy(inputs)
        self.assertEqual(ep.module()(*inputs_export), model(*inputs_model))
        self.assertEqual(inputs[0] + torch.tensor(2), inputs_model[0])
        self.assertEqual(inputs[0] + torch.tensor(2), inputs_export[0])

    def test_export_input_mutation_dynamic_shape(self):
        class MutationModel(torch.nn.Module):
            def forward(self, x, y):
                x[0].mul_(y)
                return x

        inputs = ((torch.randn(12), torch.randn(3, 2)), 2.0)
        model = MutationModel()
        ep = torch.export.export(
            model,
            inputs,
            dynamic_shapes={"x": ({0: torch.export.Dim("dim")}, None), "y": None},
        )
        nodes = list(ep.graph.nodes)
        self.assertEqual(nodes[0].op, "placeholder")
        self.assertIsInstance(nodes[0].meta["val"], torch.Tensor)
        self.assertIsInstance(nodes[0].meta["val"].shape[0], torch.SymInt)

        inputs_export = copy.deepcopy(inputs)
        inputs_model = copy.deepcopy(inputs)
        self.assertEqual(ep.module()(*inputs_export), model(*inputs_model))
        self.assertEqual(inputs[0][0] * 2.0, inputs_model[0][0])
        self.assertEqual(inputs[0][0] * 2.0, inputs_export[0][0])

    def test_export_input_mutation_bug(self):
        class M(torch.nn.Module):
            def forward(self, x):
                x[:, :2, :] = x[:, :2, :] + 1
                return x

        inputs = (torch.ones(4, 4, 4),)
        ep = torch.export.export(M(), inputs)
        m = ep.module()

        # Make the name conflict with a placeholder name that we get from
        # aot_export
        for i, node in enumerate(m.graph.nodes):
            if node.op == "placeholder":
                node.name = f"arg0_{i + 1}"
        m.recompile()

        ep = torch.export.export(m, inputs)

        inputs = (torch.randn(4, 4, 4),)
        self.assertEqual(
            ep.module()(*copy.deepcopy(inputs)), M()(*copy.deepcopy(inputs))
        )

    def test__scaled_dot_product_flash_attention(self):
        class Module(torch.nn.Module):
            def forward(self, q, k, v):
                res = torch.nn.functional.scaled_dot_product_attention(q, k, v)
                return res[0]

        m = Module()
        inputs = (
            torch.randn(5, 4, 3, 2),
            torch.randn(5, 4, 3, 2),
            torch.randn(5, 4, 3, 2),
        )
        ep = export(m, inputs)
        self.assertEqual(ep.module()(*inputs), m(*inputs))

    @testing.expectedFailureSerDer  # symfloat nyi
    def test_sym_sqrt(self):
        import math

        class M(torch.nn.Module):
            def forward(self, x):
                return x / torch.sym_sqrt(x.shape[0])

        ep = export(M(), (torch.ones(16, 4),), dynamic_shapes={"x": {0: Dim("dim")}})
        _ExportPassBaseDeprecatedDoNotUse()(ep.graph_module)
        FileCheck().check_count("torch._sym_sqrt", 1, exactly=True).run(
            ep.graph_module.code
        )

    def test_check_specialized_int(self):
        class SingleOp(torch.nn.Module):
            def __init__(self):
                super().__init__()
                self.op = torch.ops.aten.scatter_add

            def forward(self, t, dim, index, src, **kwargs):
                return self.op(t, dim, index, src, **kwargs)

        t = torch.randn(10, 5)
        dim = -1
        index = torch.tensor(
            [
                [2, 4, 3, 1, 0],
                [0, 2, 1, 4, 3],
                [3, 1, 4, 2, 0],
                [4, 0, 3, 1, 2],
                [3, 0, 4, 1, 2],
            ]
        )
        src = torch.randn(5, 5)

        model = SingleOp()
        output = model(t, dim, index, src)

        ep = torch.export.export(model, args=(t, dim, index, src))
        ep.run_decompositions(decomp_table=torch._decomp.decomposition_table)
        self.assertEqual(ep.module()(t, dim, index, src), output)

    def test_fqn(self):
        class NestedChild(torch.nn.Module):
            def forward(self, x):
                return x / x

        class Child1(torch.nn.Module):
            def __init__(self):
                super().__init__()
                self.nested = NestedChild()
                self.register_parameter(
                    "child1param", torch.nn.Parameter(torch.ones(2, 3))
                )

            def forward(self, x):
                x = self.nested(x)
                return x + self.child1param

        class Child2(torch.nn.Module):
            def __init__(self):
                super().__init__()
                self.register_buffer("child2buffer", torch.ones(2, 3))

            def forward(self, x):
                return x - self.child2buffer

        class MyModule(torch.nn.Module):
            def __init__(self):
                super().__init__()
                self.foo = Child1()
                self.bar = Child2()
                self.register_parameter(
                    "rootparam", torch.nn.Parameter(torch.ones(2, 3))
                )

            def forward(self, x):
                x = x * self.rootparam
                x = self.foo(x)
                x = self.bar(x)
                return x

        orig_eager = MyModule()
        test_inp = torch.randn(2, 3)

        torch_gm = _export_to_torch_ir(orig_eager, (torch.rand(2, 3),), {})
        for k, v in orig_eager.state_dict().items():
            normalized_k = k.replace(".", "_")
            self.assertIn(normalized_k, torch_gm.state_dict())
            self.assertEqual(v, torch_gm.state_dict()[normalized_k])
        self.assertTrue(torch.allclose(torch_gm(test_inp), orig_eager(test_inp)))

        pre_autograd_gm = torch.export._trace._export(
            orig_eager, (torch.rand(2, 3),), {}, pre_dispatch=True
        ).module()
        for k, v in orig_eager.state_dict().items():
            normalized_k = k.replace(".", "_")
            self.assertIn(k, pre_autograd_gm.state_dict())
            self.assertEqual(v, pre_autograd_gm.state_dict()[k])
        self.assertTrue(torch.allclose(pre_autograd_gm(test_inp), orig_eager(test_inp)))

        ep = export(orig_eager, (torch.rand(2, 3),), {})
        for k, v in orig_eager.state_dict().items():
            # We do not need to normalize the key here because exported
            # program's state dict is able to contain the module information.
            self.assertIn(k, ep.state_dict)
            self.assertEqual(v, ep.state_dict[k])
        self.assertTrue(torch.allclose(ep.module()(test_inp), orig_eager(test_inp)))

    def test_nn_module_stack(self):
        class Leaf(torch.nn.Module):
            def __init__(self):
                super().__init__()
                self.linear = torch.nn.Linear(4, 4)

            def forward(self, x):
                return self.linear(x)

        class Bar(torch.nn.Module):
            def __init__(self):
                super().__init__()
                self.leaf = Leaf()
                self.register_buffer("buffer", torch.randn(4, 4))

            def forward(self, x):
                return self.buffer.sum() + self.leaf(x).sum()

        class Foo(torch.nn.Module):
            def __init__(self):
                super().__init__()
                self.bar = Bar()

            def forward(self, x):
                y = self.bar.buffer + x
                return (self.bar(x) + y.sum(),)

        inp = (torch.randn(4, 4),)
        mod = Foo()
        ep_strict = torch.export.export(mod, inp).run_decompositions()
        ep_non_strict = torch.export.export(mod, inp, strict=False).run_decompositions()

        gm_unflat_non_strict = unflatten(ep_non_strict)
        self.assertTrue(hasattr(gm_unflat_non_strict, "bar"))
        self.assertTrue(hasattr(gm_unflat_non_strict.bar, "buffer"))
        self.assertTrue(hasattr(gm_unflat_non_strict.bar, "leaf"))

        gm_unflat_strict = unflatten(ep_strict)

        self.assertEqual(gm_unflat_non_strict(*inp), gm_unflat_strict(*inp))
        self.assertExpectedInline(
            str(gm_unflat_non_strict.bar.leaf.linear.graph).strip(),
            """\
graph():
    %x : [num_users=1] = placeholder[target=x]
    %weight : [num_users=1] = get_attr[target=weight]
    %bias : [num_users=1] = get_attr[target=bias]
    %permute : [num_users=1] = call_function[target=torch.ops.aten.permute.default](args = (%weight, [1, 0]), kwargs = {})
    %addmm : [num_users=1] = call_function[target=torch.ops.aten.addmm.default](args = (%bias, %x, %permute), kwargs = {})
    return addmm""",
        )

        gm_flat_non_strict = ep_non_strict.module()
        gm_flat_strict = ep_strict.module()

        self.assertEqual(gm_flat_non_strict(*inp), gm_flat_strict(*inp))

    def test_nn_module_stack_shared_submodule(self):
        class Leaf(torch.nn.Module):
            def __init__(self):
                super().__init__()
                self.linear = torch.nn.Linear(4, 4)

            def forward(self, x):
                return self.linear(x)

        class Bar(torch.nn.Module):
            def __init__(self):
                super().__init__()
                self.leaf = Leaf()
                self.register_buffer("buffer", torch.randn(4, 4))

            def forward(self, x):
                return self.buffer.sum() + self.leaf(x).sum()

        class BarDifferent(torch.nn.Module):
            def __init__(self):
                super().__init__()
                self.leaf = Leaf()

            def forward(self, x):
                a = self.leaf(x).sum()
                b = self.leaf(x).sum()
                return a + b

        class Foo(torch.nn.Module):
            def __init__(self):
                super().__init__()
                self.bar = Bar()
                self.bar_different = BarDifferent()

            def forward(self, x):
                y = self.bar.buffer + x
                return (
                    self.bar(x) + self.bar_different(x + 2),
                    y.sum(),
                )

        inp = (torch.randn(4, 4),)
        mod = Foo()
        ep_strict = torch.export.export(mod, inp)
        ep_non_strict = torch.export.export(mod, inp, strict=False)

        gm_unflat_non_strict = unflatten(ep_non_strict)
        self.assertTrue(hasattr(gm_unflat_non_strict, "bar"))
        self.assertTrue(hasattr(gm_unflat_non_strict.bar, "buffer"))
        self.assertTrue(hasattr(gm_unflat_non_strict.bar, "leaf"))
        self.assertTrue(hasattr(gm_unflat_non_strict.bar_different, "leaf"))

        gm_unflat_strict = unflatten(ep_strict)

        self.assertEqual(gm_unflat_non_strict(*inp), gm_unflat_strict(*inp))
        self.assertExpectedInline(
            str(gm_unflat_non_strict.bar.leaf.linear.graph).strip(),
            """\
graph():
    %x : [num_users=1] = placeholder[target=x]
    %weight : [num_users=1] = get_attr[target=weight]
    %bias : [num_users=1] = get_attr[target=bias]
    %linear : [num_users=1] = call_function[target=torch.ops.aten.linear.default](args = (%x, %weight, %bias), kwargs = {})
    return linear""",
        )
        self.assertExpectedInline(
            str(gm_unflat_non_strict.bar_different.leaf.linear.graph).strip(),
            """\
graph():
    %add_2 : [num_users=1] = placeholder[target=add_2]
    %weight : [num_users=1] = get_attr[target=weight]
    %bias : [num_users=1] = get_attr[target=bias]
    %linear_1 : [num_users=1] = call_function[target=torch.ops.aten.linear.default](args = (%add_2, %weight, %bias), kwargs = {})
    return linear_1""",
        )

        gm_flat_non_strict = ep_non_strict.module()
        gm_flat_strict = ep_strict.module()

        self.assertEqual(gm_flat_non_strict(*inp), gm_flat_strict(*inp))

    def test_stack_trace(self):
        class Foo(torch.nn.Module):
            def __init__(self):
                super().__init__()
                self.linear = torch.nn.Linear(4, 4)

            def forward(self, x):
                x = self.linear(x)
                x *= 2.0
                return x

        ep = export(
            Foo(),
            (torch.randn(4, 4),),
        )
        # check correct lines are in stack trace
        trace_mul = [node for node in ep.graph.nodes if node.name == "mul"][0].meta.get(
            "stack_trace", ""
        )
        self.assertTrue(
            re.search(r"test_export.py.*in forward\n.*x \*= 2.0", trace_mul)
        )
        trace_addmm = [
            node for node in ep.graph.nodes if node.name in ["addmm", "linear"]
        ][0].meta.get("stack_trace", "")
        self.assertTrue(
            re.search(
                r"test_export.py.*in forward\n.*x = self.linear\(x\)", trace_addmm
            )
        )

    # Guard validation upsets the guard
    # https://github.com/pytorch/pytorch/issues/129939
    @unittest.expectedFailure
    def test_cond_with_module_stack_export_with(self):
        class Bar(torch.nn.Module):
            def __init__(self):
                super().__init__()
                self.linear = torch.nn.Linear(4, 4)

            def forward(self, x):
                def true_fn(x):
                    return self.linear(x).cos()

                def false_fn(x):
                    return self.linear(x).sin()

                return torch.cond(x.shape[0] > 4, true_fn, false_fn, [x])

        class CondExport(torch.nn.Module):
            def __init__(self):
                super().__init__()
                self.bar = Bar()

            def forward(self, x):
                return x.cos() + self.bar(x)

        inp = (torch.randn(4, 4),)
        ep = torch.export.export(CondExport(), inp, strict=False)
        self.assertExpectedInline(
            ep.graph_module.code.strip(),
            """\
def forward(self, p_bar_linear_weight, p_bar_linear_bias, x):
    cos = torch.ops.aten.cos.default(x)
    true_graph_0 = self.true_graph_0
    false_graph_0 = self.false_graph_0
    conditional = torch.ops.higher_order.cond(False, true_graph_0, false_graph_0, [p_bar_linear_bias, p_bar_linear_weight, x]);  true_graph_0 = false_graph_0 = p_bar_linear_bias = p_bar_linear_weight = x = None
    getitem = conditional[0];  conditional = None
    add = torch.ops.aten.add.Tensor(cos, getitem);  cos = getitem = None
    return (add,)""",
        )

        cond_top_level_nn_module_stack = [
            node.meta["nn_module_stack"]
            for node in ep.graph.nodes
            if node.name == "true_graph_0"
        ][0]

        self.assertTrue(
            "test_cond_with_module_stack_export_with.<locals>.Bar"
            in str(cond_top_level_nn_module_stack)
        )

    # TODO: See https://github.com/pytorch/pytorch/issues/115790
    @unittest.expectedFailure
    def test_cond_with_module_stack_export_with_unflatten(self):
        class Bar(torch.nn.Module):
            def __init__(self):
                super().__init__()
                self.linear = torch.nn.Linear(4, 4)

            def forward(self, x):
                def true_fn(x):
                    return self.linear(x).cos()

                def false_fn(x):
                    return self.linear(x).sin()

                return torch.cond(x.shape[0] > 4, true_fn, false_fn, [x])

        class CondExport(torch.nn.Module):
            def __init__(self):
                super().__init__()
                self.bar = Bar()

            def forward(self, x):
                return x.cos() + self.bar(x)

        inp = (torch.randn(4, 4),)
        ep = torch.export.export(CondExport(), inp, strict=False)

        cond_top_level_nn_module_stack = [
            node.meta["nn_module_stack"]
            for node in ep.graph.nodes
            if node.name == "true_graph_0"
        ][0]

        # we can't preserve nn_module_stack for the subgraphs for now.
        for node in ep.graph_module.true_graph_0.graph.nodes:
            self.assertEqual(
                node.meta["nn_module_stack"], cond_top_level_nn_module_stack
            )

        # this doesn't work today
        gm_unflat_strict = unflatten(ep)

    def test_predispatch_cond(self):
        class Model(torch.nn.Module):
            def __init__(self):
                super().__init__()
                self.register_buffer("pred", torch.tensor(False))
                self.register_buffer("t", torch.tensor(10))

            def forward(self, x, y):
                def true_fn(x, y):
                    with torch.enable_grad():
                        return x - 1 + self.t + y

                return torch.cond(
                    self.pred,
                    true_fn,
                    lambda x, y: x + 1 - self.t + y,
                    [x, y],
                )

        model = Model()
        with torch.no_grad():
            exported_program = torch.export._trace._export(
                model,
                (torch.tensor(10), torch.tensor(12)),
                {},
                dynamic_shapes=None,
                pre_dispatch=True,
                strict=False,
            )

        self.assertExpectedInline(
            str(exported_program.graph_module.code.strip()),
            """\
def forward(self, b_pred, b_t, x, y):
    true_graph_0 = self.true_graph_0
    false_graph_0 = self.false_graph_0
    conditional = torch.ops.higher_order.cond(b_pred, true_graph_0, false_graph_0, [b_t, x, y]);  b_pred = true_graph_0 = false_graph_0 = b_t = x = y = None
    getitem = conditional[0];  conditional = None
    return (getitem,)""",
        )  # noqa: B950

        self.assertExpectedInline(
            str(exported_program.graph_module.true_graph_0.code.strip()),
            """\
def forward(self, b_t, x, y):
    submod_3 = self.submod_1
    add_1 = torch._higher_order_ops.wrap.wrap_with_set_grad_enabled(True, submod_3, x, b_t, y);  submod_3 = x = b_t = y = None
    return (add_1,)""",
        )

        self.assertExpectedInline(
            str(exported_program.graph_module.true_graph_0.submod_1.code.strip()),
            """\
def forward(self, x, b_t, y):
    sub = torch.ops.aten.sub.Tensor(x, 1);  x = None
    add = torch.ops.aten.add.Tensor(sub, b_t);  sub = b_t = None
    add_1 = torch.ops.aten.add.Tensor(add, y);  add = y = None
    return add_1""",
        )

    def test_predispatch_grad_wrappers(self):
        class Model(torch.nn.Module):
            def forward(self, x, y):
                with torch.enable_grad():
                    x = x - y
                with torch.no_grad():
                    x = x + y
                return x

        # no grad
        model = Model()
        with torch.no_grad():
            ep_nograd = torch.export._trace._export(
                model,
                (torch.tensor(10), torch.tensor(12)),
                {},
                dynamic_shapes=None,
                pre_dispatch=True,
                strict=False,
            )
        # check that only sub op is wrapped with grad_enabled
        getattr_nodes = [
            node for node in ep_nograd.graph.nodes if node.op == "get_attr"
        ]
        self.assertEqual(len(getattr_nodes), 1)
        grad_subgraph = getattr(ep_nograd.graph_module, getattr_nodes[0].target)
        op_node = [
            node for node in grad_subgraph.graph.nodes if node.op == "call_function"
        ][0]
        self.assertEqual(op_node.target._name, "aten::sub.Tensor")

        # enable grad
        model = Model()
        ep_grad = torch.export._trace._export(
            model,
            (torch.tensor(10), torch.tensor(12)),
            {},
            dynamic_shapes=None,
            pre_dispatch=True,
            strict=False,
        )
        # check that only add op is wrapped with grad_enabled
        getattr_nodes = [node for node in ep_grad.graph.nodes if node.op == "get_attr"]
        self.assertEqual(len(getattr_nodes), 1)
        grad_subgraph = getattr(ep_grad.graph_module, getattr_nodes[0].target)
        op_node = [
            node for node in grad_subgraph.graph.nodes if node.op == "call_function"
        ][0]
        self.assertEqual(op_node.target._name, "aten::add.Tensor")

    @testing.expectedFailureRetraceability
    def test_layer_sharing(self):
        N, C, H, W = 1, 2, 2, 3

        class Module(torch.nn.Module):
            def __init__(self):
                super().__init__()
                layer = torch.nn.LayerNorm([C, H, W])
                self.norms = torch.nn.ModuleList(
                    [
                        layer,
                        layer,
                    ]
                )

            def forward(self, x):
                for norm in self.norms:
                    x = norm(x)
                return x

        m = Module()
        copied_m = copy.deepcopy(m)
        ep = export(copied_m, (torch.randn(N, C, H, W),))
        self.assertEqual(copied_m.state_dict(), m.state_dict())
        self.assertEqual(ep.state_dict, m.state_dict())

    @testing.expectedFailureTrainingIRToRunDecomp  # T193692674
    @testing.expectedFailureTrainingIRToRunDecompNonStrict
    def test_non_persistent_buffer(self):
        class MyModule(torch.nn.Module):
            def __init__(self):
                super().__init__()
                self.register_buffer("foo", torch.rand(2, 3), persistent=False)

            def forward(self, x):
                return self.foo + x

        inp = torch.rand(2, 3)
        m = MyModule()
        ep = export(m, (inp,), {})

        self.assertEqual(ep.module()(inp), m(inp))
        # Non-persistent buffers should not show up in the state dict
        self.assertNotIn("foo", ep.state_dict)
        named_buffers = {name: buffer for (name, buffer) in ep.named_buffers()}
        # But they should show up in named_buffers()
        self.assertIn("foo", named_buffers)
        self.assertIn("foo", ep.constants)
        self.assertEqual(len(ep.constants), 1)

        # Check the same properties of the unlifted module
        mod = ep.module()
        self.assertNotIn("foo", mod.state_dict())
        mod_named_buffers = {name: buffer for (name, buffer) in mod.named_buffers()}
        self.assertIn("foo", mod_named_buffers)
        self.assertIn("foo", ep.constants)
        self.assertEqual(len(ep.constants), 1)
        self.assertEqual(mod(inp), m(inp))

    def test_export_as_backend(self):
        def f(x, y):
            return x + y

        def my_custom_backend(gm, example_inputs):
            gm = (
                torch.export.export(gm, tuple(example_inputs), strict=False)
                .run_decompositions()
                .module()
            )
            return gm

        inp = (torch.randn(3, 3), torch.randn(3, 3))
        new_res = torch.compile(f, backend=my_custom_backend)(*inp)
        self.assertTrue(torch.allclose(f(*inp), new_res))

    def test_nonstrict_retrace_preserves_metadata(self):
        class MyModule(torch.nn.Module):
            def __init__(self):
                super().__init__()
                self.linear = torch.nn.Linear(4, 4)

            def forward(self, x):
                return self.linear(x)

        inp = torch.randn(4, 4)
        m = MyModule()
        ep = torch.export.export(m, (inp,), {}, strict=False)
        # retrace
        ep2 = torch.export.export(ep.module(), (inp,), {}, strict=False)

        for n1, n2 in zip(list(ep.graph.nodes), list(ep2.graph.nodes)):
            self.assertEqual(n1.meta.get("stack_trace"), n2.meta.get("stack_trace"))

    # TODO Retracing a module with constant attrs don't work.(T193692674)
    @testing.expectedFailureTrainingIRToRunDecomp
    @testing.expectedFailureTrainingIRToRunDecompNonStrict
    def test_fake_weights(self):
        class MyModule(torch.nn.Module):
            def __init__(self):
                super().__init__()
                self.foo = torch.nn.Parameter(torch.randn(4, 4))
                self.register_buffer("bar", torch.randn(4, 4), persistent=False)
                self.register_buffer("baz", torch.randn(4, 4), persistent=True)

            def forward(self, x):
                return self.foo + x + self.bar + self.baz

        fake_mode = torch._subclasses.FakeTensorMode(
            shape_env=ShapeEnv(tracked_fakes=[])
        )
        with fake_mode:
            m = MyModule()
        inp = torch.randn(4, 4)
        ep = export(m, (inp,))
        # Can't compare outputs because the module has fake weights.

    def test_fake_inputs(self):
        class MyModule(torch.nn.Module):
            def __init__(self):
                super().__init__()
                self.foo = torch.nn.Parameter(torch.randn(4, 4))

            def forward(self, x):
                return self.foo + x

        fake_mode = torch._subclasses.FakeTensorMode(
            shape_env=ShapeEnv(tracked_fakes=[])
        )
        m = MyModule()
        with fake_mode:
            inp = torch.randn(4, 4)

        ep = export(m, (inp,))
        self.assertEqual(ep.module()(torch.ones(4, 4)), m(torch.ones(4, 4)))

    def test_trace_under_fake(self):
        class MyModule(torch.nn.Module):
            def __init__(self):
                super().__init__()
                self.foo = torch.nn.Parameter(torch.randn(4, 4))

            def forward(self, x):
                return self.foo + x

        fake_mode = torch._subclasses.FakeTensorMode(
            shape_env=ShapeEnv(tracked_fakes=[])
        )
        with fake_mode:
            m = MyModule()
            inp = torch.randn(4, 4)
            # Can't use unqualified export() as it will attempt to deserialize
            # under a new FakeTensorMode.
            ep = torch.export.export(m, (inp,))

    def test_compiling_state(self):
        class TestModule1(torch.nn.Module):
            def forward(self, x):
                if torch._dynamo.is_compiling():
                    return x * 2
                else:
                    return x * 3

        class TestModule2(torch.nn.Module):
            def forward(self, x):
                if torch._utils.is_compiling():
                    return x * 2
                else:
                    return x * 3

        class TestModule3(torch.nn.Module):
            def forward(self, x):
                if torch.compiler.is_compiling():
                    return x * 2
                else:
                    return x * 3

        for m in [TestModule1(), TestModule2(), TestModule3()]:
            input = torch.randn(5)
            ep_strict = export(m, (input,), strict=True)
            ep_non_strict = export(m, (input,), strict=False)

            self.assertTrue(torch.allclose(input * 3, m(input)))
            self.assertTrue(torch.allclose(input * 2, ep_strict.module()(input)))
            self.assertTrue(torch.allclose(input * 2, ep_non_strict.module()(input)))

    def test_user_input_and_buffer_mutation(self):
        class MyModule(torch.nn.Module):
            def __init__(self):
                super().__init__()
                self.register_buffer("foo", torch.randn(4, 4))

            def forward(self, x):
                self.foo.add_(1)
                x.add_(1)
                return self.foo + x

        mod = MyModule()
        mod_copy = copy.deepcopy(mod)
        ep = export(mod_copy, (torch.rand(4, 4),))

        self.assertEqual(mod.foo, ep.module().foo)
        self.assertEqual(mod(torch.ones(4, 4)), ep.module()(torch.ones(4, 4)))

    def test_symint_tensor_return(self):
        class Module(torch.nn.Module):
            def forward(self, x):
                return torch.ops.testlib.returns_tensor_symint(x)[0]

        self._test_export_same_as_eager(Module(), (torch.randn(4, 4),))

    def test_custom_op_auto_functionalize(self):
        class M(torch.nn.Module):
            def __init__(self):
                super().__init__()

            def forward(self, x, z):
                return torch.ops.testlib.foo(x, z)

        inps = (torch.ones(5), torch.ones(5))
        inps_for_export = (torch.ones(5), torch.ones(5))
        inps_for_export_with_decomp = (torch.ones(5), torch.ones(5))

        ep = torch.export.export(M(), inps_for_export)
        x_new_eager, z_new_eager, legit_eager = M()(*inps)
        x_new_export, z_new_export, legit_export = ep.module()(*inps_for_export)
        self.assertTrue(torch.allclose(x_new_eager, x_new_export))
        self.assertTrue(torch.allclose(z_new_eager, z_new_export))
        self.assertTrue(torch.allclose(legit_eager, legit_export))

        ep = ep.run_decompositions()
        x_new_export, z_new_export, legit_export = ep.module()(
            *inps_for_export_with_decomp
        )
        self.assertTrue(torch.allclose(x_new_eager, x_new_export))
        self.assertTrue(torch.allclose(z_new_eager, z_new_export))
        self.assertTrue(torch.allclose(legit_eager, legit_export))

    def test_custom_op_auto_functionalize_pre_dispatch(self):
        class M(torch.nn.Module):
            def __init__(self):
                super().__init__()

            def forward(self, x):
                return torch.ops.testlib.foo_mutated(x)

        inps = (torch.ones(5),)

        ep = torch.export.export(M(), inps)
        self.assertExpectedInline(
            str(ep.graph_module.code.strip()),
            """\
def forward(self, x):
    cos = torch.ops.aten.cos.default(x)
    auto_functionalized = torch._higher_order_ops.auto_functionalize.auto_functionalized(torch.ops.testlib.foo.default, x = x, z = cos);  x = cos = None
    getitem_3 = auto_functionalized[3];  auto_functionalized = None
    cos_1 = torch.ops.aten.cos.default(getitem_3)
    return (getitem_3, getitem_3, cos_1)""",
        )

        ep = torch.export._trace._export(M(), inps, pre_dispatch=True)
        self.assertExpectedInline(
            str(ep.graph_module.code.strip()),
            """\
def forward(self, x):
    cos = torch.ops.aten.cos.default(x)
    auto_functionalized = torch._higher_order_ops.auto_functionalize.auto_functionalized(torch.ops.testlib.foo.default, x = x, z = cos);  x = cos = None
    getitem_3 = auto_functionalized[3];  auto_functionalized = None
    cos_1 = torch.ops.aten.cos.default(getitem_3)
    return (getitem_3, getitem_3, cos_1)""",
        )

    def test_custom_op_auto_warn_pre_dispatch(self):
        class M(torch.nn.Module):
            def __init__(self):
                super().__init__()

            def forward(self, x):
                return torch.ops.testlib.foo_functional(x)

        inps = (torch.ones(5),)

        ep = torch.export.export(M(), inps).run_decompositions()
        self.assertExpectedInline(
            str(ep.graph_module.code.strip()),
            """\
def forward(self, x):
    cos = torch.ops.aten.cos.default(x)
    cos_1 = torch.ops.aten.cos.default(x);  x = None
    auto_functionalized = torch._higher_order_ops.auto_functionalize.auto_functionalized(torch.ops.testlib.foo.default, x = cos, z = cos_1);  cos = cos_1 = None
    getitem_3 = auto_functionalized[3];  auto_functionalized = None
    cos_2 = torch.ops.aten.cos.default(getitem_3);  getitem_3 = None
    return (cos_2,)""",
        )

        ep = torch.export._trace._export(M(), inps, pre_dispatch=True)
        self.assertExpectedInline(
            str(ep.graph_module.code.strip()),
            """\
def forward(self, x):
    foo_functional = torch.ops.testlib.foo_functional.default(x);  x = None
    return (foo_functional,)""",
        )

    # original input names aren't retraceable:
    # compilation will succeed, but names won't match forward() signature.
    # TODO Retracing a module with constant attrs don't work.(T193692674)
    @testing.expectedFailureRetraceability
    @testing.expectedFailureTrainingIRToRunDecomp
    @testing.expectedFailureTrainingIRToRunDecompNonStrict
    def test_placeholder_naming_collisions(self):
        # test collisions between nested user inputs
        class Foo(torch.nn.Module):
            def forward(self, x, x_foo, x_foo_0):
                return x["foo"][0] + x_foo[0] + x_foo_0

        inputs = (
            {"foo": [torch.randn(4, 4)]},
            (torch.randn(4, 4),),
            torch.randn(4, 4),
        )
        ep = export(Foo(), inputs)
        expected_names = ["x_foo_0", "x_foo_0_1", "x_foo_0_2"]
        real_names = [spec.arg.name for spec in ep.graph_signature.input_specs]
        self.assertEqual(expected_names, real_names)

        # test collisions between user inputs and params, buffers, constants
        class Foo(torch.nn.Module):
            def __init__(self):
                super().__init__()
                self.param = torch.nn.Parameter(torch.randn(4))
                self.register_buffer("alpha", torch.randn(4), persistent=True)
                self.register_buffer("beta", torch.randn(4), persistent=False)
                self.gamma = torch.randn(4)

            def forward(self, p, b_alpha, b, c_gamma):
                p = p["param"] + self.param
                b = self.alpha + self.beta + b_alpha + b["beta"]
                c = self.gamma + c_gamma
                return p, b, c

        inputs = (
            {"param": torch.randn(4)},
            torch.randn(4),
            {"beta": torch.randn(4)},
            torch.randn(4),
        )
        ep = export(Foo(), inputs)
        expected_names = [  # user inputs should be prioritized, unprefixed
            ("p_param_1", InputKind.PARAMETER),
            ("b_alpha_1", InputKind.BUFFER),
            ("b_beta_1", InputKind.BUFFER),
            ("c_gamma_1", InputKind.CONSTANT_TENSOR),
            ("p_param", InputKind.USER_INPUT),
            ("b_alpha", InputKind.USER_INPUT),
            ("b_beta", InputKind.USER_INPUT),
            ("c_gamma", InputKind.USER_INPUT),
        ]
        real_names = [
            (spec.arg.name, spec.kind) for spec in ep.graph_signature.input_specs
        ]
        self.assertEqual(expected_names, real_names)

        # test collisions between user inputs & call_function nodes
        class Foo(torch.nn.Module):
            def forward(self, mul, add, add_1):
                return mul * mul + add * add_1

        ep = export(Foo(), (torch.randn(4, 4), torch.randn(4, 4), torch.randn(4, 4)))
        expected_names_and_ops = [
            ("mul", "placeholder"),
            ("add", "placeholder"),
            ("add_1", "placeholder"),
            ("mul_1", "call_function"),
            ("mul_2", "call_function"),
            ("add_2", "call_function"),
            ("output", "output"),
        ]
        real_names_and_ops = [(node.name, node.op) for node in ep.graph.nodes]
        self.assertEqual(expected_names_and_ops, real_names_and_ops)

    @testing.expectedFailureRetraceability
    def test_placeholder_naming_collisions_hoo_subgraphs(self):
        # test collisions between user inputs, top-level nodes, and HOO subgraph nodes
        class Foo(torch.nn.Module):
            def forward(self, x, mul, mul_1):
                _mul = x * x
                y = cond(
                    _mul.sum() > 0,
                    lambda x, y, z: x * y * z,
                    lambda x, y, z: x + y + z,
                    [_mul, mul, mul_1],
                )
                with torch.enable_grad():
                    y = y * y
                return y

        with torch.no_grad():
            ep = torch.export._trace._export(
                Foo(),
                (torch.randn(4), torch.randn(4), torch.randn(4)),
                pre_dispatch=True,
            )
        # test cond subgraph
        expected_names_and_ops = [
            ("mul_2", "placeholder"),
            ("mul", "placeholder"),
            ("mul_1", "placeholder"),
            ("mul_3", "call_function"),
            ("mul_4", "call_function"),
            ("output", "output"),
        ]
        real_names_and_ops = [
            (node.name, node.op) for node in ep.graph_module.true_graph_0.graph.nodes
        ]
        self.assertEqual(expected_names_and_ops, real_names_and_ops)
        # test set_grad_enabled subgraph
        expected_names_and_ops = [
            ("getitem", "placeholder"),
            ("mul_1", "call_function"),
            ("output", "output"),
        ]
        real_names_and_ops = [
            (node.name, node.op) for node in ep.graph_module.submod_1.graph.nodes
        ]
        self.assertEqual(expected_names_and_ops, real_names_and_ops)

        # test collisions between user inputs & higher order op subgraphs
        # (please never do this)
        class Foo(torch.nn.Module):
            def forward(self, input, true_graph, body_graph):
                def map_body(x, y):
                    return x + y

                x = map(map_body, input, body_graph[0])
                x = x + true_graph[0] + true_graph[1]
                x = cond(x.sum() > 0, lambda x: x * 2.0, lambda x: x + 2.0, [x])
                x = cond(x.sum() > 0, lambda x: x * 2.0, lambda x: x + 2.0, [x])
                return x

        inputs = (
            torch.randn(10, 4),
            (torch.randn(4), torch.randn(4)),
            (torch.randn(4),),
        )
        ep = export(Foo(), inputs)
        expected_getattr_names = [
            "body_graph_1",
            "true_graph_2",
            "false_graph_0",
            "true_graph_3",
            "false_graph_1",
        ]
        real_getattr_names = [
            node.name for node in ep.graph.nodes if node.op == "get_attr"
        ]
        self.assertEqual(expected_getattr_names, real_getattr_names)

    def test_constant_input_naming(self):
        class Foo(torch.nn.Module):
            def forward(self, x, y, div="floor"):
                return torch.div(x, y, rounding_mode=div)

        f = Foo()
        inputs = (torch.randn(4), torch.randn(4), "floor")
        ep = export(f, inputs)
        div_spec = ep.graph_signature.input_specs[2]
        self.assertEqual(div_spec.arg.name, "div")
        self.assertEqual(div_spec.arg.value, "floor")

    def test_unbacked_deferred_runtime_retrace(self):
        class Foo(torch.nn.Module):
            def forward(self, x, y):
                y_sum = y.sin().sum()
                with torch.no_grad():
                    a = x.item()
                    torch._check_is_size(a)
                    torch._check(a > 2)
                    torch._check(a < 6)
                    unbacked_shape = torch.ops.testlib.foo_unbacked(a)
                return y + y_sum + unbacked_shape.sum()

        inps = (torch.tensor(4), torch.randn(5, 5))
        from torch.export import _trace

        ep_pre = _trace._export(Foo(), inps, pre_dispatch=True, strict=False)
        self.assertExpectedInline(
            str(ep_pre.graph_module.submod_1.code).strip(),
            """\
def forward(self, x):
    item = torch.ops.aten.item.default(x);  x = None
    sym_constrain_range_for_size_default = torch.ops.aten.sym_constrain_range_for_size.default(item)
    ge = item >= 3
    _assert_scalar_default = torch.ops.aten._assert_scalar.default(ge, "Runtime assertion failed for expression u1 >= 3 on node 'ge'");  ge = None
    le = item <= 5
    _assert_scalar_default_1 = torch.ops.aten._assert_scalar.default(le, "Runtime assertion failed for expression u1 <= 5 on node 'le'");  le = None
    gt = item > 2
    _assert_scalar_default_2 = torch.ops.aten._assert_scalar.default(gt, "Runtime assertion failed for expression 2 < u1 on node 'gt'");  gt = None
    lt = item < 6
    _assert_scalar_default_3 = torch.ops.aten._assert_scalar.default(lt, "Runtime assertion failed for expression u1 < 6 on node 'lt'");  lt = None
    foo_unbacked = torch.ops.testlib.foo_unbacked.default(item);  item = None
    return foo_unbacked""",
        )
        ep_aot = ep_pre.run_decompositions()
        self.assertExpectedInline(
            str(ep_aot.graph_module.code).strip(),
            """\
def forward(self, x, y):
    sin = torch.ops.aten.sin.default(y)
    sum_1 = torch.ops.aten.sum.dim_IntList(sin, []);  sin = None
    _local_scalar_dense = torch.ops.aten._local_scalar_dense.default(x);  x = None
    sym_constrain_range_for_size_default = torch.ops.aten.sym_constrain_range_for_size.default(_local_scalar_dense)
    ge_1 = _local_scalar_dense >= 3
    _assert_scalar_default = torch.ops.aten._assert_scalar.default(ge_1, "Runtime assertion failed for expression u3 >= 3 on node 'ge_1'");  ge_1 = None
    le_1 = _local_scalar_dense <= 5;  _local_scalar_dense = None
    _assert_scalar_default_1 = torch.ops.aten._assert_scalar.default(le_1, "Runtime assertion failed for expression u3 <= 5 on node 'le_1'");  le_1 = None
    full = torch.ops.aten.full.default([4, 4], 1, dtype = torch.float32, layout = torch.strided, device = device(type='cpu'), pin_memory = False)
    add = torch.ops.aten.add.Tensor(y, sum_1);  y = sum_1 = None
    sum_2 = torch.ops.aten.sum.dim_IntList(full, []);  full = None
    add_1 = torch.ops.aten.add.Tensor(add, sum_2);  add = sum_2 = None
    return (add_1,)""",
        )

    def test_nested_dynamic_shapes_spec(self):
        class Foo(torch.nn.Module):
            def forward(self, x):
                (a0, a1), (b0, b1), (c0, c1, c2) = x
                return a0 + a1 + b0 + b1 + c0 + c1 + c2

        f = Foo()
        inputs = (
            (1, 2),
            (
                torch.randn(4, 4),
                torch.randn(4, 4),
            ),
            (
                torch.randn(4, 4),
                torch.randn(4, 4),
                torch.randn(4, 4),
            ),
        )
        # make sure this gets parsed correctly as 7 individual inputs, not 3 tensors
        dynamic_shapes = {
            "x": (
                (None, None),
                (None, None),
                (None, None, None),
            )
        }
        export(f, (inputs,), dynamic_shapes=dynamic_shapes)

    def test_disable_forced_specializations_ok(self):
        # check that _disable_forced_specializations and _allow_complex_guards_as_runtime_asserts flags
        # both behave correctly, avoiding forced specializations and deferring to runtime.
        # case 1: modulo guards
        from torch.export import dims

        class Mod4Reshape(torch.nn.Module):
            def forward(self, x):
                return x.reshape(x.shape[0] - 1, 4, -1)  # Mod(s0*s1, 4*(s0-1)) = 0

        inputs = (torch.randn(10, 72),)
        dx, dy = dims("dx", "dy")
        with self.assertRaisesRegex(  # this will force specialize
            torch._dynamo.exc.UserError,
            r".*Specializations unexpectedly required(.*\n)*"
            r".*dx = .* must be specialized to 10 because the guards generated for it are too complex(.*\n)*"
            r".*dy = .* must be specialized to 72 because the guards generated for it are too complex(.*\n)*",
        ):
            export(
                Mod4Reshape(),
                inputs,
                dynamic_shapes={"x": (dx, dy)},
            )

        torch.export._trace._export(  # just check this successfully compiles
            Mod4Reshape(),
            inputs,
            dynamic_shapes={"x": (dx, dy)},
            strict=False,
            _disable_forced_specializations=True,
        )
        ep = torch.export._trace._export(
            Mod4Reshape(),
            inputs,
            dynamic_shapes={"x": (dx, dy)},
            _allow_complex_guards_as_runtime_asserts=True,
        )
        out1 = ep.module()(torch.randn(8, 7))
        self.assertEqual(out1.shape, torch.ones(7, 4, 2).shape)
        out2 = ep.module()(torch.randn(12, 11))
        self.assertEqual(out2.shape, torch.ones(11, 4, 3).shape)
        with self.assertRaisesRegex(
            RuntimeError,
            r"Runtime assertion failed for expression Eq\(Mod\(s0\*s1, 4\*s0 \- 4\), 0\) on node 'eq.*'",
        ):
            ep.module()(torch.randn(8, 8))  # fail

        # case 2: 2d reshape
        class FreeReshape(torch.nn.Module):
            def forward(self, x, y, z):
                return x.reshape([-1]) + y.reshape([-1]) + z  # s0*s1 = s2*s3 = s4

        inputs = (
            torch.randn(6, 8),
            torch.randn(3, 16),
            torch.randn(48),
        )
        dynamic_shapes = {
            "x": [Dim(f"dx{i}", min=2) for i in range(2)],
            "y": [Dim(f"dy{i}", min=2) for i in range(2)],
            "z": [Dim(f"dz{i}", min=4) for i in range(1)],
        }
        with self.assertRaisesRegex(  # this will force specialize
            torch._dynamo.exc.UserError,
            r".*Specializations unexpectedly required(.*\n)*"
            r".*dx0 = .* must be specialized to 6 because the guards generated for it are too complex(.*\n)*"
            r".*dx1 = .* must be specialized to 8 because the guards generated for it are too complex(.*\n)*",
        ):
            export(
                FreeReshape(),
                inputs,
                dynamic_shapes=dynamic_shapes,
            )
        torch.export._trace._export(
            FreeReshape(),
            inputs,
            dynamic_shapes=dynamic_shapes,
            strict=False,
            _disable_forced_specializations=True,
        )
        ep = torch.export._trace._export(
            FreeReshape(),
            inputs,
            dynamic_shapes=dynamic_shapes,
            _allow_complex_guards_as_runtime_asserts=True,
        )
        out1 = ep.module()(torch.randn(48, 1), torch.randn(4, 12), torch.randn(48))
        self.assertEqual(out1.shape, torch.ones(48).shape)
        out2 = ep.module()(torch.randn(5, 8), torch.randn(4, 10), torch.randn(40))
        self.assertEqual(out2.shape, torch.ones(40).shape)
        with self.assertRaisesRegex(
            RuntimeError,
            r"Runtime assertion failed for expression Eq\(s0\*s1, s2\*s3\) on node 'eq.*'",
        ):  # fail only at runtime
            ep.module()(torch.randn(5, 8), torch.randn(4, 5), torch.randn(30))  # fail

        # case 3: 3d reshape (previously failing with different issue)
        class Reshape3d(torch.nn.Module):
            def forward(self, x, y):
                return x.reshape([-1]) + y  # s0*s1*s2 = s3

        inputs = (
            torch.randn(4, 3, 2),
            torch.randn(24),
        )
        dynamic_shapes = {
            "x": (Dim("dx0", min=2), Dim("dx1", min=2), Dim("dx2", min=2)),
            "y": (Dim("dy", min=8),),
        }
        with self.assertRaisesRegex(  # this will force specialize
            torch._dynamo.exc.UserError,
            r".*Specializations unexpectedly required(.*\n)*"
            r"Suggested fixes:(.*\n)*"
            r".*dx0 = 4(.*\n)*"
            r".*dx1 = 3(.*\n)*"
            r".*dx2 = 2(.*\n)*"
            r".*dy = 24(.*\n)*",
        ):
            export(
                Reshape3d(),
                inputs,
                dynamic_shapes=dynamic_shapes,
            )

        torch.export._trace._export(
            Reshape3d(),
            inputs,
            dynamic_shapes=dynamic_shapes,
            strict=False,
            _disable_forced_specializations=True,
        )
        ep = torch.export._trace._export(
            Reshape3d(),
            inputs,
            dynamic_shapes=dynamic_shapes,
            _allow_complex_guards_as_runtime_asserts=True,
        )
        out1 = ep.module()(torch.randn(9, 7, 2), torch.randn(126))
        self.assertEqual(out1.shape, torch.ones(126).shape)
        with self.assertRaisesRegex(
            RuntimeError,
            r"Runtime assertion failed for expression Eq\(s0\*s1\*s2, s3\) on node 'eq.*'",
        ):  # fail only at runtime
            ep.module()(torch.randn(4, 3, 2), torch.randn(10))  # fail

    def test_disable_forced_specializations_errors(self):
        # check error messages with disable_forced_specializations = False/True
        class Foo(torch.nn.Module):
            def forward(self, w, x, y, z):
                return w.reshape([-1]) + x, y + z  # simple: s0*s1 = s2, s3 = s4

        inputs = (
            torch.randn(3, 4),
            torch.randn(12),
            torch.randn(4),
            torch.randn(4),
        )
        dynamic_shapes = {
            "w": [Dim(f"dw{i}") for i in range(2)],
            "x": [Dim(f"dx{i}") for i in range(1)],
            "y": [Dim("dy")],  # y & z incorrect, export is supposed to fail.
            "z": [Dim("dz")],  # suggested fix should be to match these up.
        }
        with self.assertRaisesRegex(  # if allow = False, suggested fixes should specialize 3, 4, 12.
            torch._dynamo.exc.UserError,
            r".*Specializations unexpectedly required(.*\n)*"
            r"Suggested fixes:(.*\n)*"
            r".*dw0 = 3(.*\n)*"
            r".*dw1 = 4(.*\n)*"
            r".*dx0 = 12(.*\n)*"
            r".*dz = dy(.*\n)*",
        ):
            torch.export._trace._export(
                Foo(),
                inputs,
                dynamic_shapes=dynamic_shapes,
                strict=False,
                _disable_forced_specializations=False,
            )
        with self.assertRaisesRegex(  # if disable=True, suggested fixes should not specialize.
            torch._dynamo.exc.UserError,
            r".*Constraints violated(.*\n)*"
            r"Suggested fixes:(.*\n)*"
            r".*dz = dy(.*\n)*",
        ) as msg:
            torch.export._trace._export(
                Foo(),
                inputs,
                dynamic_shapes=dynamic_shapes,
                strict=False,
                _disable_forced_specializations=True,
            )

    # TODO requires_grad doesn't seem to work with serialization.
    @testing.expectedFailureSerDer
    def test_preserve_requires_grad_placeholders(self):
        class Module(torch.nn.Module):
            def __init__(self):
                super().__init__()
                self.p = torch.nn.Parameter(torch.randn(3, 3))

            def forward(self, x, y):
                return self.p + x + y

        m = Module()
        ep = export(m, (torch.randn(3, 3), torch.randn(3, 3, requires_grad=True)))
        placeholders = [
            node for node in ep.graph_module.graph.nodes if node.op == "placeholder"
        ]
        self.assertTrue(placeholders[0].meta["val"].requires_grad)
        self.assertFalse(placeholders[1].meta["val"].requires_grad)
        self.assertTrue(placeholders[2].meta["val"].requires_grad)

    def test_reshape_view_helper(self):
        # see: https://github.com/pytorch/pytorch/issues/126607
        class Model(torch.nn.Module):
            def __init__(self):
                super().__init__()

            def forward(self, x):
                x = x.view(x.size(1), -1)
                # torch/_refs/__init__/_reshape_view_helper() will generate guards on reshape kernel(?)
                # Ne(s0, 20), so that reshape isn't no-op
                # Ne(Mod(s0, 20), 0), so that reshape needs to first flatten [s0, 20, 16] -> [s0*20, 16]
                # then split_dim -> [20, s0, 16]
                # check that these show up in graph
                return torch.nn.functional.softmax(
                    x, dim=0
                )  # don't think softmax actually creates any issues, just part of original test

        model = Model()
        x = torch.rand(1024, 20, 16)
        dynamic_shapes = {"x": {0: Dim("batch")}}
        ep = torch.export._trace._export(
            model,
            (x,),
            dynamic_shapes=dynamic_shapes,
            _allow_complex_guards_as_runtime_asserts=True,
        )
        with self.assertRaisesRegex(
            RuntimeError,
            r"Runtime assertion failed for expression Ne\(s0, 20\)",
        ):
            ep.module()(torch.randn(20, 20, 16))
        with self.assertRaisesRegex(
            RuntimeError,
            r"Runtime assertion failed for expression Ne\(Mod\(s0, 20\), 0\)",
        ):
            ep.module()(torch.randn(400, 20, 16))
        ep.module()(torch.randn(42, 20, 16))

    def test_allow_explicit_guards_as_runtime_asserts(self):
        # check that explicit guards are treated as runtime assertions
        class Foo(torch.nn.Module):
            def forward(self, x, y):
                # check that negation of first guard also shows up as runtime assertion
                if x.shape[0] == y.shape[0]:  # False
                    return x + y
                elif x.shape[0] == y.shape[0] ** 3:  # False
                    return x + 2, y + 3
                elif x.shape[0] ** 2 == y.shape[0] * 3:  # True
                    return x * 2.0, y * 3.0

        inputs = (torch.randn(6), torch.randn(12))
        dynamic_shapes = {"x": [Dim("dx", min=4)], "y": [Dim("dy", min=4)]}
        ep = torch.export._trace._export(
            Foo(),
            inputs,
            dynamic_shapes=dynamic_shapes,
            _allow_complex_guards_as_runtime_asserts=True,
        )
        # check forward pass
        out0, out1 = ep.module()(torch.randn(9), torch.randn(27))
        self.assertEqual(out0.shape, torch.ones(9).shape)
        self.assertEqual(out1.shape, torch.ones(27).shape)
        with self.assertRaisesRegex(
            RuntimeError,
            r"Runtime assertion failed for expression Ne\(s0, s1\)",
        ):  # fail only at runtime
            ep.module()(torch.randn(4), torch.randn(4))  # fail
        with self.assertRaisesRegex(
            RuntimeError,
            r"Runtime assertion failed for expression Ne\(s0, s1\**3\)",
        ):
            ep.module()(torch.randn(64), torch.randn(4))  # fail
        with self.assertRaisesRegex(
            RuntimeError,
            r"Runtime assertion failed for expression Eq\(s0\**2, 3\*s1\)",
        ):
            ep.module()(torch.randn(10), torch.randn(9))  # fail

        # this should be set with command line flag TORCH_DYNAMO_DO_NOT_EMIT_RUNTIME_ASSERTS=1,
        # but dynamo checks that at torch import time, so setting os.environ makes no difference
        # instead, manually patch dynamo config and test.
        # test that setting this flag removes runtime asserts
        from torch._dynamo import config as _dynamo_config

        with _dynamo_config.patch(
            do_not_emit_runtime_asserts=True,
        ):
            ep = torch.export._trace._export(
                Foo(),
                inputs,
                dynamic_shapes=dynamic_shapes,
                _allow_complex_guards_as_runtime_asserts=True,
            ).run_decompositions()

        self.assertEqual(
            [
                node.target == torch.ops.aten._assert_scalar.default
                for node in ep.graph.nodes
            ].count(True),
            0,
        )

    def test_constant_aliasing(self):
        class M1(torch.nn.Module):
            def __init__(self, m2, foo):
                super().__init__()
                self.m2 = m2
                self.foo = foo

            def forward(self, x):
                return x + self.foo + self.m2(x)

        class M2(torch.nn.Module):
            def __init__(self):
                super().__init__()
                self.foo = torch.ones(3, 3)

            def forward(self, x):
                return x + self.foo

        m2 = M2()
        m1 = M1(m2, m2.foo)
        inps = (torch.ones(3, 3),)
        ep = torch.export.export(m1, inps, strict=False)
        # check both constants appear in list
        self.assertEqual(sorted(list(ep.constants)), ["foo", "m2.foo"])
        # check only one input spec exists
        num_constant_inputs = [
            spec.kind == InputKind.CONSTANT_TENSOR
            for spec in ep.graph_signature.input_specs
        ].count(True)
        self.assertEqual(num_constant_inputs, 1)
        # unflatten
        unflattened = unflatten(ep)
        self.assertTrue(torch.allclose(m1(*inps), unflattened(*inps)))

    @testing.expectedFailureRetraceability
    def test_unused_aliases(self):
        class Foo(torch.nn.Module):
            def __init__(self):
                super().__init__()
                # param
                self.alpha = torch.nn.Parameter(torch.randn(4))
                self.beta = self.alpha
                self.gamma = self.alpha

            def forward(self, x):
                return x + self.gamma

        inps = (torch.randn(4),)
        ep = export(Foo(), inps)
        # placeholder nodes will be deduplicated in strict-mode,
        # but check that all params still appear in state dict
        for param in ["alpha", "beta", "gamma"]:
            self.assertTrue(param in ep.state_dict)

        # check that they also appear in unflattened state dict
        unep = unflatten(ep)
        for param in ["alpha", "beta", "gamma"]:
            self.assertTrue(param in unep.state_dict())

    def test_intermediate_shape_comp(self):
        class Foo(torch.nn.Module):
            def forward(self, x, y):
                z = torch.cat([x, x], dim=0)
                w = z.repeat(y.shape[0])
                return w.shape[0] + x.shape[0]

        inputs = (torch.randn(6), torch.randn(4))
        shapes = {
            "x": (Dim("dx0"),),
            "y": (Dim("dy"),),
        }
        ep = export(
            Foo(),
            inputs,
            dynamic_shapes=shapes,
        )
        # test that shape is from size compute, not sym_size call
        add_node = [node for node in ep.graph.nodes if node.target == operator.add][0]
        self.assertTrue(add_node.args[0].target == operator.mul)
        # test sym_size calls only happen on placeholders
        sym_size_nodes = [
            node
            for node in ep.graph.nodes
            if node.target == torch.ops.aten.sym_size.int
        ]
        self.assertEqual(len(sym_size_nodes), 2)
        self.assertTrue(
            all(node.args[0].op == "placeholder" for node in sym_size_nodes)
        )
        # dynamo will DCE the repeat node, AOTAutograd will leave it
        # training IR will also DCE due to retracing
        repeat_nodes = [
            node
            for node in ep.graph.nodes
            if node.target == torch.ops.aten.repeat.default
        ]
        self.assertEqual(
            len(repeat_nodes),
            1
            if is_non_strict_test(self._testMethodName)
            and not is_training_ir_test(self._testMethodName)
            else 0,
        )

    def test_checks_to_constrain_range(self):
        class Foo(torch.nn.Module):
            def forward(self, x, y):
                n = y.item()
                m = y.item()
                torch._check_is_size(n)
                torch._check(m >= 0)
                torch._check(n >= 3)
                torch._check(-m >= -9)  # m <= 9
                torch._check(n <= 6)
                # n has range [3, 9]
                return x[:n]

        inputs = (torch.randn(10), torch.tensor(6))
        ep = export(Foo(), inputs)
        FileCheck().check_count(
            "torch.ops.aten._assert_scalar.default", 2, exactly=True
        ).run(ep.graph_module.code)
        FileCheck().check_count(
            "torch.ops.aten.sym_constrain_range.default", 0, exactly=True
        ).run(ep.graph_module.code)
        FileCheck().check_count(
            "torch.ops.aten.sym_constrain_range_for_size.default", 1, exactly=True
        ).run(ep.graph_module.code)

        ep = ep.run_decompositions()
        FileCheck().check_count(
            "torch.ops.aten._assert_scalar.default", 2, exactly=True
        ).run(ep.graph_module.code)
        FileCheck().check_count(
            "torch.ops.aten.sym_constrain_range.default", 0, exactly=True
        ).run(ep.graph_module.code)
        FileCheck().check_count(
            "torch.ops.aten.sym_constrain_range_for_size.default", 1, exactly=True
        ).run(ep.graph_module.code)

        # check runtime
        ep.module()(torch.randn(10), torch.tensor(5))
        with self.assertRaisesRegex(
            RuntimeError,
            r"Runtime assertion failed for expression u[\d+] \>\= 3",
        ):
            ep.module()(torch.randn(10), torch.tensor(2))

    def test_cse_for_symint(self):
        class Foo(torch.nn.Module):
            # check sym ops only get computed once
            def forward(self, x, y):
                if (
                    x.shape[0] ** 2 - y.shape[0] ** 2 >= 4  # 16
                    and x.shape[0] ** 2 - y.shape[0] ** 2 <= 20
                    and x.shape[0] ** 2 - y.shape[0] ** 2 != 15
                ):
                    return x * 2, y * 2

        inputs = (torch.randn(5), torch.randn(3))
        shapes = {"x": (Dim("dx"),), "y": (Dim("dy"),)}
        ep = torch.export._trace._export(
            Foo(),
            inputs,
            dynamic_shapes=shapes,
            _allow_complex_guards_as_runtime_asserts=True,
        )
        # count 2 pow nodes, 2 sym_size.int nodes
        self.assertEqual(
            [node.target for node in ep.graph.nodes].count(
                operator.pow,
            ),
            2,
        )
        FileCheck().check_count("torch.ops.aten.sym_size.int", 2, exactly=True).run(
            ep.graph_module.code
        )

        ep = ep.run_decompositions()
        self.assertEqual(
            [node.target for node in ep.graph.nodes].count(
                operator.pow,
            ),
            2,
        )
        FileCheck().check_count("torch.ops.aten.sym_size.int", 2, exactly=True).run(
            ep.graph_module.code
        )


@unittest.skipIf(not torchdynamo.is_dynamo_supported(), "dynamo isn't support")
class TestOneOffModelExportResult(TestCase):
    def test_scaled_dot_product_attention_cpu(self):
        """
        This test makes sure we are always getting the same decomposition result for SDPA.
        As of now _scaled_dot_product_flash_attention_for_cpu is expected to show up in
        export() result. Some downstream backend then further decompose it into core ATen
        ops in torch/_decomp/decompositions.py (search for
        _scaled_dot_product_flash_attention_for_cpu).

        Export is decomposing based on the CompositeImplicitAutograd kernel implementation
        of SDPA. If this test fails, it means the kernel is being modified. In this case
        we strongly encourage you to change the decomposition rule under
        torch/_decomp/decompositions.py along with the kernel changes, so all of the
        downstream backends are not being affected.
        """

        class ScaledDotProductAttention(torch.nn.Module):
            def __init__(self):
                super().__init__()

            def forward(self, q, k, v):
                attn_output = F.scaled_dot_product_attention(
                    q, k, v, None, dropout_p=0.0, is_causal=True
                )
                return attn_output

        q = torch.randn(1, 1, 8, 8, device="cpu")
        k = torch.randn(1, 1, 8, 8, device="cpu")
        v = torch.randn(1, 1, 8, 8, device="cpu")

        from torch.nn.attention import SDPBackend

        with torch.nn.attention.sdpa_kernel([SDPBackend.MATH]):
            ep = torch.export.export(ScaledDotProductAttention(), (q, k, v))
            print(ep.graph)
            ep.run_decompositions()
            print(ep.graph)

    #         self.assertExpectedInline(ep.graph_module.code.strip(), """\
    # def forward(self, arg0_1, arg1_1, arg2_1):
    #     _scaled_dot_product_flash_attention_for_cpu = torch.ops.aten._scaled_dot_product_flash_attention_for_cpu.default(arg0_1, arg1_1, arg2_1, 0.0, True);  arg0_1 = arg1_1 = arg2_1 = None
    #     getitem = _scaled_dot_product_flash_attention_for_cpu[0];  _scaled_dot_product_flash_attention_for_cpu = None
    #     return (getitem,)""")

    @unittest.skipIf(
        not PLATFORM_SUPPORTS_FLASH_ATTENTION,
        "Can't run fused SDPA on this platform",
    )
    def test_scaled_dot_product_attention_cuda(self):
        """
        This test makes sure we are always getting the same decomposition result for SDPA.
        As of now _scaled_dot_product_flash_attention is expected to show up in
        export() result (GPU tensors are given). Currently there's no downstream
        backend relies on this export result so if this test fails, feel free to
        change it to the latest export() result.
        """

        class ScaledDotProductAttention(torch.nn.Module):
            def __init__(self):
                super().__init__()

            def forward(self, q, k, v):
                attn_output = F.scaled_dot_product_attention(
                    q, k, v, None, dropout_p=0.0, is_causal=True
                )
                return attn_output

        q = torch.randn(1, 16, 16, 64, dtype=torch.bfloat16, device="cuda")
        k = torch.randn(1, 16, 16, 64, dtype=torch.bfloat16, device="cuda")
        v = torch.randn(1, 16, 16, 64, dtype=torch.bfloat16, device="cuda")

        ep = torch.export.export(
            ScaledDotProductAttention(), (q, k, v)
        ).run_decompositions()
        self.assertExpectedInline(
            ep.graph_module.code.strip(),
            """\
def forward(self, q, k, v):
    _scaled_dot_product_flash_attention = torch.ops.aten._scaled_dot_product_flash_attention.default(q, k, v, 0.0, True, scale = 0.125);  q = k = v = None
    getitem = _scaled_dot_product_flash_attention[0];  _scaled_dot_product_flash_attention = None
    return (getitem,)""",
        )

    def test_int_list_output(self):
        class M(torch.nn.Module):
            def forward(self, x):
                return [((1, 3), [x + x, x * x])]

        ep = torch.export.export(M(), (torch.ones(2, 3),))
        res = ep.module()(torch.ones(2, 3))
        self.assertEqual(res[0][0], (1, 3))

    def test_primitive_constant_output(self):
        class Z(torch.nn.Module):
            def forward(self, x, y):
                return y * x

        ep = torch.export.export(Z(), (torch.tensor(3), 5))
        res = ep.module()(torch.tensor(4), 5)
        self.assertEqual(res, torch.tensor(20))

        class B(torch.nn.Module):
            def forward(self, x, y):
                return y * x, y

        ep = torch.export.export(B(), (torch.tensor(3), 5))
        res = ep.module()(torch.tensor(4), 5)
        self.assertEqual(res[0], torch.tensor(20))
        self.assertEqual(res[1], 5)

        with self.assertRaisesRegex(
            RuntimeError,
            escape("Expected input at *args[1] to be equal to 5, but got 20"),
        ):
            res = ep.module()(torch.tensor(4), 20)

        class F(torch.nn.Module):
            def forward(self, x):
                # return a constant of primitive type
                y = 5
                return y * x, y

        ep = torch.export.export(F(), (torch.tensor(3),))
        res = ep.module()(torch.tensor(4))
        self.assertEqual(res[0], torch.tensor(20))
        self.assertEqual(res[1], 5)

        class Q(torch.nn.Module):
            def forward(self, x, y):
                return y * x, y - 1

        ep = torch.export.export(Q(), (torch.tensor(3), 5))
        res = ep.module()(torch.tensor(4), 5)
        self.assertEqual(res[0], torch.tensor(20))
        self.assertEqual(res[1], 4)

    def test_unbacked_sdpa(self):
        import torch
        from torch.nn.attention import sdpa_kernel, SDPBackend
        from torch.nn.functional import scaled_dot_product_attention

        class Module(torch.nn.Module):
            def forward(
                self, query: torch.Tensor, cache: torch.Tensor, start_pos: torch.Tensor
            ) -> torch.Tensor:
                # x.sizes(): 1, 128, 16, 128
                sp = start_pos.item()
                torch._check_is_size(sp)
                torch._check(sp >= 0)
                torch._check(sp <= 126)
                key = cache[:, : sp + 1, :, :]  # 1, sp+1, 16, 128
                value = cache[:, : sp + 1, :, :]  # 1, sp+1, 16, 128
                query = query.transpose(1, 2)  # (bs, n_local_heads, seqlen, head_dim)
                key = key.transpose(1, 2)
                value = value.transpose(1, 2)
                # https://github.com/pytorch/pytorch/blob/main/aten/src/ATen/native/transformers/attention.cpp#L732
                return scaled_dot_product_attention(query, key, value)

        cache = torch.randn(1, 128, 16, 128, dtype=torch.float16)
        query = torch.randn(1, 1, 16, 128, dtype=torch.float16)
        start_pos = torch.tensor([0])
        with sdpa_kernel(SDPBackend.MATH), torch.no_grad():
            ep = torch.export.export(Module(), (query, cache, start_pos))
            args = (query, cache, start_pos)
            self.assertEqual(ep.module()(*args), Module()(*args))
            args = (query, cache, torch.tensor([3]))
            self.assertEqual(ep.module()(*args), Module()(*args))
            args = (query, cache, torch.tensor([126]))
            self.assertEqual(ep.module()(*args), Module()(*args))

    def test_none_input_output(self):
        class Z(torch.nn.Module):
            def forward(self, x, y):
                return x * x

        ep = torch.export.export(Z(), (torch.tensor(3), None))
        res = ep.module()(torch.tensor(4), None)
        self.assertEqual(res, torch.tensor(16))

        class B(torch.nn.Module):
            def forward(self, x, y):
                return x * x, y

        ep = torch.export.export(B(), (torch.tensor(3), None))
        res = ep.module()(torch.tensor(4), None)
        self.assertEqual(res[0], torch.tensor(16))
        self.assertEqual(res[1], None)

        decomp = ep.run_decompositions()
        gm = decomp.module()
        res = gm(torch.tensor(4), None)
        self.assertEqual(res[0], torch.tensor(16))
        self.assertEqual(res[1], None)

    def test_print(self):
        class M(torch.nn.Module):
            def forward(self, x):
                print("start")
                x1 = x + x
                print(x1)
                x2 = x1 * x1
                print(1, 2, 3)
                x3 = x2 + x2
                return (x1, x3)

        gm = export(M(), (torch.randn(3, 3),)).graph_module
        self.assertExpectedInline(
            gm.code.strip(),
            """\
def forward(self, x):
    add = torch.ops.aten.add.Tensor(x, x);  x = None
    mul = torch.ops.aten.mul.Tensor(add, add)
    add_1 = torch.ops.aten.add.Tensor(mul, mul);  mul = None
    return (add, add_1)""",
        )

    def test_logging_logger(self):
        logger = logging.getLogger(__name__)

        class M(torch.nn.Module):
            def forward(self, x):
                logger.log("start")
                x1 = x + x
                logger.debug(x1)
                x2 = x1 * x1
                logger.info(1, 2, 3)
                x3 = x2 + x2
                return (x1, x3)

        gm = export(M(), (torch.randn(3, 3),)).graph_module
        self.assertExpectedInline(
            gm.code.strip(),
            """\
def forward(self, x):
    add = torch.ops.aten.add.Tensor(x, x);  x = None
    mul = torch.ops.aten.mul.Tensor(add, add)
    add_1 = torch.ops.aten.add.Tensor(mul, mul);  mul = None
    return (add, add_1)""",
        )

    @unittest.skipIf(not TEST_TRANSFORMERS, "No transformers")
    def test_hf_logging_logger(self):
        import transformers

        logger = transformers.utils.logging.get_logger(__name__)

        class M(torch.nn.Module):
            def forward(self, x):
                logger.warning_once("start")
                x1 = x + x
                x2 = x1 * x1
                x3 = x2 + x2
                return (x1, x3)

        gm = export(M(), (torch.randn(3, 3),)).graph_module
        self.assertExpectedInline(
            gm.code.strip(),
            """\
def forward(self, x):
    add = torch.ops.aten.add.Tensor(x, x);  x = None
    mul = torch.ops.aten.mul.Tensor(add, add)
    add_1 = torch.ops.aten.add.Tensor(mul, mul);  mul = None
    return (add, add_1)""",
        )

    def test_warning(self):
        class M(torch.nn.Module):
            def forward(self, x):
                warnings.warn("moo")
                res = x + x
                warnings.warn(f"{res}")
                return res

        gm = export(M(), (torch.randn(3, 3),)).graph_module
        self.assertExpectedInline(
            gm.code.strip(),
            """\
def forward(self, x):
    add = torch.ops.aten.add.Tensor(x, x);  x = None
    return (add,)""",
        )

    def test_constant_fqn(self):
        class Nested(torch.nn.Module):
            def __init__(self):
                super().__init__()
                self.constant = torch.rand(2, 3)
                self.parameter = torch.nn.Parameter(torch.rand(2, 3))

            def forward(self, x):
                return x + self.constant

        class Mod(torch.nn.Module):
            def __init__(self):
                super().__init__()
                self.nested = Nested()

            def forward(self, x):
                return self.nested(x) + self.nested.constant + self.nested.parameter

        m = Mod()
        ep = export(m, (torch.rand(2, 3),), strict=True)
        self.assertEqual(ep.constants["nested.constant"], m.nested.constant)
        self.assertEqual(ep.module()(torch.ones(2, 3)), m(torch.ones(2, 3)))

    def test_constant_name(self):
        class Nested(torch.nn.Module):
            def __init__(self):
                super().__init__()
                self.constant = torch.rand(2, 3)
                self.parameter = torch.nn.Parameter(torch.rand(2, 3))

            def forward(self, x):
                return x + self.constant

        class Mod(torch.nn.Module):
            def __init__(self):
                super().__init__()
                self.nested_1 = Nested()
                self.nested_2 = Nested()

            def forward(self, x):
                return (
                    self.nested_1(x)
                    + self.nested_2(x)
                    + self.nested_1.constant
                    + self.nested_2.constant
                    + self.nested_1.parameter
                    + self.nested_2.parameter
                )

        m = Mod()
        ep = export(m, (torch.rand(2, 3),), strict=False)
        self.assertEqual(ep.module()(torch.ones(2, 3)), m(torch.ones(2, 3)))

        # check constant fqn when there are multiple instances of the same class
        self.assertEqual(ep.constants["nested_1.constant"], m.nested_1.constant)
        self.assertEqual(ep.constants["nested_2.constant"], m.nested_2.constant)

        # check constant_name in the graph
        placeholders = [
            node for node in ep.graph_module.graph.nodes if node.op == "placeholder"
        ]
        self.assertEqual(len(placeholders), 5)
        self.assertTrue(all(ph.name == ph.target for ph in placeholders))
        # suffix should be added to duplicated constant_name
        self.assertEqual(placeholders[2].name, "c_nested_1_constant")
        self.assertEqual(placeholders[3].name, "c_nested_2_constant")

    def test_nested_retrace(self):
        class Nested(torch.nn.Module):
            def __init__(self):
                super().__init__()
                self.param = torch.nn.Parameter(torch.randn(3))

            def forward(self, x):
                return x + self.param

        class Foo(torch.nn.Module):
            def __init__(self):
                super().__init__()
                self.nested = Nested()

            def forward(self, x):
                return x + self.nested(x)

        # first export
        foo = Foo().to("meta")
        inputs = (torch.ones(3, device="meta"),)
        foo(*inputs)
        ep = torch.export.export(foo, inputs, strict=False)

        # second export
        foo_1 = ep.module()
        ep_1 = torch.export.export(foo_1, inputs, strict=False)

        for node1, node2 in zip(ep.graph.nodes, ep_1.graph.nodes):
            nn_module_stack_1 = node1.meta.get("nn_module_stack", None)
            nn_module_stack_2 = node2.meta.get("nn_module_stack", None)

            if nn_module_stack_1 is None:
                self.assertTrue(nn_module_stack_2 is None)
            else:
                for v1, v2 in zip(
                    nn_module_stack_1.values(), nn_module_stack_2.values()
                ):
                    self.assertEqual(v1, v2)


@unittest.skipIf(not torchdynamo.is_dynamo_supported(), "dynamo doesn't support")
class TestExportCustomClass(TorchTestCase):
    def setUp(self):
        if IS_FBCODE:
            lib_file_path = "//caffe2/test/cpp/jit:test_custom_class_registrations"
        elif IS_SANDCASTLE or IS_MACOS:
            raise unittest.SkipTest("non-portable load_library call used in test")
        elif IS_WINDOWS:
            lib_file_path = find_library_location("torchbind_test.dll")
        else:
            lib_file_path = find_library_location("libtorchbind_test.so")
        torch.ops.load_library(str(lib_file_path))

    def test_lift_custom_obj(self):
        # TODO: fix this test once custom class tracing is implemented

        custom_obj = torch.classes._TorchScriptTesting._PickleTester([3, 4])

        class Foo(torch.nn.Module):
            def forward(self, x):
                return x + x

        f = Foo()

        inputs = (torch.zeros(4, 4),)
        ep = export(f, inputs)

        # Replace one of the values with an instance of our custom class
        for node in ep.graph.nodes:
            if node.op == "call_function" and node.target == torch.ops.aten.add.Tensor:
                with ep.graph.inserting_before(node):
                    setattr(ep.graph_module, "custom_obj", custom_obj)
                    getattr_node = ep.graph.get_attr("custom_obj")
                    # Copy over an nn_module_stack as they are required.
                    getattr_node.meta["nn_module_stack"] = node.meta["nn_module_stack"]
                    custom_node = ep.graph.call_function(
                        torch.ops._TorchScriptTesting.take_an_instance.default,
                        (getattr_node,),
                    )
                    custom_node.meta["val"] = torch.ones(4, 4)
                    # Copy over an nn_module_stack as they are required.
                    custom_node.meta["nn_module_stack"] = node.meta["nn_module_stack"]
                    custom_node.meta["torch_fn"] = (
                        "custom_op",
                        "torch.ops._TorchScriptTesting.take_an_instance.default",
                    )
                    arg0, _ = node.args
                    node.args = (arg0, custom_node)

        from torch._export.passes.lift_constants_pass import lift_constants_pass
        from torch._export.serde.serialize import deserialize, serialize

        constants = lift_constants_pass(ep.graph_module, ep.graph_signature, {})
        for k, v in constants.items():
            assert k not in ep.constants
            ep._constants[k] = v
        serialized_vals = serialize(ep)
        deserialized_ep = deserialize(serialized_vals)

        for node in deserialized_ep.graph.nodes:
            if (
                node.op == "call_function"
                and node.target
                == torch.ops._TorchScriptTesting.take_an_instance.default
            ):
                arg = node.args[0]
                self.assertTrue(arg.op == "placeholder")

    def test_tolist_nonstrict_output(self):
        class M(torch.nn.Module):
            def forward(self, x):
                x.tolist()

        ep = torch.export.export(M(), (torch.ones(3),), strict=False)


if __name__ == "__main__":
    run_tests()<|MERGE_RESOLUTION|>--- conflicted
+++ resolved
@@ -4373,12 +4373,9 @@
         self.assertTrue(torch.allclose(ep.module()(*inp), M()(*inp)))
 
     # TODO Retracing a module with constant attrs don't work.(T193692674)
-<<<<<<< HEAD
     @testing.expectedFailureTrainingIRToRunDecomp
     @testing.expectedFailureTrainingIRToRunDecompNonStrict
-=======
     @unittest.skip("Test is only supposed to work with non-strict mode")
->>>>>>> 9c1ba5ac
     def test_issue_113041(self):
         class TestModule(torch.nn.Module):
             def __init__(self):
