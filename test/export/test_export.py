# Owner(s): ["oncall: export"]
# flake8: noqa
import copy
import dataclasses
import io
import logging
import operator
import re
import unittest
import warnings
from contextlib import contextmanager
from dataclasses import dataclass
from re import escape
from typing import Dict, List

import torch
import torch._dynamo as torchdynamo
import torch.nn.functional as F

from functorch.experimental.control_flow import cond, map
from torch import Tensor
from torch._dynamo.test_case import TestCase
from torch._export.pass_base import _ExportPassBaseDeprecatedDoNotUse
from torch._export.utils import (
    get_buffer,
    get_param,
    is_buffer,
    is_param,
    register_dataclass_as_pytree_node,
)
from torch._subclasses import FakeTensorMode
from torch.export import Dim, dynamic_dim, export, unflatten
from torch.export._trace import (
    _export,
    _export_to_torch_ir,
    DEFAULT_EXPORT_DYNAMO_CONFIG,
)
from torch.export.graph_signature import InputKind
from torch.fx.experimental.proxy_tensor import make_fx
from torch.fx.experimental.symbolic_shapes import ShapeEnv
from torch.testing import FileCheck
from torch.testing._internal.common_cuda import PLATFORM_SUPPORTS_FLASH_ATTENTION
from torch.testing._internal.common_device_type import onlyCPU, onlyCUDA
from torch.testing._internal.common_utils import (
    find_library_location,
    IS_FBCODE,
    IS_MACOS,
    IS_SANDCASTLE,
    IS_WINDOWS,
    run_tests,
    TEST_TRANSFORMERS,
    TestCase as TorchTestCase,
)
from torch.utils._pytree import (
    LeafSpec,
    tree_flatten,
    tree_map,
    tree_unflatten,
    TreeSpec,
    treespec_dumps,
    treespec_loads,
)

try:
    from torchrec.sparse.jagged_tensor import KeyedJaggedTensor

    HAS_TORCHREC = True
except ImportError:
    HAS_TORCHREC = False

try:
    from . import testing
except ImportError:
    import testing
# The following import pattern matters as `test_export.export` is patched
# in other files (like test_export_nonstrict.py). `torch.export.export`
# will invalidate the patch.
from torch.export import export


torch.library.define("testlib::returns_tensor_symint", "(Tensor x) -> (Tensor, SymInt)")
torch.library.define(
    "testlib::foo",
    "(Tensor(a!) x, Tensor(b!) z) -> (Tensor, Tensor, Tensor)",
    tags=torch.Tag.pt2_compliant_tag,
)
torch.library.define(
    "testlib::foo_mutated",
    "(Tensor(a!) x) -> (Tensor, Tensor)",
    tags=torch.Tag.pt2_compliant_tag,
)
torch.library.define(
    "testlib::foo_functional",
    "(Tensor x) -> (Tensor)",
    tags=torch.Tag.pt2_compliant_tag,
)
torch.library.define(
    "testlib::foo_unbacked",
    "(Scalar x) -> (Tensor)",
    tags=torch.Tag.pt2_compliant_tag,
)


@torch.library.impl("testlib::returns_tensor_symint", "cpu")
@torch.library.impl_abstract("testlib::returns_tensor_symint")
def returns_tensor_symint_impl(x):
    return x, x.shape[0]


@torch.library.impl("testlib::foo", "cpu")
@torch._dynamo.disable
def foo_impl(x, z):
    x.add_(5)
    z.add_(5)
    return x, z, x + z


@torch.library.impl_abstract("testlib::foo")
def foo_abstract(x, z):
    return x, z, x + z


@torch.library.impl("testlib::foo_mutated", "CompositeImplicitAutograd")
def foo_mutated(x):
    a, b, c = torch.ops.testlib.foo(x, x.cos())
    return a, a.cos()


@torch.library.impl("testlib::foo_functional", "CompositeImplicitAutograd")
def foo_functional(x):
    a, b, c = torch.ops.testlib.foo(x.cos(), x.cos())
    return a.cos()


@torch.library.impl("testlib::foo_unbacked", "CompositeImplicitAutograd")
def foo_unbacked(x):
    if x > 2:
        return torch.ones(4, 4)
    if x < 6:
        return torch.ones(4, 4)
    return torch.ones(4, 4)


@dataclass
class Inp:
    x: Tensor
    y: List[Tensor]
    z: Dict[str, Tensor]


NON_STRICT_SUFFIX = "_non_strict"
RETRACEABILITY_SUFFIX = "_retraceability"
SERDES_SUFFIX = "_serdes"
PREDISPATCH_SUFFIX = "_pre_dispatch"
TRAINING_IR_DECOMP_STRICT_SUFFIX = "_training_ir_to_decomp"
TRAINING_IR_DECOMP_NON_STRICT_SUFFIX = "_training_ir_to_decomp_non_strict"


def is_non_strict_test(test_name):
    return test_name.endswith(NON_STRICT_SUFFIX)


def is_retracebility_test(test_name):
    return test_name.endswith(RETRACEABILITY_SUFFIX)


def is_serdes_test(test_name):
    return test_name.endswith(SERDES_SUFFIX)


def is_training_ir_test(test_name):
    return test_name.endswith(TRAINING_IR_DECOMP_STRICT_SUFFIX) or test_name.endswith(
        TRAINING_IR_DECOMP_NON_STRICT_SUFFIX
    )


@unittest.skipIf(not torchdynamo.is_dynamo_supported(), "dynamo isn't support")
class TestDynamismExpression(TestCase):
    def test_export_inline_constraints(self):
        class Module(torch.nn.Module):
            def forward(self, x):
                b = x.item()
                torch._check_is_size(b)
                return torch.full((b, 1), 1)

        f = Module()
        inp = (torch.tensor([3]),)
        ref = f(*inp)

        gm = export(f, inp)
        res = gm.module()(*inp)

        self.assertTrue(torchdynamo.utils.same(ref, res))

        gm = make_fx(f, tracing_mode="symbolic")(*inp)
        res = gm(*inp)
        self.assertTrue(torchdynamo.utils.same(ref, res))

    def test_export_constraints_error_not_in_range(self):
        class InvalidInputConflictWithInputConstraints(torch.nn.Module):
            def forward(self, x):
                return x + 1

        inp = torch.zeros([3])
        dim_x = torch.export.Dim("dim_x", min=6)
        with self.assertRaisesRegex(torch._dynamo.exc.UserError, "not in range"):
            torch.export.export(
                InvalidInputConflictWithInputConstraints(),
                (inp,),
                dynamic_shapes={"x": {0: dim_x}},
            )

    def test_export_slice_maxsize(self):
        class Slice(torch.nn.Module):
            def forward(self, *args):
                return torch.ops.aten.slice.Tensor(*args)

        inp = (torch.rand((10, 3, 224, 224)), 0, 0, 9223372036854775807)
        dynamic_shapes = (({0: Dim("dim")}, None, None, None),)
        torch.export.export(
            Slice(),
            inp,
            dynamic_shapes=dynamic_shapes,
        )

    def test_export_constraints_error(self):
        class ConflictingConstraints(torch.nn.Module):
            def forward(self, x):
                b = x.item()
                torch._check_is_size(b)
                torch._check(b >= 4)
                torch._check(b <= 5)
                torch._check(b <= 5)
                torch._check(True)
                return torch.full((b, 1), 1)

        inp = (torch.tensor([3]),)
        ep = export(ConflictingConstraints(), inp)

        with self.assertRaisesRegex(
            RuntimeError, r"Runtime assertion failed for expression u[\d+] \>\= 4"
        ):
            ep.module()(torch.tensor([3]))

    def test_export_assume_static_by_default(self):
        class Module(torch.nn.Module):
            def forward(self, x: torch.Tensor):
                if x.shape[0] == 4:
                    return x + 1
                else:
                    return x

        branch_on_shape = Module()
        inp = (torch.rand(4, 5),)

        # Being able to export means shape is preserved as static
        export(branch_on_shape, inp)


@unittest.skipIf(IS_WINDOWS, "Windows isn't supported for this case")
@unittest.skipIf(not torchdynamo.is_dynamo_supported(), "dynamo isn't support")
class TestExport(TestCase):
    def _test_export_same_as_eager(self, f, args, kwargs=None):
        kwargs = kwargs or {}
        exported_program = export(f, args, kwargs)
        self.assertEqual(exported_program.module()(*args, **kwargs), f(*args, **kwargs))
        # this is not supported by .module()
        # reversed_kwargs = {key: kwargs[key] for key in reversed(kwargs)}
        # self.assertEqual(
        #     exported_program.module()(*args, **reversed_kwargs), f(*args, **reversed_kwargs)
        # )

    def test_basic(self):
        class Module(torch.nn.Module):
            def forward(self, x, y):
                return x[0] + y

        f = Module()
        inp = ([torch.ones(1, 3)], torch.ones(1, 3))
        self._test_export_same_as_eager(f, inp)

    def test_no_tensor_computation(self):
        class Module(torch.nn.Module):
            def forward(self, x, y):
                return y

        f = Module()
        inp = ([torch.ones(1, 3)], 1)
        ep = export(f, inp)
        self.assertEqual(ep.module()(*inp), f(*inp))
        self.assertExpectedInline(
            str(ep.graph).strip(),
            """\
graph():
    %x_0 : [num_users=0] = placeholder[target=x_0]
    %y : [num_users=0] = placeholder[target=y]
    return (1,)""",
        )

    def test_no_tensor_computation_2(self):
        class Module(torch.nn.Module):
            def forward(self, x, y):
                return x

        f = Module()
        inp = (torch.randn(3), 1)
        ep = export(f, inp)
        self.assertEqual(ep.module()(*inp), f(*inp))
        self.assertExpectedInline(
            str(ep.graph).strip(),
            """\
graph():
    %x : [num_users=1] = placeholder[target=x]
    %y : [num_users=0] = placeholder[target=y]
    return (x,)""",
        )

    # Errors because fake mode is not detected from non-tensor inputs
    @testing.expectedFailureTrainingIRToRunDecompNonStrict
    @testing.expectedFailureTrainingIRToRunDecomp
    def test_no_tensor_computation_3(self):
        class Module(torch.nn.Module):
            def forward(self, x, y):
                return 5

        f = Module()
        inp = (2, 1)
        ep = export(f, inp)
        self.assertEqual(ep.module()(*inp), f(*inp))
        self.assertExpectedInline(
            str(ep.graph).strip(),
            """\
graph():
    %x : [num_users=0] = placeholder[target=x]
    %y : [num_users=0] = placeholder[target=y]
    return (5,)""",
        )

    def test_no_tensor_computation_4(self):
        class Module(torch.nn.Module):
            def forward(self, x, y):
                return x

        f = Module()
        inp = ([torch.randn(3)], 1)
        ep = export(f, inp)
        self.assertEqual(ep.module()(*inp), f(*inp))
        self.assertExpectedInline(
            str(ep.graph).strip(),
            """\
graph():
    %x_0 : [num_users=1] = placeholder[target=x_0]
    %y : [num_users=0] = placeholder[target=y]
    return (x_0,)""",
        )

    def test_external_call_non_strict_real_tensor(self):
        class ExternalMethod:
            def add(self, x):
                return x + x

        class Basic(torch.nn.Module):
            def __init__(self):
                super().__init__()
                self.external_add = ExternalMethod().add

            def forward(self, x):
                return self.external_add(x)

        f = Basic()
        args = (torch.randn(1, 3),)
        ep = export(f, args, strict=False)
        self.assertEqual(ep.module()(*args), f(*args))

    def test_colon_parameter(self):
        class M(torch.nn.Module):
            def __init__(self):
                super().__init__()
                self.register_parameter("foo:bar", torch.nn.Parameter(torch.ones(3, 3)))

            def forward(self, x):
                return x + getattr(self, "foo:bar")

        ep = export(M(), (torch.randn(3, 3),))
        x = torch.randn(3, 3)
        self.assertEqual(ep.module()(x), M()(x))

    def test_conv_dynamic(self):
        # Simple module for demonstration
        class M(torch.nn.Module):
            def __init__(self) -> None:
                super().__init__()
                self.conv = torch.nn.Conv2d(
                    in_channels=3, out_channels=32, kernel_size=3, padding=1
                )
                self.relu = torch.nn.ReLU()
                self.maxpool = torch.nn.MaxPool2d(kernel_size=3)

            def forward(self, x: torch.Tensor, y: torch.Tensor) -> torch.Tensor:
                a = self.conv(x)
                a.add_(y)
                return self.maxpool(self.relu(a))

        example_args = (torch.randn(2, 3, 256, 256), torch.ones(2, 32, 256, 256))
        dynamic_shapes = {"x": {0: Dim("batch")}, "y": {0: Dim("batch")}}
        m = M()
        exported_program: torch.export.ExportedProgram = export(
            m, args=example_args, dynamic_shapes=dynamic_shapes
        )

        args = (torch.randn(17, 3, 256, 256), torch.ones(17, 32, 256, 256))
        self.assertEqual(exported_program.module()(*args), m(*args))
        args = (torch.randn(15, 3, 256, 256), torch.ones(15, 32, 256, 256))
        self.assertEqual(exported_program.module()(*args), m(*args))

        from torch._export import capture_pre_autograd_graph

        gm: torch.fx.GraphModule = capture_pre_autograd_graph(
            m, args=example_args, dynamic_shapes=dynamic_shapes
        )

        args = (torch.randn(17, 3, 256, 256), torch.ones(17, 32, 256, 256))
        self.assertEqual(gm(*args), m(*args))
        args = (torch.randn(15, 3, 256, 256), torch.ones(15, 32, 256, 256))
        self.assertEqual(gm(*args), m(*args))

    def test_basic_non_strict_real_tensor(self):
        class Basic(torch.nn.Module):
            def __init__(self):
                super().__init__()
                self.param = torch.nn.Parameter(torch.randn(1, 3))

            def forward(self, x, y):
                return x[0] + y - self.param

        f = Basic()
        args = ([torch.randn(1, 3)], torch.randn(1, 3))
        ep = export(f, args, strict=False)
        self.assertEqual(ep.module()(*args), f(*args))

    def test_basic_non_strict_fake_tensor(self):
        class Basic(torch.nn.Module):
            def __init__(self):
                super().__init__()
                self.param = torch.nn.Parameter(torch.randn(3, 2))

            def forward(self, x, y):
                return x[0] + y - self.param

        fake_mode = FakeTensorMode(shape_env=ShapeEnv(tracked_fakes=[]))
        f = Basic()
        with fake_mode:
            args = ([torch.empty(3, 2)], torch.empty(3, 2))
        ep = export(f, args, strict=False)
        inputs = ([torch.randn(3, 2)], torch.randn(3, 2))
        self.assertEqual(ep.module()(*inputs), f(*inputs))

    def test_non_strict_dynamic_shapes(self):
        class Foo(torch.nn.Module):
            def __init__(self):
                super().__init__()
                self.register_buffer("u", torch.ones(1))
                self.register_buffer("v", torch.ones(1))

            def forward(self, x, ys, zs, c):
                y = ys[0] + ys[1] + zs["a"] + zs["b"]
                self.v.add_(3)
                w = self.u - self.v
                if x.shape[0] < 3 and c.shape[0] != 4:
                    return x + w, x + y
                else:
                    return x - w, x - y

        foo = Foo()

        inp = (
            torch.ones(5),
            [torch.zeros(5), torch.ones(5)],
            {"a": torch.zeros(5), "b": torch.ones(5)},
            torch.ones(4),
        )
        dim = torch.export.Dim("dim", min=3)
        dynamic_shapes = (
            {0: dim},
            [{0: dim}, {0: dim}],
            {"a": {0: dim}, "b": {0: dim}},
            None,
        )

        ep_ns = torch.export.export(
            foo, inp, dynamic_shapes=dynamic_shapes, strict=False
        )

        bad_runtime_inp1 = (
            torch.ones(6),
            [torch.zeros(5), torch.ones(5)],
            {"a": torch.zeros(5), "b": torch.ones(5)},
            torch.ones(4),
        )
        with self.assertRaisesRegex(
            RuntimeError,
            escape(
                "Expected input at *args[1][0].shape[0] to be equal to 6, but got 5"
            ),
        ):
            ep_ns.module()(*bad_runtime_inp1)

        bad_runtime_inp2 = (
            torch.ones(5),
            [torch.zeros(5), torch.ones(5)],
            {"a": torch.zeros(5), "b": torch.ones(5)},
            torch.ones(6),
        )
        with self.assertRaisesRegex(
            RuntimeError,
            escape("Expected input at *args[3].shape[0] to be equal to 4, but got 6"),
        ):
            ep_ns.module()(*bad_runtime_inp2)

        good_runtime_inp = (
            torch.ones(7),
            [torch.zeros(7), torch.ones(7)],
            {"a": torch.zeros(7), "b": torch.ones(7)},
            torch.ones(4),
        )
        ep_ns.module()(*good_runtime_inp)

        bad_example_inp = (
            torch.ones(2),
            [torch.zeros(2), torch.ones(2)],
            {"a": torch.zeros(2), "b": torch.ones(2)},
            torch.ones(4),
        )
        with self.assertRaisesRegex(
            torch.fx.experimental.symbolic_shapes.ConstraintViolationError,
            "2 not in range.*3,",
        ):
            ep_ns = torch.export.export(
                foo, bad_example_inp, dynamic_shapes=dynamic_shapes, strict=False
            )

    def test_non_strict_dynamic_shapes_suggested_fixes(self):
        class Foo(torch.nn.Module):
            def forward(self, x, c):
                if x.shape[0] <= 6:
                    return x + 1, c + 2
                else:
                    return x - 1, c - 2

        foo = Foo()

        bad_example_inp = (
            torch.ones(5),
            torch.ones(4),
        )
        dim = torch.export.Dim("dim", min=3)
        dynamic_shapes = (
            {0: dim},
            None,
        )

        with self.assertRaisesRegex(
            torch._dynamo.exc.UserError,
            "Constraints violated \\(dim\\)!(.*\n)*.*"
            "Not all values of dim.*satisfy the generated guard(.*\n)*.*"
            "Suggested fixes:(.*\n)*.*"
            "dim = Dim\\('dim', min=3, max=6\\)",
        ):
            torch.export.export(
                foo, bad_example_inp, dynamic_shapes=dynamic_shapes, strict=False
            )

    def test_state_tensors(self):
        class M(torch.nn.Module):  # simple with register buffer
            def __init__(self):
                super().__init__()
                self.register_buffer("buf", torch.ones(2, 3), persistent=False)

            def forward(self, x):
                # x = 2
                y = self.buf
                # y = 1
                w1 = self.buf + 3
                w2 = self.buf + 4
                w3 = self.buf + 5
                self.buf = w1
                z = self.buf
                self.buf = w3
                # z = 4
                return x + y + z + w2

        ep = torch.export.export(M(), (torch.randn(2, 3),), strict=False)
        self.assertEqual(ep.graph_signature.buffers_to_mutate, {"add_2": "buf"})
        self.assertTrue(
            torch.allclose(ep.module()(torch.ones(2, 3) + 1), torch.ones(2, 3) * 12)
        )

        class M(torch.nn.Module):  # simple without register buffer
            def __init__(self):
                super().__init__()
                self.buf = torch.ones(2, 3)

            def forward(self, x):
                # x = 2
                y = self.buf
                # y = 1
                self.buf = self.buf + 3
                z = self.buf
                # z = 3
                return x + y + z

        with self.assertRaisesRegex(
            ValueError,
            "The tensor attribute self.buf was assigned during export",
        ):
            torch.export.export(M(), (torch.randn(2, 3),), strict=False)

        class M(torch.nn.Module):  # complex with register buffer
            def __init__(self):
                super().__init__()
                tensors = [torch.ones(2, 3), torch.ones(2, 3)]
                for i, tensor in enumerate(tensors):
                    self.register_buffer(f"buf_{i}", tensor, persistent=False)

            def get_tensor(self, i):
                return getattr(self, f"buf_{i}")

            def set_tensor(self, i, val):
                setattr(self, f"buf_{i}", val)

            def forward(self, x):
                # x = 2
                y = self.get_tensor(0) + self.get_tensor(1)
                # y = 1 + 1
                self.set_tensor(0, torch.ones(2, 3) + 2)
                self.set_tensor(1, torch.ones(2, 3) + 2)
                z = self.get_tensor(0) + self.get_tensor(1)
                # z = 3 + 3
                return x + y + z

        ep = torch.export.export(M(), (torch.randn(2, 3),), strict=False)
        self.assertEqual(
            ep.graph_signature.buffers_to_mutate, {"add_1": "buf_0", "add_2": "buf_1"}
        )
        self.assertTrue(
            torch.allclose(ep.module()(torch.ones(2, 3) + 1), torch.ones(2, 3) * 10)
        )

        class M(torch.nn.Module):  # complex without register buffer
            def __init__(self):
                super().__init__()
                self.tensors = [torch.ones(2, 3), torch.ones(2, 3)]

            def get_tensor(self, i):
                return self.tensors[i]

            def set_tensor(self, i, val):
                self.tensors[i] = val

            def forward(self, x):
                # x = 2
                y = self.get_tensor(0) + self.get_tensor(1)
                # y = 1 + 1
                self.set_tensor(0, torch.ones(2, 3) + 2)
                self.set_tensor(1, torch.ones(2, 3) + 2)
                z = self.get_tensor(0) + self.get_tensor(1)
                # z = 3 + 3
                return x + y + z

        with self.assertRaisesRegex(
            ValueError,
            "The tensor attributes self.tensors\\[0\\], self.tensors\\[1\\] were assigned during export",
        ):
            torch.export.export(M(), (torch.randn(2, 3),), strict=False)

    def test_state_primitives(self):
        class M(torch.nn.Module):
            def __init__(self):
                super().__init__()
                self.x = 1
                self.y = {"k": 2}
                self.z = (3,)

            def forward(self, x):
                self.x = self.x + 4
                self.y["k"] = self.y["k"] + 5
                self.z = (self.z[0] + 6,)
                return x + self.x + self.y["k"] + self.z[0]

        ep = export(M(), (torch.randn(2, 3),))
        self.assertTrue(
            torch.allclose(ep.module()(torch.zeros(2, 3)), torch.ones(2, 3) * 21)
        )

    def test_torch_fn(self):
        class M1(torch.nn.Module):
            def __init__(self):
                super().__init__()
                self.linear = torch.nn.Linear(3, 3)
                self.relu = torch.nn.ReLU()

            def forward(self, x):
                x = self.linear(x)
                x = self.linear(x)
                x = self.relu(x)
                x = x + x
                return x

        ep1 = export(M1(), (torch.randn(3, 3),)).run_decompositions()
        expected_result = [
            ("linear_1", "builtin_function_or_method.linear"),
            ("linear_1", "builtin_function_or_method.linear"),
            ("linear_2", "builtin_function_or_method.linear"),
            ("linear_2", "builtin_function_or_method.linear"),
            ("relu_1", "function.relu"),
            ("add_1", "method_descriptor.add"),
        ]
        actual_result = []
        for i, node in enumerate(ep1.graph.nodes):
            if node.op == "call_function":
                actual_result.append(node.meta.get("torch_fn"))
        self.assertEqual(actual_result, expected_result)

        class M2(torch.nn.Module):
            def __init__(self):
                super().__init__()

            def forward(self, x, weight, bias):
                x = torch.nn.functional.linear(x, weight, bias)
                x = torch.nn.functional.relu(x)
                x = torch.add(x, x)
                return x

        ep2 = export(
            M2(), (torch.randn(3, 3), torch.randn(3, 3), torch.randn(3))
        ).run_decompositions()
        expected_result = [
            ("linear_1", "builtin_function_or_method.linear"),
            ("linear_1", "builtin_function_or_method.linear"),
            ("relu_1", "function.relu"),
            ("add_1", "builtin_function_or_method.add"),
        ]
        actual_result = []
        for i, node in enumerate(ep2.graph.nodes):
            if node.op == "call_function":
                actual_result.append(node.meta.get("torch_fn"))
        self.assertEqual(actual_result, expected_result)

    def test_export_preserve_linear_at_aot_level(self):
        class Foo(torch.nn.Module):
            def __init__(self):
                super().__init__()
                self.linear = torch.nn.Linear(3, 3)

            def forward(self, x):
                x = self.linear(x)
                return torch.ops.aten.chunk.default(x, 3, 0)

        gm = (
            torch.export.export(
                Foo(),
                (torch.randn(3, 3),),
            )
            .run_decompositions({}, _preserve_ops=(torch.ops.aten.linear.default,))
            .graph_module
        )
        # linear is CompositeImplicitAutograd functional op so we should preserve it
        # chunk is CompositeImplicitAutograd non-functional op we decompose.
        self.assertExpectedInline(
            str(gm.code).strip(),
            """\
def forward(self, p_linear_weight, p_linear_bias, x):
    linear = torch.ops.aten.linear.default(x, p_linear_weight, p_linear_bias);  x = p_linear_weight = p_linear_bias = None
    split = torch.ops.aten.split.Tensor(linear, 1);  linear = None
    getitem = split[0]
    getitem_1 = split[1]
    getitem_2 = split[2];  split = None
    return (getitem, getitem_1, getitem_2)""",
        )

    # TODO(yidi)
    # Expected failure for test cases that calls run_decomposition().
    # The top-level cond node has pre-existing metadata,
    # which overrides the metadata for operators in subgraph due to interpreter.run(),
    # where cond is a single node in the interpreter.run(). And we preserve metadata
    # by copying current node's metadata for all nodes created during interpreting.
    @testing.expectedFailurePreDispatchRunDecomp
    @testing.expectedFailureRetraceability
    @testing.expectedFailureTrainingIRToRunDecomp  # T193700910
    @testing.expectedFailureTrainingIRToRunDecompNonStrict
    def test_export_cond_preserve_torch_fn_for_subgraphs(self):
        class MySubModule(torch.nn.Module):
            def foo(self, x):
                return x.cos()

            def forward(self, x):
                return self.foo(x)

        class CondBranchClassMethod(torch.nn.Module):
            def __init__(self):
                super().__init__()
                self.subm = MySubModule()

            def bar(self, x):
                return x.sin()

            def forward(self, x):
                return cond(x.shape[0] <= 2, self.subm.forward, self.bar, [x])

        example_inputs = (torch.randn(1, 3, 3, 3),)
        m = CondBranchClassMethod()
        m.eval()
        gm = export(m, example_inputs).module()

        actual_torch_fns = []
        for mod in gm.modules():
            for node in mod.graph.nodes:
                if node.name in {"sin", "cos"}:
                    torch_fn = node.meta.get("torch_fn")
                    print(torch_fn)
                    actual_torch_fns.append(torch_fn)
        exp_torch_fns = [
            ("cos_1", "method_descriptor.cos"),
            ("sin_1", "method_descriptor.sin"),
        ]
        self.assertEqual(actual_torch_fns, exp_torch_fns)

    def test_derived_dim_basic(self):
        class Foo(torch.nn.Module):
            def forward(self, x, y):
                return x + y[1:]

        foo = Foo()

        x, y = torch.randn(5), torch.randn(6)
        dimx = torch.export.Dim("dimx", min=3, max=6)

        dimy = torch.export.Dim("dimy", min=4, max=7)  # doesn't work
        with self.assertRaisesRegex(
            torch._dynamo.exc.UserError,
            (
                "Constraints violated \\(dimy\\)!(.*\n)*.*"
                "The values of dimy.*must always be related to the values of dimx.*by.*(.*\n)*.*"
                "Suggested fixes:(.*\n)*.*"
                "dimy = dimx \\+ 1"
            ),
        ):
            export(
                foo,
                (x, y),
                dynamic_shapes=({0: dimx}, {0: dimy}),
            )

        dimy = dimx * 2  # doesn't work
        with self.assertRaisesRegex(
            torch._dynamo.exc.UserError,
            "Expected input.*size.* to be equal to 2\\*dimx, where dimx = 5, but got 6",
        ):
            export(
                foo,
                (x, y),
                dynamic_shapes=({0: dimx}, {0: dimy}),
            )

        dimy = dimx + 1  # works
        ep = export(
            foo,
            (x, y),
            dynamic_shapes=({0: dimx}, {0: dimy}),
        )
        with self.assertRaisesRegex(
            RuntimeError,
            "Expected input.*shape.*to be equal to 5, but got 6",
        ):
            ep.module()(torch.randn(4), torch.randn(6))

        self.assertEqual(ep.module()(torch.randn(4), torch.randn(5)).size()[0], 4)

    def test_derived_dim_nested(self):
        class Foo(torch.nn.Module):
            def forward(self, x, y):
                return x + y[1::2]

        foo = Foo()

        x, y = torch.randn(5), torch.randn(11)
        dimx = torch.export.Dim("dimx", min=3, max=6)
        dimy = dimx * 2 + 1  # works
        ep = export(
            foo,
            (x, y),
            dynamic_shapes=({0: dimx}, {0: dimy}),
        )
        self.assertEqual(ep.module()(torch.randn(4), torch.randn(9)).size()[0], 4)

        class Foo(torch.nn.Module):
            def forward(self, z, y):
                return z[1:] + y[1::2]

        foo = Foo()

        z, y = torch.randn(6), torch.randn(11)

        dimz = dimx
        dimy = dimx * 2 - 1  # works
        ep = export(
            foo,
            (z, y),
            dynamic_shapes=({0: dimz}, {0: dimy}),
        )
        self.assertEqual(ep.module()(torch.randn(5), torch.randn(9)).size()[0], 4)

        dimz = dimx + 1
        dimy = dimx * 2 - 1  # doesn't work

        with self.assertRaisesRegex(
            torch._dynamo.exc.UserError,
            "Expected input.*size.*to be equal to 2\\*dimx - 1, where dimx = 5, but got 11",
        ):
            export(
                foo,
                (z, y),
                dynamic_shapes=({0: dimz}, {0: dimy}),
            )

        dimy = dimx * 2 + 1  # works
        ep = export(
            foo,
            (z, y),
            dynamic_shapes=({0: dimz}, {0: dimy}),
        )
        with self.assertRaisesRegex(
            RuntimeError, "Expected input.*shape.*to be <= 7, but got 8"
        ):
            ep.module()(torch.randn(8), torch.randn(15))
        with self.assertRaisesRegex(
            RuntimeError,
            "Expected input.*shape.*to be equal to 9, but got 8",
        ):
            ep.module()(torch.randn(5), torch.randn(8))

        self.assertEqual(ep.module()(torch.randn(5), torch.randn(9)).size()[0], 4)

    def test_derived_dim_integer(self):
        class Foo(torch.nn.Module):
            def forward(self, w):
                if w.shape[0] % 2 == 0:
                    return w[::2]
                else:
                    return w[1:-1:2]

        foo = Foo()

        w = torch.randn(10)
        dimx = torch.export.Dim("dimx", min=3, max=6)
        dimw = dimx * 2 + 1  # doesn't work
        with self.assertRaisesRegex(
            torch._dynamo.exc.UserError,
            "Expected shape.*= 10 of input Tensor to be "
            "of the form 2\\*dimx \\+ 1, where dimx is an integer",
        ):
            export(
                foo,
                (w,),
                dynamic_shapes=({0: dimw},),
            )

        dimw = dimx * 2  # works
        ep = export(
            foo,
            (w,),
            dynamic_shapes=({0: dimw},),
        )
        with self.assertRaisesRegex(
            RuntimeError,
            "Expected input.*shape.*= 9 to be "
            "of the form 2\\*s1, where s1 is an integer",
        ):
            ep.module()(torch.randn(9))

        self.assertEqual(ep.module()(torch.randn(8)).size()[0], 4)
        with self.assertRaisesRegex(
            RuntimeError,
            "Expected input.*shape.*to be <= 12, but got 14",
        ):
            ep.module()(torch.randn(14))

    def test_derived_dim_repeat_derived(self):
        class Foo(torch.nn.Module):
            def forward(self, u, v):
                return u[::2] + v[::2]

        foo = Foo()

        u, v = torch.randn(10), torch.randn(10)
        dimx = torch.export.Dim("dimx", min=3, max=6)
        dimw = dimx * 2  # works
        ep = export(
            foo,
            (u, v),
            dynamic_shapes=({0: dimw}, {0: dimw}),
        )
        self.assertEqual(ep.module()(torch.randn(8), torch.randn(8)).size()[0], 4)

    def test_derived_dim_out_of_order(self):
        dimy = torch.export.Dim("dimy", min=5, max=7)
        dimx = dimy - 1  # out of order, effectively dimy = dimx + 1
        dimz = dimy + 1  # out of order, effectively dimz = dimx + 2

        class Foo(torch.nn.Module):
            def forward(self, x, y, z):
                return x + y[1:] + z[2:]

        foo = Foo()

        u, v, w = torch.randn(5), torch.randn(6), torch.randn(7)
        ep = export(
            foo,
            (u, v, w),
            dynamic_shapes=({0: dimx}, {0: dimy}, {0: dimz}),
        )
        with self.assertRaisesRegex(
            RuntimeError,
            "Expected input.*shape.*to be equal to 8, but got 5",
        ):
            ep.module()(torch.randn(6), torch.randn(7), torch.randn(5))

        self.assertEqual(
            ep.module()(torch.randn(6), torch.randn(7), torch.randn(8)).size()[0], 6
        )

    def test_derived_dim_out_of_order_repeat_derived(self):
        dimy = torch.export.Dim("dimy", min=5, max=7)
        dimx = dimy - 1  # out of order, effectively dimy = dimx + 1
        dimz = dimy + 1  # out of order, effectively dimz = dimx + 2
        dimx1 = dimx
        dimx2 = dimz - 2  # works, effectively = dimx

        class Foo(torch.nn.Module):
            def forward(self, x, y, z, x1, x2):
                return x + y[1:] + z[2:] + x1 + x2

        foo = Foo()

        u, v, w, u1, u2 = (
            torch.randn(5),
            torch.randn(6),
            torch.randn(7),
            torch.randn(5),
            torch.randn(5),
        )
        ep = export(
            foo,
            (u, v, w, u1, u2),
            dynamic_shapes=({0: dimx}, {0: dimy}, {0: dimz}, {0: dimx1}, {0: dimx2}),
        )
        with self.assertRaisesRegex(
            RuntimeError,
            "Expected input.*shape.*to be equal to 6, but got 5",
        ):
            ep.module()(
                torch.randn(6),
                torch.randn(7),
                torch.randn(8),
                torch.randn(6),
                torch.randn(5),
            )

        self.assertEqual(
            ep.module()(
                torch.randn(6),
                torch.randn(7),
                torch.randn(8),
                torch.randn(6),
                torch.randn(6),
            ).size()[0],
            6,
        )

        ep = export(
            foo,
            (u, v, w, u, u),  # reused inputs
            dynamic_shapes=({0: dimx}, {0: dimy}, {0: dimz}, {0: dimx1}, {0: dimx2}),
        )
        with self.assertRaisesRegex(
            RuntimeError,
            "Expected input.*shape.*to be equal to 6, but got 5",
        ):
            ep.module()(
                torch.randn(6),
                torch.randn(7),
                torch.randn(8),
                torch.randn(6),
                torch.randn(5),
            )

        self.assertEqual(
            ep.module()(
                torch.randn(6),
                torch.randn(7),
                torch.randn(8),
                torch.randn(6),
                torch.randn(6),
            ).size()[0],
            6,
        )

    def test_specialize_derived_dim_roots(self):
        # dim & derived dim both specialize
        class Foo(torch.nn.Module):
            def forward(self, x, y):
                return x.reshape([-1]) + y

        dy = Dim("dy", min=6)
        x, y = torch.randn(6, 2), torch.randn(12)
        dynamic_shapes = {
            "x": (dy - 6, 2),
            "y": (dy,),
        }
        try:
            export(Foo(), (x, y), dynamic_shapes=dynamic_shapes)
            raise Exception(
                "export() call should have failed with dynamic shapes error."
            )
        except torch._dynamo.exc.UserError as exc:
            expected_error_msg = (
                "Specializations unexpectedly required \(dy\)!(.*\n)*.*"
                ".*dy - 6.*must be specialized to 6 because the guards generated for it are too complex(.*\n)*.*"
                "Suggested fixes(.*\n)*.*"
                ".*dy = 12(.*\n)*.*"
            )
            self.assertTrue(re.search(expected_error_msg, exc.args[0]) is not None)
            self.assertTrue(
                "dy - 6 = 6" not in exc.args[0]
            )  # don't suggest fix for non-root dim

    def test_keep_composite_ops_invalid(self):
        class Foo(torch.nn.Module):
            def __init__(self):
                super().__init__()
                self.linear = torch.nn.Linear(3, 3)

            def forward(self, x):
                x = self.linear(x)
                return torch.ops.aten.chunk.default(x, 3, 0)

        with self.assertRaisesRegex(
            RuntimeError, "aten.chunk.default is a mutating/aliasing op"
        ):
            _ = torch.export.export(
                Foo(),
                (torch.randn(3, 3),),
            ).run_decompositions({}, _preserve_ops=(torch.ops.aten.chunk.default,))

        with self.assertRaisesRegex(
            RuntimeError,
            "aten.add.Tensor is not CompositeImplicitAutograd op, so we will preserve it as",
        ):
            _ = torch.export.export(
                Foo(),
                (torch.randn(3, 3),),
            ).run_decompositions({}, _preserve_ops=(torch.ops.aten.add.Tensor,))

        with self.assertRaisesRegex(
            RuntimeError, "aten.sym_size.default is a metadata query function"
        ):
            _ = torch.export.export(
                Foo(),
                (torch.randn(3, 3),),
            ).run_decompositions({}, _preserve_ops=(torch.ops.aten.sym_size.default,))

        with self.assertRaisesRegex(
            RuntimeError,
            "We can't detect aten.native_batch_norm.default as a functional op statically",
        ):
            _ = torch.export.export(
                Foo(),
                (torch.randn(3, 3),),
            ).run_decompositions(
                {}, _preserve_ops=(torch.ops.aten.native_batch_norm.default,)
            )

    def test_keep_composite_ops_linear_convd(self):
        class MyLinear(torch.nn.Module):
            def __init__(self):
                super().__init__()
                self.weight = torch.randn(20, 98)
                self.bias = torch.randn(20)

            def forward(self, x):
                return torch.nn.functional.linear(x, self.weight, self.bias)

        class Foo(torch.nn.Module):
            def __init__(self):
                super().__init__()
                self.conv = torch.nn.Conv2d(16, 33, 3)
                self.conv1d = torch.nn.Conv1d(16, 33, 3)
                self.linear = MyLinear()

            def forward(self, x, y):
                x_conv = self.conv(x)
                y_conv_1d = self.conv1d(y)
                x_linear = self.linear(x_conv)
                return x_linear.cos() + y_conv_1d.sum()

        ep = torch.export.export(
            Foo(), (torch.randn(20, 16, 50, 100), torch.randn(20, 16, 50))
        )
        ep_has_linear_convd = ep.run_decompositions(
            decomp_table={},
            _preserve_ops=testing._COMPOSITE_OPS_THAT_CAN_BE_PRESERVED_TESTING_ONLY,
        )
        self.assertExpectedInline(
            str(ep_has_linear_convd.graph_module.code).strip(),
            """\
def forward(self, p_conv_weight, p_conv_bias, p_conv1d_weight, p_conv1d_bias, c_linear_weight, c_linear_bias, x, y):
    conv2d = torch.ops.aten.conv2d.default(x, p_conv_weight, p_conv_bias);  x = p_conv_weight = p_conv_bias = None
    conv1d = torch.ops.aten.conv1d.default(y, p_conv1d_weight, p_conv1d_bias);  y = p_conv1d_weight = p_conv1d_bias = None
    linear = torch.ops.aten.linear.default(conv2d, c_linear_weight, c_linear_bias);  conv2d = c_linear_weight = c_linear_bias = None
    cos = torch.ops.aten.cos.default(linear);  linear = None
    sum_1 = torch.ops.aten.sum.default(conv1d);  conv1d = None
    add = torch.ops.aten.add.Tensor(cos, sum_1);  cos = sum_1 = None
    return (add,)""",
        )

        ep_has_convd = ep.run_decompositions(
            decomp_table=None,
            _preserve_ops=[
                torch.ops.aten.conv2d.default,
                torch.ops.aten.conv1d.default,
            ],
        )
        self.assertExpectedInline(
            str(ep_has_convd.graph_module.code).strip(),
            """\
def forward(self, p_conv_weight, p_conv_bias, p_conv1d_weight, p_conv1d_bias, c_linear_weight, c_linear_bias, x, y):
    conv2d = torch.ops.aten.conv2d.default(x, p_conv_weight, p_conv_bias);  x = p_conv_weight = p_conv_bias = None
    conv1d = torch.ops.aten.conv1d.default(y, p_conv1d_weight, p_conv1d_bias);  y = p_conv1d_weight = p_conv1d_bias = None
    view = torch.ops.aten.view.default(conv2d, [31680, 98]);  conv2d = None
    permute = torch.ops.aten.permute.default(c_linear_weight, [1, 0]);  c_linear_weight = None
    addmm = torch.ops.aten.addmm.default(c_linear_bias, view, permute);  c_linear_bias = view = permute = None
    view_1 = torch.ops.aten.view.default(addmm, [20, 33, 48, 20]);  addmm = None
    cos = torch.ops.aten.cos.default(view_1);  view_1 = None
    sum_1 = torch.ops.aten.sum.dim_IntList(conv1d, []);  conv1d = None
    add = torch.ops.aten.add.Tensor(cos, sum_1);  cos = sum_1 = None
    return (add,)""",
        )

        ep_has_convd = ep_has_convd.run_decompositions(
            decomp_table=None, _preserve_ops=[torch.ops.aten.conv2d.default]
        )
        self.assertExpectedInline(
            str(ep_has_convd.graph_module.code).strip(),
            """\
def forward(self, p_conv_weight, p_conv_bias, p_conv1d_weight, p_conv1d_bias, c_linear_weight, c_linear_bias, x, y):
    conv2d = torch.ops.aten.conv2d.default(x, p_conv_weight, p_conv_bias);  x = p_conv_weight = p_conv_bias = None
    convolution = torch.ops.aten.convolution.default(y, p_conv1d_weight, p_conv1d_bias, [1], [0], [1], False, [0], 1);  y = p_conv1d_weight = p_conv1d_bias = None
    view = torch.ops.aten.view.default(conv2d, [31680, 98]);  conv2d = None
    permute = torch.ops.aten.permute.default(c_linear_weight, [1, 0]);  c_linear_weight = None
    addmm = torch.ops.aten.addmm.default(c_linear_bias, view, permute);  c_linear_bias = view = permute = None
    view_1 = torch.ops.aten.view.default(addmm, [20, 33, 48, 20]);  addmm = None
    cos = torch.ops.aten.cos.default(view_1);  view_1 = None
    sum_1 = torch.ops.aten.sum.dim_IntList(convolution, []);  convolution = None
    add = torch.ops.aten.add.Tensor(cos, sum_1);  cos = sum_1 = None
    return (add,)""",
        )

    def test_keep_composite_ops_linear_convd_for_training_ir(self):
        class MyLinear(torch.nn.Module):
            def __init__(self):
                super().__init__()
                self.register_buffer("weight", torch.randn(20, 98))
                self.register_buffer("bias", torch.randn(20))

            def forward(self, x):
                return torch.nn.functional.linear(x, self.weight, self.bias)

        class Foo(torch.nn.Module):
            def __init__(self):
                super().__init__()
                self.conv = torch.nn.Conv2d(16, 33, 3)
                self.conv1d = torch.nn.Conv1d(16, 33, 3)
                self.linear = MyLinear()

            def forward(self, x, y):
                x_conv = self.conv(x)
                y_conv_1d = self.conv1d(y)
                x_linear = self.linear(x_conv)
                return x_linear.cos() + y_conv_1d.sum()

        ep = torch.export._trace._export_for_training(
            Foo(), (torch.randn(20, 16, 50, 100), torch.randn(20, 16, 50))
        )
        ep_has_linear_convd = ep.run_decompositions(
            decomp_table={},
            _preserve_ops=testing._COMPOSITE_OPS_THAT_CAN_BE_PRESERVED_TESTING_ONLY,
        )
        self.assertExpectedInline(
            str(ep_has_linear_convd.graph_module.code).strip(),
            """\
def forward(self, p_conv_weight, p_conv_bias, p_conv1d_weight, p_conv1d_bias, b_linear_weight, b_linear_bias, x, y):
    convolution = torch.ops.aten.convolution.default(x, p_conv_weight, p_conv_bias, [1, 1], [0, 0], [1, 1], False, [0, 0], 1);  x = p_conv_weight = p_conv_bias = None
    convolution_1 = torch.ops.aten.convolution.default(y, p_conv1d_weight, p_conv1d_bias, [1], [0], [1], False, [0], 1);  y = p_conv1d_weight = p_conv1d_bias = None
    view = torch.ops.aten.view.default(convolution, [31680, 98]);  convolution = None
    t = torch.ops.aten.t.default(b_linear_weight);  b_linear_weight = None
    addmm = torch.ops.aten.addmm.default(b_linear_bias, view, t);  b_linear_bias = view = t = None
    view_1 = torch.ops.aten.view.default(addmm, [20, 33, 48, 20]);  addmm = None
    cos = torch.ops.aten.cos.default(view_1);  view_1 = None
    sum_1 = torch.ops.aten.sum.default(convolution_1);  convolution_1 = None
    add = torch.ops.aten.add.Tensor(cos, sum_1);  cos = sum_1 = None
    return (add,)""",
        )

        ep_has_convd = ep.run_decompositions(
            decomp_table=None,
            _preserve_ops=[
                torch.ops.aten.conv2d.default,
                torch.ops.aten.conv1d.default,
            ],
        )
        self.assertExpectedInline(
            str(ep_has_convd.graph_module.code).strip(),
            """\
def forward(self, p_conv_weight, p_conv_bias, p_conv1d_weight, p_conv1d_bias, b_linear_weight, b_linear_bias, x, y):
    convolution = torch.ops.aten.convolution.default(x, p_conv_weight, p_conv_bias, [1, 1], [0, 0], [1, 1], False, [0, 0], 1);  x = p_conv_weight = p_conv_bias = None
    convolution_1 = torch.ops.aten.convolution.default(y, p_conv1d_weight, p_conv1d_bias, [1], [0], [1], False, [0], 1);  y = p_conv1d_weight = p_conv1d_bias = None
    view = torch.ops.aten.view.default(convolution, [31680, 98]);  convolution = None
    t = torch.ops.aten.t.default(b_linear_weight);  b_linear_weight = None
    addmm = torch.ops.aten.addmm.default(b_linear_bias, view, t);  b_linear_bias = view = t = None
    view_1 = torch.ops.aten.view.default(addmm, [20, 33, 48, 20]);  addmm = None
    cos = torch.ops.aten.cos.default(view_1);  view_1 = None
    sum_1 = torch.ops.aten.sum.default(convolution_1);  convolution_1 = None
    add = torch.ops.aten.add.Tensor(cos, sum_1);  cos = sum_1 = None
    return (add,)""",
        )

        ep_has_convd = ep_has_convd.run_decompositions(
            decomp_table=None, _preserve_ops=[torch.ops.aten.conv2d.default]
        )
        self.assertExpectedInline(
            str(ep_has_convd.graph_module.code).strip(),
            """\
def forward(self, p_conv_weight, p_conv_bias, p_conv1d_weight, p_conv1d_bias, b_linear_weight, b_linear_bias, x, y):
    convolution = torch.ops.aten.convolution.default(x, p_conv_weight, p_conv_bias, [1, 1], [0, 0], [1, 1], False, [0, 0], 1);  x = p_conv_weight = p_conv_bias = None
    convolution_1 = torch.ops.aten.convolution.default(y, p_conv1d_weight, p_conv1d_bias, [1], [0], [1], False, [0], 1);  y = p_conv1d_weight = p_conv1d_bias = None
    view = torch.ops.aten.view.default(convolution, [31680, 98]);  convolution = None
    permute = torch.ops.aten.permute.default(b_linear_weight, [1, 0]);  b_linear_weight = None
    addmm = torch.ops.aten.addmm.default(b_linear_bias, view, permute);  b_linear_bias = view = permute = None
    view_1 = torch.ops.aten.view.default(addmm, [20, 33, 48, 20]);  addmm = None
    cos = torch.ops.aten.cos.default(view_1);  view_1 = None
    sum_1 = torch.ops.aten.sum.dim_IntList(convolution_1, []);  convolution_1 = None
    add = torch.ops.aten.add.Tensor(cos, sum_1);  cos = sum_1 = None
    return (add,)""",
        )

    def test_derived_dim_out_of_order_simplified(self):
        _dimz = torch.export.Dim("_dimz", min=6, max=8)
        dimy = _dimz - 1
        dimx = dimy - 1
        dimz = torch.export.Dim("dimz", min=6, max=8)  # doesn't work, should be = _dimz

        class Foo(torch.nn.Module):
            def forward(self, x, y, z):
                return x + y[1:] + z[2:]

        foo = Foo()
        u, v, w = torch.randn(5), torch.randn(6), torch.randn(7)
        try:
            export(
                foo,
                (u, v, w),
                dynamic_shapes=({0: dimx}, {0: dimy}, {0: dimz}),
            )
        except torch._dynamo.exc.UserError as exc:
            expected_error_msg = (
                "Constraints violated \(dimz\)!(.*\n)*.*"
                "The values of dimz.*must always be related to the values of _dimz - 2.*by.*(.*\n)*.*"
                "Suggested fixes:(.*\n)*.*"
                "dimz = _dimz"
            )
            self.assertTrue(re.search(expected_error_msg, exc.args[0]) is not None)
            # don't suggest fix for non-root dims, and no need to update root here
            self.assertTrue("_dimz - 2 = Dim(" not in exc.args[0])
            self.assertTrue("_dimz - 1 = _dimz - 1" not in exc.args[0])
            self.assertTrue("_dimz = Dim(" not in exc.args[0])

        dimz = dimx + 2  # works, effectively = _dimz
        ep = export(
            foo,
            (u, v, w),
            dynamic_shapes=({0: dimx}, {0: dimy}, {0: dimz}),
        )
        with self.assertRaisesRegex(
            RuntimeError,
            "Expected input.*shape.*to be equal to 8, but got 5",
        ):
            ep.module()(torch.randn(6), torch.randn(7), torch.randn(5))

        self.assertEqual(
            ep.module()(torch.randn(6), torch.randn(7), torch.randn(8)).size()[0], 6
        )

    def test_simple_export_for_training(self):
        class Foo(torch.nn.Module):
            def __init__(self):
                super().__init__()
                self.linear = torch.nn.Linear(2, 2)

            def forward(self, x):
                return self.linear(x)

        eager_model = Foo()
        ep_for_training = torch.export._trace._export_for_training(
            eager_model, (torch.ones(2, 2),)
        )
        self.assertExpectedInline(
            str(ep_for_training.graph_module.code).strip(),
            """\
def forward(self, p_linear_weight, p_linear_bias, x):
    linear = torch.ops.aten.linear.default(x, p_linear_weight, p_linear_bias);  x = p_linear_weight = p_linear_bias = None
    return (linear,)""",
        )
        gm = ep_for_training.module()
        self.assertExpectedInline(
            str(gm.code).strip(),
            """\
def forward(self, x):
    x, = fx_pytree.tree_flatten_spec(([x], {}), self._in_spec)
    linear_weight = self.linear.weight
    linear_bias = self.linear.bias
    linear = torch.ops.aten.linear.default(x, linear_weight, linear_bias);  x = linear_weight = linear_bias = None
    return pytree.tree_unflatten((linear,), self._out_spec)""",
        )

        self.assertTrue(
            torch.allclose(gm(torch.ones(2, 2)), eager_model(torch.ones(2, 2)))
        )

    def test_export_for_training_with_mutation(self):
        class Foo(torch.nn.Module):
            def __init__(self):
                super().__init__()
                self.register_buffer("buffer", torch.ones(4, 4))

            def forward(self, x):
                x.add_(5)
                self.buffer.add_(5)
                return x + self.buffer

        eager_model_for_export = Foo()
        eager_model_for_testing = Foo()
        ep_for_training = torch.export._trace._export_for_training(
            eager_model_for_export, (torch.ones(4, 4),)
        )
        self.assertExpectedInline(
            str(ep_for_training.graph_module.code).strip(),
            """\
def forward(self, b_buffer, x):
    add_ = torch.ops.aten.add_.Tensor(x, 5);  x = None
    add__1 = torch.ops.aten.add_.Tensor(b_buffer, 5);  b_buffer = None
    add = torch.ops.aten.add.Tensor(add_, add__1);  add_ = add__1 = None
    return (add,)""",
        )
        gm = ep_for_training.module()
        self.assertExpectedInline(
            str(gm.code).strip(),
            """\
def forward(self, x):
    x, = fx_pytree.tree_flatten_spec(([x], {}), self._in_spec)
    buffer = self.buffer
    add_ = torch.ops.aten.add_.Tensor(x, 5);  x = None
    add__1 = torch.ops.aten.add_.Tensor(buffer, 5);  buffer = None
    add = torch.ops.aten.add.Tensor(add_, add__1);  add_ = add__1 = None
    return pytree.tree_unflatten((add,), self._out_spec)""",
        )

        self.assertTrue(
            torch.allclose(
                gm(torch.ones(4, 4)), eager_model_for_testing(torch.ones(4, 4))
            )
        )

    def test_export_for_training_with_dynamic_shapes(self):
        class Foo(torch.nn.Module):
            def __init__(self):
                super().__init__()
                self.register_buffer("buffer", torch.ones(4, 4))

            def forward(self, x):
                x.add_(5)
                self.buffer.add_(5)
                return x + self.buffer.sum()

        eager_model_for_export_training = Foo()
        eager_model_for_export_inference = Foo()
        eager_model_for_testing = Foo()
        ep_for_training = torch.export._trace._export_for_training(
            eager_model_for_export_training,
            (torch.ones(4, 4),),
            dynamic_shapes=({0: Dim("x")},),
        )

        self.assertTrue(
            torch.allclose(
                ep_for_training.module()(torch.ones(2, 4)),
                eager_model_for_testing(torch.ones(2, 4)),
            )
        )

        ep_for_real = export(
            eager_model_for_export_inference,
            (torch.ones(4, 4),),
            dynamic_shapes=({0: Dim("x")},),
        )

        self.assertEqual(
            str(ep_for_training.range_constraints), str(ep_for_real.range_constraints)
        )

    def test_export_for_training_with_container_type(self):
        class Foo(torch.nn.Module):
            def __init__(self):
                super().__init__()
                self.register_buffer("buffer", torch.ones(4, 4))

            def forward(self, container):
                x = container[0][0]
                y = container[0][1]
                x.add_(5)
                y.add_(5)
                return x + y + self.buffer.sum()

        eager_model = Foo()
        ep_for_training = torch.export._trace._export_for_training(
            eager_model,
            ([torch.ones(4, 4), torch.ones(4, 4)],),
        )

        self.assertTrue(
            torch.allclose(
                ep_for_training.module()(
                    ([torch.ones(4, 4), torch.ones(4, 4)]),
                ),
                eager_model(([torch.ones(4, 4), torch.ones(4, 4)])),
            )
        )

    def test_export_for_training_run_decomp(self):
        class Foo(torch.nn.Module):
            def __init__(self):
                super().__init__()
                self.register_buffer("buffer", torch.ones(2, 2))
                self.linear = torch.nn.Linear(2, 2)

            def forward(self, x):
                self.buffer.add_(5)
                return self.linear(x) + self.buffer.sum()

        eager_model = Foo()
        ep_for_training = torch.export._trace._export_for_training(
            eager_model,
            (torch.ones(2, 2),),
        )
        ep_for_inference = ep_for_training.run_decompositions()
        self.assertExpectedInline(
            str(ep_for_inference.graph_module.code).strip(),
            """\
def forward(self, p_linear_weight, p_linear_bias, b_buffer, x):
    add = torch.ops.aten.add.Tensor(b_buffer, 5);  b_buffer = None
    t = torch.ops.aten.t.default(p_linear_weight);  p_linear_weight = None
    addmm = torch.ops.aten.addmm.default(p_linear_bias, x, t);  p_linear_bias = x = t = None
    sum_1 = torch.ops.aten.sum.default(add)
    add_1 = torch.ops.aten.add.Tensor(addmm, sum_1);  addmm = sum_1 = None
    return (add, add_1)""",
        )

    def test_derived_dim_out_of_order_simplified_repeat_non_derived(self):
        class Foo(torch.nn.Module):
            def forward(self, x, y, y1, z):
                return x + y[1:] + y1[1:] + z[2:]

        foo = Foo()

        u, v, v1, w = torch.randn(5), torch.randn(6), torch.randn(6), torch.randn(7)
        _dimz = torch.export.Dim("_dimz", min=6, max=8)
        dimy = _dimz - 1
        dimx = dimy - 1
        dimz = dimx + 2  # works, effectively = _dimz
        ep = export(
            foo,
            (u, v, v1, w),
            dynamic_shapes=({0: dimx}, {0: dimy}, {0: dimy}, {0: dimz}),
        )
        with self.assertRaisesRegex(
            RuntimeError,
            "Expected input.*shape.*to be equal to 7, but got 5",
        ):
            ep.module()(
                torch.randn(6),
                torch.randn(7),
                torch.randn(5),
                torch.randn(8),
            )

        self.assertEqual(
            ep.module()(
                torch.randn(6),
                torch.randn(7),
                torch.randn(7),
                torch.randn(8),
            ).size()[0],
            6,
        )

    def test_static_dim_constraints(self):
        class Foo(torch.nn.Module):
            def __init__(self):
                super().__init__()
                self.l = torch.nn.Linear(6, 4)

            def forward(self, x, y, z):
                x0 = self.l(x) + y[1:]
                return x0, z * 2.0

        foo = Foo()
        inputs = (torch.randn(4, 6), torch.randn(5, 4), torch.randn(3, 3))
        dx = Dim("dx", min=3, max=6)
        dy = dx + 1
        dz = Dim("dz", min=3, max=6)

        # all of these should be fine
        for dynamic_shapes in [
            ({0: dx, 1: 6}, {0: dy, 1: 4}, {0: dz, 1: 3}),
            ((dx, None), (dy, 4), (dz, 3)),
            ((None, 6), (5, None), (None, None)),
            ((4, 6), {0: None, 1: 4}, {0: None, 1: 3}),
        ]:
            ep = export(foo, inputs, dynamic_shapes=dynamic_shapes)
            self.assertEqual(foo(*inputs), ep.module()(*inputs))

        # check range_constraints - static dims shouldn't be present
        ep = export(foo, inputs, dynamic_shapes=((dx, None), (dy, 4), (dz, 3)))
        self.assertEqual(len(ep.range_constraints), 3)
        for vr in ep.range_constraints.values():
            self.assertTrue(vr.lower < vr.upper)

        # check raised errors
        with self.assertRaisesRegex(
            (
                torch.fx.experimental.symbolic_shapes.ConstraintViolationError,
                torch._dynamo.exc.UserError,
            ),
            "Static shape constraint of 5 does not match input size of 4, for .*",
        ):
            _ = export(foo, inputs, dynamic_shapes=((5, None), None, None))
        with self.assertRaisesRegex(
            (
                torch.fx.experimental.symbolic_shapes.ConstraintViolationError,
                torch._dynamo.exc.UserError,
            ),
            "Static shape constraint of 9 does not match input size of 6, for .*",
        ):
            _ = export(foo, inputs, dynamic_shapes=((dx, 9), (dy, 4), (3, 3)))

    def test_dim_1_2(self):
        class Foo(torch.nn.Module):
            def forward(self, x):
                return x * 2

        dx = Dim("dx", min=1, max=2)
        ep = export(Foo(), (torch.randn(2, 2),), dynamic_shapes=({0: dx, 1: None},))
        ep.module()(torch.randn(1, 2))
        ep.module()(torch.randn(2, 2))
        with self.assertRaisesRegex(
            RuntimeError, "Expected input at .* to be <= 2, but got 3"
        ):
            ep.module()(torch.randn(3, 2))
        vr = list(ep.range_constraints.values())[0]
        self.assertEqual(vr.lower, 1)
        self.assertEqual(vr.upper, 2)

    def test_derived_dim_1_2(self):
        class Bar(torch.nn.Module):
            def forward(self, x, y):
                return x + y[1:]

        dx = Dim("dx", min=1, max=2)
        ep = export(
            Bar(),
            (torch.randn(2, 2), torch.randn(3, 2)),
            dynamic_shapes=({0: dx, 1: None}, {0: dx + 1, 1: None}),
        )
        ep.module()(torch.randn(1, 2), torch.randn(2, 2))
        range_lower_bounds = sorted(vr.lower for vr in ep.range_constraints.values())
        range_upper_bounds = sorted(vr.upper for vr in ep.range_constraints.values())
        self.assertEqual(range_lower_bounds, [1, 2])
        self.assertEqual(range_upper_bounds, [2, 3])

    def test_dynamic_shapes_builder_basic(self):
        class M(torch.nn.Module):
            def forward(self, x, y, z):
                return x + y[0] + z["k"]

        m = M()

        x = torch.randn(4)
        y = [torch.randn(4)]
        z = {"k": torch.randn(4)}
        args = (x, y, z)

        shapes_collection = torch.export.ShapesCollection()
        dim = torch.export.Dim("dim", max=10)
        shapes_collection[x] = (dim,)
        shapes_collection[y[0]] = (dim,)
        shapes_collection[z["k"]] = (dim,)

        ep = export(m, args, dynamic_shapes=shapes_collection)
        sym = next(iter(ep.range_constraints.keys()))
        for node in ep.graph.nodes:
            if node.op == "placeholder":
                self.assertEqual(str(tuple(node.meta["val"].shape)), f"({sym},)")

    @testing.expectedFailureTrainingIRToRunDecomp  # T193693183
    @testing.expectedFailureTrainingIRToRunDecompNonStrict
    def test_dynamic_shapes_builder_kwargs(self):
        class M(torch.nn.Module):
            def forward(self, x, y, z):
                return x + y[0] + z["k"]

        m = M()

        x = torch.randn(4)
        y = [torch.randn(4)]
        z = {"k": torch.randn(4)}
        args = (x,)
        kwargs = {"z": z, "y": y}

        shapes_collection = torch.export.ShapesCollection()
        dim = torch.export.Dim("dim", max=10)
        shapes_collection[x] = (dim,)
        shapes_collection[y[0]] = (dim,)
        shapes_collection[z["k"]] = (dim,)

        ep = export(m, args, kwargs=kwargs, dynamic_shapes=shapes_collection)
        sym = next(iter(ep.range_constraints.keys()))
        for node in ep.graph.nodes:
            if node.op == "placeholder":
                self.assertEqual(str(tuple(node.meta["val"].shape)), f"({sym},)")

    # retracing doesn't seem to like dataclass registration,
    # raising a dynamo error in fx_pytree.tree_flatten_spec
    @testing.expectedFailureRetraceability
    def test_dynamic_shapes_builder_pytree(self):
        torch.export.register_dataclass(
            Inp,
            serialized_type_name="test_dynamic_shapes_builder_pytree.Inp",
        )

        class M(torch.nn.Module):
            def forward(self, inp: Inp):
                return inp.x + inp.y[0] + inp.z["k"]

        m = M()
        x = torch.randn(4)
        y = [torch.randn(4)]
        z = {"k": torch.randn(4)}
        args = (Inp(x, y, z),)

        shapes_collection = torch.export.ShapesCollection()
        dim = torch.export.Dim("dim", max=10)
        shapes_collection[x] = (dim,)
        shapes_collection[y[0]] = (dim,)
        shapes_collection[z["k"]] = (dim,)

        ep = export(m, args, dynamic_shapes=shapes_collection.dynamic_shapes(m, args))
        sym = next(iter(ep.range_constraints.keys()))
        for node in ep.graph.nodes:
            if node.op == "placeholder":
                self.assertEqual(str(tuple(node.meta["val"].shape)), f"({sym},)")

    def test_torch_check_eq_commutativity(self):
        class M1(torch.nn.Module):
            def forward(self, x1, x2, x3, y):
                z1 = x1.item()
                z2 = x2.item()
                z3 = x3.item()
                # instead of: torch._check((z2 + z3) == z1)
                torch._check(z1 == (z2 + z3))
                if z2 + z3 == z1:
                    return y * 2
                else:
                    return y + 3

        export(
            M1(),
            (torch.tensor(6), torch.tensor(3), torch.tensor(3), torch.randn(1)),
        )

        class M2(torch.nn.Module):
            def forward(self, x1, x2, x3, y):
                z1 = x1.item()
                z2 = x2.item()
                z3 = x3.item()
                # instead of: torch._check((z2 + z3) != z1)
                torch._check(z1 != (z2 + z3))
                if z2 + z3 == z1:
                    return y * 2
                else:
                    return y + 3

        export(
            M2(),
            (torch.tensor(6), torch.tensor(6), torch.tensor(6), torch.randn(1)),
        )

    def test_raise_user_error_when_guard_on_data_dependent_operation(self):
        class M(torch.nn.Module):
            def forward(self, x):
                y = x.nonzero()
                z = y.shape[0]
                if z > 2:
                    return x.cos()
                else:
                    return x.sin()

        with self.assertRaisesRegex(
            (
                torchdynamo.exc.UserError,
                torch.fx.experimental.symbolic_shapes.GuardOnDataDependentSymNode,
            ),
            "Could not guard on data-dependent expression",
        ):
            _ = export(M(), (torch.tensor([2, 3, 5]),))

    def test_if_functional(self):
        class Module(torch.nn.Module):
            def forward(self, x):
                z = x + 4
                z.add_(4)
                y = z.view(x.shape)
                return x.cos() + y.cos()

        foo = Module()
        gm = export(foo, (torch.tensor([2, 3, 5]),))

        view_count = 0
        for node in gm.graph.nodes:
            if node.op == "call_function" and node.target == torch.ops.aten.add_.Tensor:
                # No more inplace mutation
                self.assertNotEqual(
                    node.target,
                    torch.ops.aten.add_.Tensor,
                    "There shouldn't be any inplace mutation node in the graph.",
                )
            if (
                node.op == "call_function"
                and node.target == torch.ops.aten.view.default
            ):
                view_count += 1

        # There should be nonzero view nodes in the graph
        self.assertTrue(view_count > 0)

    def test_export_mod_constraints(self):
        class BasicDynamiShapeModel(torch.nn.Module):
            def forward(self, x: torch.Tensor) -> torch.Tensor:
                return x.view(x.shape[0] - 1, -1)

        m = BasicDynamiShapeModel()
        a = torch.randn(3, 4)
        dim0_x = torch.export.Dim("dim0_x", min=3)
        dim1_x = torch.export.Dim("dim1_x", max=8000)
        dynamic_shapes = {"x": (dim0_x, dim1_x)}
        with self.assertRaisesRegex(
            torch._dynamo.exc.UserError,
            (
                "Specializations unexpectedly required"
                ".*\n.*\\[0\\] must be specialized to 3.*guards.*too complex(.*\n)*.*"
                "Suggested fixes:(.*\n)*.*"
                "dim0_x = 3(.*\n)*.*"
                "dim1_x = 2\\*_dim1_x"
            ),
        ):
            torch.export.export(m, (a,), dynamic_shapes=dynamic_shapes)
        dim0_x = None
        dim1_x = 2 * torch.export.Dim("_dim1_x", max=4000)
        dynamic_shapes = {"x": (dim0_x, dim1_x)}
        em = torch.export.export(m, (a,), dynamic_shapes=dynamic_shapes)
        x = torch.randn(3, 5)
        with self.assertRaisesRegex(
            RuntimeError,
            "Expected.*shape\\[1\\] = 5 to be of the form 2\\*s1, where s1 is an integer",
        ):
            em.module()(x)

    def test_not_correct_dim(self):
        def f(x):
            return x.cos()

        def g(x):
            return x + 4

        inp_for_f = torch.tensor(5)
        with self.assertRaisesRegex(
            torchdynamo.exc.UserError, "Cannot mark 0-dimension tensors to be dynamic"
        ):
            constraints = [dynamic_dim(inp_for_f, 0)]

        inp_for_f_mul_dim = torch.ones(5, 5)
        with self.assertRaisesRegex(
            torchdynamo.exc.UserError,
            "Expected the dimension passed to dynamic_dim to be in the range \\[0:1\\]",
        ):
            constraints = [dynamic_dim(inp_for_f_mul_dim, 2)]

        inp_for_g = 4
        with self.assertRaisesRegex(
            torchdynamo.exc.UserError, "Expected tensor as input to dynamic_dim"
        ):
            constraints = [dynamic_dim(inp_for_g, 0)]

    @testing.expectedFailureRetraceability  # T183144629
    def test_map(self):
        class Module(torch.nn.Module):
            def forward(self, xs, y, z):
                def body(x, y, z):
                    return x + y + z

                return map(body, xs, y, z)

        list_tensor_map = Module()
        inps = (torch.ones(6, 4), torch.tensor(5), torch.tensor(4))
        self._test_export_same_as_eager(list_tensor_map, inps)

    @unittest.expectedFailure
    def test_crop_like(self):
        # https://fb.workplace.com/groups/1405155842844877/posts/8195050017188725/

        # Minimal crop code copied from https://github.com/pytorch/vision/blob/main/torchvision/transforms/v2/functional
        class CropLike(torch.nn.Module):
            def forward(self, image, crop_height, crop_width):
                c, image_height, image_width = image.shape
                crop_top = int(round((image_height - crop_height) / 2.0))
                crop_left = int(round((image_width - crop_width) / 2.0))
                return image[
                    ...,
                    crop_top : crop_top + crop_height,
                    crop_left : crop_left + crop_width,
                ]

        crop = CropLike()
        imagew = Dim("width")
        imageh = Dim("height")
        dynamic_dims = {
            "image": {0: None, 1: imageh, 2: imagew},
            "crop_height": None,
            "crop_width": None,
        }
        args = (torch.rand(3, 512, 512), 150, 150)
        ecrop = export(crop, args=args, dynamic_shapes=dynamic_dims)

        args = (torch.rand(3, 700, 700), 150, 150)
        self.assertEqual(ecrop.module()(*args), ecrop(*args))

    @testing.expectedFailureTrainingIRToRunDecomp  # T193693183
    @testing.expectedFailureTrainingIRToRunDecompNonStrict
    def test_export_func_with_kwargs(self):
        class Module(torch.nn.Module):
            def forward(self, arg1, arg2, kw1, kw2):
                return arg1 + arg2, kw1 + kw2

        kw_func = Module()
        args = (torch.ones(6, 4), torch.ones(1, 1))
        kwargs = {"kw1": torch.ones(1, 1), "kw2": torch.ones(6, 4)}
        self._test_export_same_as_eager(kw_func, args, kwargs)

    @testing.expectedFailureTrainingIRToRunDecomp  # T193693183
    @testing.expectedFailureTrainingIRToRunDecompNonStrict
    def test_export_func_with_pytree_kwargs(self):
        class Module(torch.nn.Module):
            def forward(self, arg1, arg2, a, b):
                return arg1 + a["kw1"] + b[0], arg2 + a["kw2"] + b[1]

        kw_func = Module()
        args = (torch.ones(2, 3), torch.ones(3, 4))
        kwargs = {
            "a": {"kw1": torch.ones(2, 3), "kw2": torch.ones(3, 4)},
            "b": [torch.ones(2, 3), torch.ones(3, 4)],
        }
        self._test_export_same_as_eager(kw_func, args, kwargs)

    @testing.expectedFailureTrainingIRToRunDecomp  # T193693183
    @testing.expectedFailureTrainingIRToRunDecompNonStrict
    def test_export_func_with_default_kwargs(self):
        class Module(torch.nn.Module):
            def forward(self, arg1, arg2, a, b=1):
                return arg1 + arg2, a["kw1"] + a["kw2"] + b

        kw_func = Module()

        class Module2(torch.nn.Module):
            def forward(self, arg1, arg2, a=1, b=2):
                return arg1 + a, arg2 + b

        kw_func2 = Module2()

        args = (torch.ones(6, 4), torch.ones(1, 1))
        kwargs1 = {"a": {"kw1": torch.ones(1, 1), "kw2": torch.ones(6, 4)}}
        kwargs2 = {"a": {"kw1": torch.ones(1, 1), "kw2": torch.ones(6, 4)}, "b": 2}
        self._test_export_same_as_eager(kw_func, args, kwargs1)
        self._test_export_same_as_eager(kw_func, args, kwargs2)
        kwargs3 = {"b": 1}
        self._test_export_same_as_eager(kw_func2, args, kwargs3)

    def test_export_func_with_var_postional_args(self):
        class Module(torch.nn.Module):
            def forward(self, arg1, arg2, *args):
                return arg1 + args[0], arg2 + args[1]

        kw_func = Module()
        args = (torch.ones(2, 3), torch.ones(3, 4), torch.ones(2, 3), torch.ones(3, 4))
        self._test_export_same_as_eager(kw_func, args)

    @testing.expectedFailureTrainingIRToRunDecomp  # T193693183
    @testing.expectedFailureTrainingIRToRunDecompNonStrict
    def test_export_func_with_keyword_only_args(self):
        class Module(torch.nn.Module):
            def forward(self, arg1, arg2, *args, kw1, kw2):
                return arg1 + args[0] + kw1, arg2 + args[1] + kw2

        kw_func = Module()
        args = (torch.ones(2, 3), torch.ones(3, 4), torch.ones(2, 3), torch.ones(3, 4))
        kwargs = {"kw1": torch.ones(2, 3), "kw2": torch.ones(3, 4)}
        self._test_export_same_as_eager(kw_func, args, kwargs)

    @testing.expectedFailureTrainingIRToRunDecomp  # T193693183
    @testing.expectedFailureTrainingIRToRunDecompNonStrict
    def test_export_func_with_var_keyword_args(self):
        class Module(torch.nn.Module):
            def forward(self, arg1, arg2, *args, kw1, kw2, **kwargs):
                return (
                    arg1 + args[0] + kw1 + kwargs["kw3"],
                    arg2 + args[1] + kw2 + kwargs["kw4"],
                )

        kw_func = Module()
        args = (torch.ones(2, 3), torch.ones(3, 4), torch.ones(2, 3), torch.ones(3, 4))
        kwargs = {
            "kw1": torch.ones(2, 3),
            "kw2": torch.ones(3, 4),
            "kw3": torch.ones(2, 3),
            "kw4": torch.ones(3, 4),
        }
        self._test_export_same_as_eager(kw_func, args, kwargs)

    def test_unbacked_slice(self):
        class M(torch.nn.Module):
            def forward(self, scores, score_thr, topk: torch.Tensor, results=None):
                valid_mask = scores > score_thr
                scores = scores[valid_mask]
                valid_idxs = torch.nonzero(valid_mask).to(scores.device)

                num_topk = torch.minimum(topk, torch.tensor(valid_idxs.shape[0])).item()
                torch._check_is_size(num_topk)
                torch._check(scores.shape[0] >= num_topk)
                scores, idxs = scores.sort(descending=True)
                scores = scores[:num_topk]
                topk_idxs = valid_idxs[idxs[:num_topk]]
                keep_idxs, labels = topk_idxs.unbind(dim=1)

                return scores, labels, keep_idxs

        score = torch.tensor(
            [[0.1, 0.3, 0.2], [0.12, 0.7, 0.9], [0.02, 0.8, 0.08], [0.4, 0.1, 0.08]]
        )
        bbox_pred = torch.tensor([[0.2, 0.3], [0.4, 0.7], [0.1, 0.1], [0.5, 0.1]])
        score_thr = 0.15
        nms_pre = torch.tensor(4)
        inputs = (score, score_thr, nms_pre, dict(bbox_pred=bbox_pred))

        ep = torch.export.export(M(), inputs)
        orig_res = M()(*inputs)
        ep_res = ep.module()(*inputs)
        self.assertTrue(torch.allclose(orig_res[0], ep_res[0]))
        self.assertTrue(torch.allclose(orig_res[1], ep_res[1]))
        self.assertTrue(torch.allclose(orig_res[2], ep_res[2]))

    def test_unflatten_asserts(self):
        # TODO: strict-export fails
        class M1(torch.nn.Module):
            def forward(self, x, y):
                b = x.item()

                torch._check_is_size(b)
                torch._check(b < y.size(0))
                return y[:b]

        class M3(torch.nn.Module):
            def forward(self, x, y):
                b = x.item()

                torch._check_is_size(b)
                torch._check(b < y.size(0) * 2)
                return y[:b]

        class M2(torch.nn.Module):
            def __init__(self):
                super().__init__()
                self.m1 = M1()
                self.m3 = M3()

            def forward(self, x, y):
                return self.m1(x, y) + self.m3(x, y)

        inputs = (torch.tensor(3), torch.randn(10))

        ep = torch.export.export(
            M2(), inputs, dynamic_shapes={"x": None, "y": (Dim("moo"),)}, strict=False
        )
        orig_res = M2()(*inputs)
        ep_res = ep.module()(*inputs)
        self.assertTrue(torch.allclose(orig_res[0], ep_res[0]))
        self.assertTrue(torch.allclose(orig_res[1], ep_res[1]))
        self.assertTrue(torch.allclose(orig_res[2], ep_res[2]))

        unflattened = torch.export.unflatten(ep)
        ep_res = unflattened(*inputs)
        self.assertTrue(torch.allclose(orig_res[0], ep_res[0]))
        self.assertTrue(torch.allclose(orig_res[1], ep_res[1]))
        self.assertTrue(torch.allclose(orig_res[2], ep_res[2]))

    @testing.expectedFailureTrainingIRToRunDecomp  # T193693183
    @testing.expectedFailureTrainingIRToRunDecompNonStrict
    def test_export_func_with_var_keyword_pytree_args(self):
        class Module(torch.nn.Module):
            def forward(self, arg1, arg2, *args, kw1, kw2, **kwargs):
                return (
                    arg1 + arg2[0][0] + args[0] + kw1[0] + kwargs["kw3"][0],
                    arg2[1] + args[1] + kw2 + kwargs["kw4"],
                )

        kw_func = Module()
        args = (
            torch.ones(2, 3),
            [(torch.ones(2, 3),), torch.ones(3, 4)],
            torch.ones(2, 3),
            torch.ones(3, 4),
        )
        kwargs = {
            "kw1": (torch.ones(2, 3),),
            "kw2": torch.ones(3, 4),
            "kw3": (torch.ones(2, 3), torch.ones(3, 4)),
            "kw4": torch.ones(3, 4),
        }
        self._test_export_same_as_eager(kw_func, args, kwargs)

    @testing.expectedFailureSerDer  # we don't save placeholder metadata
    @testing.expectedFailureNonStrict
    @testing.expectedFailureTrainingIRToRunDecomp  # T193692674
    @testing.expectedFailureTrainingIRToRunDecompNonStrict
    def test_linear_conv(self):
        class MyLinear(torch.nn.Module):
            def __init__(self):
                super().__init__()
                self.weight = torch.randn(20, 98)
                self.bias = torch.randn(20)

            def forward(self, x):
                return torch.nn.functional.linear(x, self.weight, self.bias)

        class Foo(torch.nn.Module):
            def __init__(self):
                super().__init__()
                self.conv = torch.nn.Conv2d(16, 33, 3)
                self.linear = MyLinear()

            def forward(self, x):
                x_conv = self.conv(x)
                x_linear = self.linear(x_conv)
                return x_linear.cos()

        ep = export(Foo(), (torch.randn(20, 16, 50, 100),))
        for node in ep.graph.nodes:
            if (
                node.op == "placeholder"
                and node.name in ep.graph_signature.inputs_to_buffers
                or node.name in ep.graph_signature.inputs_to_parameters
            ):
                self.assertTrue("source_fn_stack" in node.meta)

    def test_export_api_with_dynamic_shapes(self):
        from torch.export import Dim, dims, export

        # pass dynamic shapes of inputs [args]
        class Foo(torch.nn.Module):
            def forward(self, x, y):
                return torch.matmul(x, y)

        foo = Foo()
        inputs = (torch.randn(10, 2, 3), torch.randn(10, 3, 4))
        batch = Dim("batch")
        efoo = export(
            foo,
            inputs,
            dynamic_shapes={k: {0: batch} for k in ["x", "y"]},
        )
        self.assertEqual(efoo.module()(*inputs).shape, foo(*inputs).shape)

        foo = Foo()
        inputs = (torch.randn(10, 2, 3),)
        kwinputs = {"y": torch.randn(10, 3, 4)}
        batch = Dim("batch")
        efoo = export(
            foo, inputs, kwinputs, dynamic_shapes={k: {0: batch} for k in ["x", "y"]}
        )
        self.assertEqual(
            efoo.module()(*inputs, **kwinputs).shape, foo(*inputs, **kwinputs).shape
        )

        # pass dynamic shapes of inputs [partial, error]
        foo = Foo()
        inputs = (torch.randn(10, 2, 3),)
        kwinputs = {"y": torch.randn(10, 3, 4)}
        batch = Dim("batch")
        with self.assertRaisesRegex(
            torch._dynamo.exc.UserError,
            (
                "Constraints violated \\(batch\\)!(.*\n)*.*"
                "batch was inferred to be a constant(.*\n)*.*"
                "Suggested fixes:(.*\n)*.*"
                "batch = 10"
            ),
        ):
            export(
                foo,
                inputs,
                kwinputs,
                dynamic_shapes={"x": {0: batch}, "y": None},
            )

        # pass dynamic shapes of inputs [module]
        foo = Foo()
        inputs = (torch.randn(10, 2, 3), torch.randn(10, 3, 4))
        batch = Dim("batch")
        efoo = export(
            foo,
            inputs,
            dynamic_shapes={"x": {0: batch}, "y": {0: batch}},
        )
        self.assertEqual(efoo.module()(*inputs).shape, foo(*inputs).shape)

        # pass dynamic shapes of inputs [bounds, mostly shared]
        foo = Foo()
        inputs = (torch.randn(10, 3, 3), torch.randn(10, 3, 3))
        batch = Dim("batch", min=8, max=64)
        size = Dim("size")
        efoo = export(
            foo,
            inputs,
            dynamic_shapes={
                "x": (batch, size, size),
                "y": (batch, size, size),
            },
        )
        self.assertEqual(
            [
                str(node.meta["val"].shape)
                for node in efoo.graph_module.graph.nodes
                if node.op == "placeholder"
            ],
            ["torch.Size([s0, s1, s1])", "torch.Size([s0, s1, s1])"],
        )
        self.assertEqual(efoo.module()(*inputs).shape, foo(*inputs).shape)

        # pass dynamic shapes of inputs [multiple, mostly distinct]
        inputs = (torch.randn(10, 2, 3), torch.randn(10, 3, 4))
        batch, M, K, N = dims("batch", "M", "K", "N")
        efoo = export(
            Foo(),
            inputs,
            dynamic_shapes={"x": (batch, M, K), "y": (batch, K, N)},
        )
        self.assertEqual(
            [
                str(node.meta["val"].shape)
                for node in efoo.graph_module.graph.nodes
                if node.op == "placeholder"
            ],
            ["torch.Size([s0, s1, s2])", "torch.Size([s0, s2, s5])"],
        )
        self.assertEqual(efoo.module()(*inputs).shape, foo(*inputs).shape)

        # pass dynamic shapes of inputs [dict]
        class Foo(torch.nn.Module):
            def forward(self, inputs):
                return torch.matmul(inputs["x"], inputs["y"])

        foo = Foo()
        inputs = ({"x": torch.randn(10, 2, 3), "y": torch.randn(10, 3, 4)},)
        batch = Dim("batch")
        efoo = export(
            foo, inputs, dynamic_shapes={"inputs": {k: {0: batch} for k in ["x", "y"]}}
        )
        self.assertEqual(
            [
                str(node.meta["val"].shape)
                for node in efoo.graph_module.graph.nodes
                if node.op == "placeholder"
            ],
            ["torch.Size([s0, 2, 3])", "torch.Size([s0, 3, 4])"],
        )
        self.assertEqual(efoo.module()(*inputs).shape, foo(*inputs).shape)

        # pass dynamic shapes of inputs [list]
        class Foo(torch.nn.Module):
            def forward(self, inputs):
                return torch.matmul(inputs[0], inputs[1])

        foo = Foo()
        inputs = ([torch.randn(10, 2, 3), torch.randn(10, 3, 4)],)
        batch = Dim("batch")
        efoo = export(
            foo, inputs, dynamic_shapes={"inputs": [{0: batch} for _ in range(2)]}
        )
        self.assertEqual(
            [
                str(node.meta["val"].shape)
                for node in efoo.graph_module.graph.nodes
                if node.op == "placeholder"
            ],
            ["torch.Size([s0, 2, 3])", "torch.Size([s0, 3, 4])"],
        )
        self.assertEqual(efoo.module()(*inputs).shape, foo(*inputs).shape)

        # pass dynamic shapes of inputs [dataclass]

        # TODO(avik): This part of the test should have failed both serde and retracing
        # but these failures are hidden because of the local import of `export` in this test.
        # The serde failure is benign, and easily avoided by moving the dataclass definition
        # to the top-level. OTOH the retracing failure needs further investigation.
        @dataclass
        class DataClass:
            a: Tensor
            b: Tensor

        register_dataclass_as_pytree_node(
            DataClass,
            serialized_type_name="test_export_api_with_dynamic_shapes.DataClass",
        )

        class Foo(torch.nn.Module):
            def forward(self, inputs):
                return torch.matmul(inputs.a, inputs.b)

        foo = Foo()
        inputs = (DataClass(a=torch.randn(10, 2, 3), b=torch.randn(10, 3, 4)),)
        batch = Dim("batch")
        efoo = export(
            foo,
            inputs,
            dynamic_shapes={"inputs": [{0: batch}, {0: batch}]},
        )
        self.assertEqual(
            [
                str(node.meta["val"].shape)
                for node in efoo.graph_module.graph.nodes
                if node.op == "placeholder"
            ],
            ["torch.Size([s0, 2, 3])", "torch.Size([s0, 3, 4])"],
        )

        # pass dynamic shapes of inputs [pytree-registered classes]
        if HAS_TORCHREC:
            # skipping tests if torchrec not available
            class Foo(torch.nn.Module):
                def forward(self, kjt) -> torch.Tensor:
                    return kjt.values() + 0, kjt.offsets() + 0

            foo = Foo()
            kjt = KeyedJaggedTensor(
                values=torch.Tensor([1.0, 2.0, 3.0, 4.0, 5.0, 6.0, 7.0, 8.0]),
                keys=["index_0", "index_1"],
                lengths=torch.IntTensor([0, 2, 0, 1, 1, 1, 0, 3]),
                offsets=torch.IntTensor([0, 0, 2, 2, 3, 4, 5, 5, 8]),
            )
            inputs = (kjt,)
            dim = Dim("dim")
            dim_plus_one = Dim("dim_plus_one")
            efoo = torch.export.export(
                foo,
                inputs,
                dynamic_shapes={"kjt": [{0: dim}, None, {0: dim}, {0: dim_plus_one}]},
            )
            self.assertEqual(
                [out.shape for out in efoo.module()(*inputs)],
                [out.shape for out in foo(*inputs)],
            )

        # pass dynamic shapes of inputs [distinct, error]
        class Foo(torch.nn.Module):
            def forward(self, x, y):
                return torch.matmul(x, y)

        foo = Foo()
        inputs = (torch.randn(10, 2, 3), torch.randn(10, 3, 4))
        batch, M, K1, K2, N = dims("batch", "M", "K1", "K2", "N")
        with self.assertRaisesRegex(
            torch._dynamo.exc.UserError,
            (
                "Constraints violated \\(K2\\)!(.*\n)*.*"
                "K2.*and.*K1.*must always be equal(.*\n)*.*"
                "Suggested fixes:(.*\n)*.*"
                "K2 = K1"
            ),
        ):
            export(
                foo,
                inputs,
                dynamic_shapes={"x": (batch, M, K1), "y": (batch, K2, N)},
            )

        # pass dynamic shapes of inputs [specialized, error]
        foo = Foo()
        inputs = (torch.randn(10, 2, 3), torch.randn(10, 3, 4))
        batch, M, K1, N = dims("batch", "M", "K1", "N")
        with self.assertRaisesRegex(
            torch._dynamo.exc.UserError,
            (
                "Constraints violated \\(K1\\)!(.*\n)*.*"
                "K1 was inferred to be a constant(.*\n)*.*"
                "Suggested fixes:(.*\n)*.*"
                "K1 = 3"
            ),
        ):
            export(
                foo,
                inputs,
                dynamic_shapes={"x": (batch, M, K1), "y": (batch, None, N)},
            )

        # pass dynamic shapes of inputs [guards, error]
        class Foo(torch.nn.Module):
            def forward(self, x, y):
                if x.shape[0] < 16 and y.shape[1] % 3 == 0:
                    return torch.matmul(x, y)
                else:
                    return x + y

        foo = Foo()
        inputs = (torch.randn(10, 2, 3), torch.randn(10, 3, 4))
        batch, M, K, N = dims("batch", "M", "K", "N")
        with self.assertRaisesRegex(
            torch._dynamo.exc.UserError,
            (
                "Constraints violated.*!(.*\n)*.*"
                "Not all values of K.*satisfy the generated guard(.*\n)*.*"
                "Not all values of batch.*satisfy the generated guard(.*\n)*.*"
                "Suggested fixes:(.*\n)*.*"
                "batch = Dim\\('batch', max=15\\)(.*\n)*.*"
                "K = 3\\*_K"
            ),
        ):
            export(
                foo,
                inputs,
                dynamic_shapes={"x": (batch, M, K), "y": (batch, K, N)},
            )

    def test_suggested_fixes_new_roots(self):
        from torch.export import dims

        # suggested fixes should introduce new root dim for modulo guard
        class Foo(torch.nn.Module):
            def forward(self, x, y, z):
                # dy = 3 * _dx
                # dx = 3 * _dx - 1
                # dz = 3 * _dx + 2
                # suggested fixes results will look something like
                # {"dx": {"eq": 3*_dx-1, "min": 5, "max": 36}, "dy": {"eq": dx+1}, ...}
                if x.shape[0] >= 5 and x.shape[0] <= 36 and y.shape[0] % 3 == 0:
                    return x + y[1:] + z[3:]

        foo = Foo()
        inputs = (
            torch.randn(
                11,
            ),
            torch.randn(
                12,
            ),
            torch.randn(
                14,
            ),
        )
        dx, dy, dz = dims("dx", "dy", "dz")
        dynamic_shapes = {
            "x": (dx,),
            "y": (dy,),
            "z": (dz,),
        }
        with self.assertRaisesRegex(  # figure out regex later
            torch._dynamo.exc.UserError,
            (
                "Constraints violated.*!(.*\n)*.*"
                "Suggested fixes(.*\n)*.*"
                "_dx = Dim\(\\'_dx\\', max=12\)(.*\n)*.*"
                "dx = 3\*_dx - 1(.*\n)*.*"
                "dy = 3\*_dx(.*\n)*.*"
                "dz = 3\*_dx \+ 2"
            ),
        ):
            export(Foo(), inputs, dynamic_shapes=dynamic_shapes)
        # retry export
        _dx = Dim("_dx", min=2, max=12)
        dynamic_shapes = {"x": (3 * _dx - 1,), "y": (3 * _dx,), "z": (3 * _dx + 2,)}
        export(Foo(), inputs, dynamic_shapes=dynamic_shapes)

    def test_refine_dynamic_shapes_from_suggested_fixes(self):
        from torch.export.dynamic_shapes import (
            refine_dynamic_shapes_from_suggested_fixes,
        )

        def helper(model, inputs, dynamic_shapes):
            # export, fail, parse & refine suggested fixes, re-export
            try:
                export(Foo(), inps, dynamic_shapes=dynamic_shapes)
                raise Exception("should have raised constraint violation error")
            except torch._dynamo.exc.UserError as exc:
                new_shapes = refine_dynamic_shapes_from_suggested_fixes(
                    exc.msg, dynamic_shapes
                )
                export(Foo(), inps, dynamic_shapes=new_shapes)
                return new_shapes

        # specialize dims + derived dims
        class Foo(torch.nn.Module):
            def forward(self, x, y, z):
                x0 = x + y[1:] + z[2:]
                x1 = x @ torch.randn(4, 4)
                return x0, x1

        inps = (
            torch.randn(
                4,
            ),
            torch.randn(
                5,
            ),
            torch.randn(
                6,
            ),
        )
        dx = Dim("dx", max=16)
        dynamic_shapes = {"x": (dx,), "y": (dx + 1,), "z": (dx + 2,)}
        new_shapes = helper(Foo(), inps, dynamic_shapes)
        self.assertEqual(new_shapes["x"][0], 4)
        self.assertEqual(new_shapes["z"][0], 6)

        # refine lower, upper bound
        class Foo(torch.nn.Module):
            def forward(self, x, y):
                if x.shape[0] >= 6 and y.shape[0] <= 16:
                    return x * 2.0, y + 1

        inps = (torch.randn(16), torch.randn(12))
        dynamic_shapes = {"x": (Dim("dx"),), "y": (Dim("dy"),)}
        new_shapes = helper(Foo(), inps, dynamic_shapes)
        self.assertEqual(new_shapes["x"][0].min, 6)
        self.assertEqual(new_shapes["y"][0].max, 16)

        # divisiblity, will introduce new root
        class Foo(torch.nn.Module):
            def forward(self, x):
                if x.shape[0] >= 9:
                    return x.reshape([-1, 3])

        inps = (
            torch.randn(
                15,
            ),
        )
        dynamic_shapes = ((Dim("dx"),),)
        new_shapes = helper(Foo(), inps, dynamic_shapes)
        dim = new_shapes[0][0]
        root = dim.root
        self.assertEqual(dim.fn(2), 6)
        self.assertEqual(root.min, 3)

        # turn dim into derived dim/relation
        class Foo(torch.nn.Module):
            def forward(self, x, y):
                return x + y[4:]

        inps = (torch.randn(6, 4), torch.randn(10, 4))
        dynamic_shapes = {
            "x": (Dim("dx0"), Dim("dx1")),
            "y": (Dim("dy0"), Dim("dy1")),
        }
        new_shapes = helper(Foo(), inps, dynamic_shapes)
        self.assertEqual(new_shapes["x"][0], new_shapes["y"][0].root)  # dy0 = dx0 + 4
        self.assertEqual(new_shapes["y"][0].fn(5), 9)
        self.assertEqual(new_shapes["x"][1], new_shapes["y"][1])  # dx1 = dy1

        # nested dynamic shapes spec
        class Foo(torch.nn.Module):
            def forward(self, x, y):
                x0 = x[0]["data"] + x[1] + x[2][2:]
                x1 = y["a"] @ torch.randn(4, 4)
                x2 = y["b"] @ torch.randn(6, 6)
                return x0, x1, x2

        inps = (
            [
                {"data": torch.randn(4, 4)},
                torch.randn(4, 4),
                torch.randn(6, 4),
            ],
            {
                "a": torch.randn(8, 4),
                "b": torch.randn(9, 6),
            },
        )
        dynamic_shapes = {
            "x": [
                {"data": (Dim("dx00"), Dim("dx01"))},
                (Dim("dx10"), Dim("dx11")),
                (Dim("dx20"), Dim("dx21")),
            ],
            "y": {
                "a": (Dim("dya0"), Dim("dya1")),
                "b": (Dim("dyb0"), Dim("dyb1")),
            },
        }
        new_shapes = helper(Foo(), inps, dynamic_shapes)
        self.assertEqual(
            new_shapes["x"][0]["data"][0], new_shapes["x"][1][0]
        )  # dx10 = dx00
        self.assertEqual(
            new_shapes["x"][2][0].root, new_shapes["x"][0]["data"][0]
        )  # dx20 = dx00 + 2
        self.assertEqual(new_shapes["x"][2][0].fn(10), 12)
        self.assertEqual(
            new_shapes["x"][0]["data"][1], new_shapes["x"][1][1]
        )  # dx11 = dx01
        self.assertEqual(new_shapes["y"]["a"][1], 4)
        self.assertEqual(new_shapes["y"]["b"][1], 6)
        self.assertEqual(new_shapes["y"]["b"][0].__name__, "dyb0")  # unchanged

    def test_dynamic_shapes_spec_with_pytree(self):
        from torch.export import Dim, export
        from torch.utils._pytree import tree_map

        inputs = {
            "tensor": torch.randn(3),
            "dict_of_tensors": {k: torch.randn(3) for k in ["A", "B", "C", "D"]},
            "list_of_tensors": [torch.randn(3) for _ in range(4)],
        }

        batch = Dim("batch")
        # uniformly specify dynamic shapes for all inputs
        spec = tree_map(lambda x: {0: batch}, inputs)

        class Foo(torch.nn.Module):
            def forward(self, inputs):
                return (
                    inputs["tensor"]
                    + inputs["dict_of_tensors"]["A"]
                    + inputs["list_of_tensors"][0]
                )

        ep = export(Foo(), (inputs,), dynamic_shapes={"inputs": spec})
        input_shapes = [
            str(node.meta["val"].shape)
            for node in ep.graph_module.graph.nodes
            if node.op == "placeholder"
        ]
        self.assertEqual(len(input_shapes), 9)
        self.assertTrue(all(shape == "torch.Size([s0])" for shape in input_shapes))

    def test_error_does_not_reference_eager_fallback(self):
        class Module(torch.nn.Module):
            def forward(self, x):
                y = x.nonzero()
                z = y.shape[0]
                if z > 2:
                    return x.cos()
                else:
                    return x.sin()

        fn_ddo = Module()
        if is_non_strict_test(self._testMethodName):
            error = torch.fx.experimental.symbolic_shapes.GuardOnDataDependentSymNode
            error_msg = r"Could not guard on data-dependent expression"
        else:
            error = torchdynamo.exc.UserError
            error_msg = r"^(?!.*fall back to eager).*"
        with self.assertRaisesRegex(error, error_msg):
            _ = export(fn_ddo, (torch.tensor([2, 3, 5]),))

    def test_pytree_register_data_class(self):
        @dataclass
        class MyDataClass:
            x: int
            y: int
            z: int = None

        dt = MyDataClass(x=3, y=4)
        flat, spec = tree_flatten(dt)
        self.assertTrue(spec, LeafSpec())
        self.assertTrue(len(flat) == 1)

        register_dataclass_as_pytree_node(
            MyDataClass,
            serialized_type_name="test_pytree_register_data_class.MyDataClass",
        )

        flat, spec = tree_flatten(dt)
        self.assertEqual(
            spec,
            TreeSpec(MyDataClass, [["x", "y"], ["z"]], [LeafSpec(), LeafSpec()]),
        )
        self.assertEqual(flat, [3, 4])

        orig_dt = tree_unflatten(flat, spec)
        self.assertTrue(isinstance(orig_dt, MyDataClass))
        self.assertEqual(orig_dt.x, 3)
        self.assertEqual(orig_dt.y, 4)
        self.assertEqual(orig_dt.z, None)

        roundtrip_spec = treespec_loads(treespec_dumps(spec))
        self.assertEqual(roundtrip_spec, spec)

        @dataclass
        class MyOtherDataClass:  # the pytree registration don't allow registering the same class twice
            x: int
            y: int
            z: int = None

        # Override the registration with keep none fields
        register_dataclass_as_pytree_node(
            MyOtherDataClass,
            return_none_fields=True,
            serialized_type_name="test_pytree_regster_data_class.MyOtherDataClass",
        )

        dt = MyOtherDataClass(x=3, y=4)
        flat, spec = tree_flatten(dt)
        self.assertEqual(
            spec,
            TreeSpec(
                MyOtherDataClass,
                [["x", "y", "z"], []],
                [LeafSpec(), LeafSpec(), LeafSpec()],
            ),
        )
        self.assertEqual(flat, [3, 4, None])

        orig_dt = tree_unflatten(flat, spec)
        self.assertTrue(isinstance(orig_dt, MyOtherDataClass))
        self.assertEqual(orig_dt.x, 3)
        self.assertEqual(orig_dt.y, 4)
        self.assertEqual(orig_dt.z, None)

        roundtrip_spec = treespec_loads(treespec_dumps(spec))
        self.assertEqual(roundtrip_spec, spec)

    def test_pytree_register_nested_data_class(self):
        @dataclass
        class Inner:
            x: int
            y: int

        @dataclass
        class Outer:
            xy: Inner
            ab: Inner

        xy = Inner(1, 2)
        ab = Inner(3, 4)
        dt = Outer(xy, ab)
        inp = {"dt1": (dt, ({},)), "dt2": ((torch.ones(1),), dt)}

        register_dataclass_as_pytree_node(
            Inner, serialized_type_name="test_pytree_register_nested_data_class.Inner"
        )
        register_dataclass_as_pytree_node(
            Outer, serialized_type_name="test_pytree_register_nested_data_class.Outer"
        )

        flat, spec = tree_flatten(inp)
        self.assertEqual(flat, [1, 2, 3, 4, torch.ones(1), 1, 2, 3, 4])

        unflat = tree_unflatten(flat, spec)
        self.assertEqual(unflat, inp)

        roundtrip_spec = treespec_loads(treespec_dumps(spec))
        self.assertEqual(roundtrip_spec, spec)

    def test_param_util(self):
        class Basic(torch.nn.Module):
            def __init__(self):
                super().__init__()
                self.lin = torch.nn.Linear(10, 1)

            def forward(self, x):
                return self.lin(x)

        ep = export(Basic(), (torch.randn(5, 10),))
        num_params = 0
        params = []
        for node in ep.graph.nodes:
            if is_param(ep, node):
                num_params += 1
                params.append(get_param(ep, node))
        self.assertEqual(num_params, 2)
        self.assertEqual(params[0].shape, [1, 10])  # weight
        self.assertEqual(params[1].shape, [1])  # bias

    @testing.expectedFailureTrainingIRToRunDecomp  # T193700631
    @testing.expectedFailureTrainingIRToRunDecompNonStrict
    def test_buffer_util(self):
        ep = export(
            torch.nn.BatchNorm2d(100, affine=False), (torch.ones(20, 100, 35, 45),)
        )
        num_buffer = 0
        buffer = []

        for node in ep.graph.nodes:
            if is_buffer(ep, node):
                num_buffer += 1
                buffer.append(get_buffer(ep, node))
        self.assertEqual(num_buffer, 3)

        self.assertEqual(buffer[0].shape, torch.Size([100]))  # running_mean
        self.assertEqual(buffer[1].shape, torch.Size([100]))  # running_var
        self.assertEqual(buffer[2].shape, torch.Size([]))  # num_batches_tracked

    def test_export_dynamo_config(self):
        class MyModule(torch.nn.Module):
            def __init__(self):
                super().__init__()
                self.lstm = torch.nn.LSTM(input_size=4, hidden_size=5, num_layers=1)

            def forward(self, inputs: torch.Tensor) -> torch.Tensor:
                return self.lstm(inputs)

        config = DEFAULT_EXPORT_DYNAMO_CONFIG
        mod = MyModule()

        @contextmanager
        def _patch_config(kwargs):
            orig_config_dict = dataclasses.asdict(config)

            try:
                for k, v in kwargs.items():
                    setattr(config, k, v)
                yield
            finally:
                for k, v in orig_config_dict.items():
                    setattr(config, k, v)

        inp = (torch.rand(5, 4),)
        exported_program = export(mod, inp, strict=True)

        with _patch_config({"allow_rnn": False}):
            with self.assertRaisesRegex(
                torch._dynamo.exc.Unsupported,
                "TorchDynamo purposely graph breaks on RNN, GRU, LSTMs",
            ):
                _ = export(mod, inp, strict=True)

    @testing.expectedFailureTrainingIRToRunDecomp  # T193700396
    @testing.expectedFailureTrainingIRToRunDecompNonStrict
    def test_device_to_static(self):
        class Module(torch.nn.Module):
            def forward(self, x):
                return x.to("cpu")

        ep = export(Module(), (torch.tensor(1, device="cpu"),))
        ops = []
        for node in ep.graph.nodes:
            if node.op == "call_function":
                ops.append(node.target)
        self.assertGreater(len(ops), 0)
        for op in ops:
            self.assertIn(op, (torch.ops.aten._to_copy.default,))

    @testing.expectedFailureTrainingIRToRunDecomp  # T193700396
    @testing.expectedFailureTrainingIRToRunDecompNonStrict
    def test_device_to_dynamic(self):
        class Module(torch.nn.Module):
            def forward(self, x):
                return x.to("cpu")

        ep = export(
            Module(),
            (torch.tensor([1, 2], device="cpu"),),
            dynamic_shapes={"x": {0: Dim("i")}},
        )
        ops = []
        for node in ep.graph.nodes:
            if node.op == "call_function":
                ops.append(node.target)
        self.assertGreater(len(ops), 0)
        for op in ops:
            self.assertIn(op, (torch.ops.aten._to_copy.default,))

    @testing.expectedFailureTrainingIRToRunDecomp  # T193700396
    @testing.expectedFailureTrainingIRToRunDecompNonStrict
    def test_device_to_mutation(self):
        class Module(torch.nn.Module):
            def forward(self, x):
                y = x.to("cpu")
                y.add_(1)
                return y, x

        with self.assertRaisesRegex(
            RuntimeError, "cannot mutate tensors with frozen storage"
        ):
            export(Module(), (torch.tensor(1, device="cpu"),))

    @testing.expectedFailureTrainingIRToRunDecomp  # T193700396
    @testing.expectedFailureTrainingIRToRunDecompNonStrict
    def test_float_conversion(self):
        class Module(torch.nn.Module):
            def forward(self, x):
                return x.float()

        ep = export(Module(), (torch.tensor(1, dtype=torch.float),))
        ops = []
        for node in ep.graph.nodes:
            if node.op == "call_function":
                ops.append(node.target)
        self.assertGreater(len(ops), 0)
        for op in ops:
            self.assertIn(op, (torch.ops.aten._to_copy.default,))

    @testing.expectedFailureTrainingIRToRunDecomp  # T193700396
    @testing.expectedFailureTrainingIRToRunDecompNonStrict
    def test_device_to_mutation_float(self):
        class Module(torch.nn.Module):
            def forward(self, x):
                y = x.float()
                y.add_(1)
                return y, x

        with self.assertRaisesRegex(
            RuntimeError, "cannot mutate tensors with frozen storage"
        ):
            export(Module(), (torch.tensor(1, dtype=torch.float),))

    @testing.expectedFailureTrainingIRToRunDecomp  # T193692674
    @testing.expectedFailureTrainingIRToRunDecompNonStrict
    def test_module(self):
        class MyLinear(torch.nn.Module):
            def __init__(self):
                super().__init__()
                self.weight = torch.randn(20, 98)
                self.bias = torch.randn(20)

            def forward(self, x):
                return torch.nn.functional.linear(x, self.weight, self.bias)

        class Foo(torch.nn.Module):
            def __init__(self):
                super().__init__()
                self.conv = torch.nn.Conv2d(16, 33, 3)
                self.linear = MyLinear()

            def forward(self, x):
                a, b = x
                a_conv = self.conv(a)
                a_linear = self.linear(a_conv)
                b_conv = self.conv(b)
                b_linear = self.linear(b_conv)
                return (
                    a_linear.cos() + b_linear.sin(),
                    a_linear.sin() + b_linear.cos(),
                )

        inp_container = ((torch.randn(20, 16, 50, 100), torch.randn(20, 16, 50, 100)),)

        ep = export(Foo(), inp_container)
        ep_rexported = export(ep.module(), inp_container)

        inp_test = ((torch.randn(20, 16, 50, 100), torch.randn(20, 16, 50, 100)),)

        self.assertTrue(
            torch.allclose(
                ep.module()(*inp_test)[0], ep_rexported.module()(*inp_test)[0]
            )
        )
        self.assertTrue(
            torch.allclose(
                ep.module()(*inp_test)[1], ep_rexported.module()(*inp_test)[1]
            )
        )

    @testing.expectedFailureTrainingIRToRunDecomp  # T193701564
    @testing.expectedFailureTrainingIRToRunDecompNonStrict
    def test_module_with_dict_container_inp_out(self):
        class MyLinear(torch.nn.Module):
            def __init__(self):
                super().__init__()
                self.weight = torch.randn(20, 98)
                self.bias = torch.randn(20)

            def forward(self, x):
                return torch.nn.functional.linear(x, self.weight, self.bias)

        class Foo(torch.nn.Module):
            def __init__(self):
                super().__init__()
                self.conv = torch.nn.Conv2d(16, 33, 3)
                self.linear = MyLinear()

            def forward(self, x):
                a1, a2 = x["a"]
                b = x["b"]
                a1_conv = self.conv(a1)
                a1_linear = self.linear(a1_conv)
                a2_conv = self.conv(a2)
                a2_linear = self.linear(a2_conv)
                b_conv = self.conv(b)
                b_linear = self.linear(b_conv)
                return {
                    "a": a1_linear.cos() + b_linear.sin(),
                    "b": a2_linear.sin() + b_linear.cos(),
                }

        inp_container = (
            {
                "a": (torch.randn(20, 16, 50, 100), torch.randn(20, 16, 50, 100)),
                "b": torch.randn(20, 16, 50, 100),
            },
        )

        ep = export(Foo(), inp_container)
        ep_rexported = export(ep.module(), inp_container)

        inp_test = (
            {
                "a": (torch.randn(20, 16, 50, 100), torch.randn(20, 16, 50, 100)),
                "b": torch.randn(20, 16, 50, 100),
            },
        )

        self.assertTrue(
            torch.allclose(
                ep.module()(*inp_test)["a"], ep_rexported.module()(*inp_test)["a"]
            )
        )
        self.assertTrue(
            torch.allclose(
                ep.module()(*inp_test)["b"], ep_rexported.module()(*inp_test)["b"]
            )
        )

    def test_args_type_checked(self):
        class M(torch.nn.Module):
            def forward(self, x):
                return x + 1

        inp = torch.rand(2, 2)
        with self.assertRaisesRegex(torch._dynamo.exc.UserError, "to be a tuple"):
            # Intentionally not wrapping `inp` in a tuple to trigger the error
            _ = export(M(), inp)

    def test_decomp_batch_norm_functional_predispatch(self):
        class ConvBatchnorm(torch.nn.Module):
            def __init__(self):
                super().__init__()
                self.conv = torch.nn.Conv2d(1, 3, 1, 1)
                self.bn = torch.nn.BatchNorm2d(3)

            def forward(self, x):
                x = self.conv(x)
                x = self.bn(x)
                return (x,)

        mod = ConvBatchnorm()
        mod.eval()
        inp = torch.randn(1, 1, 3, 3)

        gm = torch.export._trace._export(mod, (inp,), pre_dispatch=True).module()
        self.assertExpectedInline(
            str(gm.code).strip(),
            """\
def forward(self, x):
    x, = fx_pytree.tree_flatten_spec(([x], {}), self._in_spec)
    conv_weight = self.conv.weight
    conv_bias = self.conv.bias
    bn_weight = self.bn.weight
    bn_bias = self.bn.bias
    bn_running_mean = self.bn.running_mean
    bn_running_var = self.bn.running_var
    conv2d = torch.ops.aten.conv2d.default(x, conv_weight, conv_bias);  x = conv_weight = conv_bias = None
    _native_batch_norm_legit_no_training = torch.ops.aten._native_batch_norm_legit_no_training.default(conv2d, bn_weight, bn_bias, bn_running_mean, bn_running_var, 0.1, 1e-05);  conv2d = bn_weight = bn_bias = bn_running_mean = bn_running_var = None
    getitem = _native_batch_norm_legit_no_training[0];  _native_batch_norm_legit_no_training = None
    return pytree.tree_unflatten((getitem,), self._out_spec)""",
        )

        mod.train()
        gm_train = _export(mod, (inp,), pre_dispatch=True).module()
        self.assertExpectedInline(
            str(gm_train.code).strip(),
            """\
def forward(self, x):
    x, = fx_pytree.tree_flatten_spec(([x], {}), self._in_spec)
    conv_weight = self.conv.weight
    conv_bias = self.conv.bias
    bn_weight = self.bn.weight
    bn_bias = self.bn.bias
    bn_running_mean = self.bn.running_mean
    bn_running_var = self.bn.running_var
    bn_num_batches_tracked = self.bn.num_batches_tracked
    conv2d = torch.ops.aten.conv2d.default(x, conv_weight, conv_bias);  x = conv_weight = conv_bias = None
    add = torch.ops.aten.add.Tensor(bn_num_batches_tracked, 1)
    _native_batch_norm_legit_functional = torch.ops.aten._native_batch_norm_legit_functional.default(conv2d, bn_weight, bn_bias, bn_running_mean, bn_running_var, True, 0.1, 1e-05);  conv2d = bn_weight = bn_bias = None
    getitem = _native_batch_norm_legit_functional[0]
    getitem_3 = _native_batch_norm_legit_functional[3]
    getitem_4 = _native_batch_norm_legit_functional[4];  _native_batch_norm_legit_functional = None
    copy__default = torch.ops.aten.copy_.default(bn_running_mean, getitem_3);  bn_running_mean = getitem_3 = None
    copy__default_1 = torch.ops.aten.copy_.default(bn_running_var, getitem_4);  bn_running_var = getitem_4 = None
    copy__default_2 = torch.ops.aten.copy_.default(bn_num_batches_tracked, add);  bn_num_batches_tracked = add = None
    return pytree.tree_unflatten((getitem,), self._out_spec)""",
        )

    def test_constrain_size_in_eager(self):
        class Module(torch.nn.Module):
            def forward(self, x, y):
                n = x.max().item()
                torch._check_is_size(n)
                return y + n

        fn = Module()
        ep = export(
            fn,
            (torch.randint(1, 2, (2, 2)), torch.randint(3, 5, (2, 3))),
        )
        test_inp = (torch.randint(1, 2, (2, 2)), torch.randint(3, 5, (2, 3)))
        self.assertTrue(torch.allclose(ep.module()(*test_inp), fn(*test_inp)))

    def test_constrain_size_with_constrain_value(self):
        class Module(torch.nn.Module):
            def forward(self, x, y):
                n = x.max().item()
                torch._check(n >= 2)
                torch._check(n <= 10)
                torch._check_is_size(n)
                return y + n

        fn = Module()
        with self.assertRaisesRegex(
            RuntimeError, r"Expected cond to be True, but got False"
        ):
            _ = fn(torch.randint(1, 2, (2, 2)), torch.randint(3, 5, (2, 3)))

        ep = export(
            fn,
            (torch.randint(3, 4, (2, 2)), torch.randint(3, 5, (2, 3))),
        )
        with self.assertRaisesRegex(
            RuntimeError, r"Runtime assertion failed for expression u[\d+] \>\= 2"
        ):
            test_inp = (torch.randint(1, 2, (2, 2)), torch.randint(3, 5, (2, 3)))
            _ = ep.module()(*test_inp)

    def test_constrain_size_with_various_cases(self):
        class Module1(torch.nn.Module):
            def forward(self, x, y):
                n = x.item()
                torch._check_is_size(n)
                torch._check(n >= 0)
                return y.sum() + torch.ones(n, 5).sum()

        case1 = Module1()

        class Module2(torch.nn.Module):
            def forward(self, x, y):
                n = x.item()
                torch._check_is_size(n)
                torch._check(n >= 0)
                torch._check(n <= 6)
                return y.sum() + torch.ones(n, 5).sum()

        case2 = Module2()

        class Module3(torch.nn.Module):
            def forward(self, x, y):
                n = x.item()
                torch._check_is_size(n)
                torch._check(n >= 0)
                torch._check(n <= 1)
                return y.sum() + torch.ones(n, 5).sum()

        case3 = Module3()

        class Module4(torch.nn.Module):
            def forward(self, x, y):
                n = x.item()
                torch._check_is_size(n)
                torch._check(n >= 2)
                return y.sum() + torch.ones(n, 5).sum()

        case4 = Module4()

        class Module5(torch.nn.Module):
            def forward(self, x, y):
                n = x.item()
                torch._check_is_size(n)
                torch._check(n >= 1)
                return y.sum() + torch.ones(n, 5).sum()

        case5 = Module5()

        ep = export(case1, (torch.tensor(1), torch.ones(4, 5)))

        with self.assertRaisesRegex(
            RuntimeError, r"Expected cond to be True, but got False"
        ):
            _ = case1(torch.tensor(-1), torch.randn(4, 5))

        self.assertTrue(
            torch.allclose(
                ep.module()(torch.tensor(1), torch.ones(4, 5)),
                case1(torch.tensor(1), torch.ones(4, 5)),
            )
        )

        ep = export(case2, (torch.tensor(5), torch.randn(4, 5)))

        with self.assertRaisesRegex(
            RuntimeError,
            r"Expected cond to be True, but got False",
        ):
            _ = case2(torch.tensor(7), torch.randn(4, 5))

        with self.assertRaisesRegex(
            RuntimeError,
            r"Expected cond to be True, but got False",
        ):
            _ = case2(torch.tensor(9), torch.randn(4, 5))

        self.assertTrue(
            torch.allclose(
                ep.module()(torch.tensor(5), torch.ones(4, 5)),
                case2(torch.tensor(5), torch.ones(4, 5)),
            )
        )

        _ = case3(torch.tensor(1), torch.randn(4, 5))

        with self.assertRaisesRegex(
            RuntimeError,
            r"Expected cond to be True, but got False",
        ):
            _ = case4(torch.tensor(1), torch.randn(4, 5))

        ep = export(case4, (torch.tensor(5), torch.randn(4, 5)))

        with self.assertRaisesRegex(
            RuntimeError,
            r"Expected cond to be True, but got False",
        ):
            _ = case4(torch.tensor(1), torch.randn(4, 5))

        self.assertTrue(
            torch.allclose(
                ep.module()(torch.tensor(5), torch.ones(4, 5)),
                case4(torch.tensor(5), torch.ones(4, 5)),
            )
        )

        ep = export(case5, (torch.tensor(5), torch.randn(4, 5)))

        with self.assertRaisesRegex(
            RuntimeError,
            r"Expected cond to be True, but got False",
        ):
            _ = case5(torch.tensor(0), torch.randn(4, 5))

        self.assertTrue(
            torch.allclose(
                ep.module()(torch.tensor(5), torch.ones(4, 5)),
                case5(torch.tensor(5), torch.ones(4, 5)),
            )
        )

    def test_automatic_constrain_size(self):
        class M(torch.nn.Module):
            def forward(self, x, y):
                n = x.item()
                return y.sum() + torch.ones(n, 5).sum()

        ep = export(M(), (torch.tensor(1), torch.ones(4, 5)))

        # This is because we insert sym_constrain_range in the graph now
        error_msg = r"Invalid value range for -1 between"
        with self.assertRaisesRegex(RuntimeError, error_msg):
            _ = ep.module()(torch.tensor(-1), torch.randn(4, 5))

        self.assertTrue(
            torch.allclose(
                ep.module()(torch.tensor(1), torch.ones(4, 5)),
                M()(torch.tensor(1), torch.ones(4, 5)),
            )
        )

    def test_constrain_decomp(self) -> None:
        class M(torch.nn.Module):
            def __init__(self):
                super().__init__()
                self.freq = torch.ones(5, 5)

            def forward(self, start_pos: torch.Tensor):
                pos = start_pos.item()
                torch._check_is_size(pos)
                torch._check(pos >= 0)
                torch._check(pos <= 4)
                return self.freq[pos] * self.freq[pos]

        ep = torch.export.export(M(), (torch.tensor(1),))
        FileCheck().check_count(
            "torch.ops.aten._assert_scalar.default", 2, exactly=True
        ).run(ep.graph_module.code)
        FileCheck().check_count(
            "torch.ops.aten.sym_constrain_range_for_size.default", 1, exactly=True
        ).run(ep.graph_module.code)

        decompose_ep = ep.run_decompositions()
        FileCheck().check_count(
            "torch.ops.aten._assert_scalar.default", 2, exactly=True
        ).run(ep.graph_module.code)
        FileCheck().check_count(
            "torch.ops.aten.sym_constrain_range_for_size.default", 1, exactly=True
        ).run(ep.graph_module.code)

    def test_mixed_input(self):
        class Module(torch.nn.Module):
            def forward(self, a, b, alpha: int):
                return torch.add(a, b, alpha=alpha)

        func = Module()

        a = torch.rand(1, 2)
        b = torch.rand(1, 2)
        alpha = 10

        exported = export(func, (a, b, alpha))
        for node in exported.graph_module.graph.nodes:
            if node.op == "placeholder":
                self.assertTrue(isinstance(node.meta["val"], (Tensor, int)))

    def test_export_with_inline_constraints(self):
        class Module(torch.nn.Module):
            def forward(self, x):
                a = x.item()
                torch._check(a >= 4)
                torch._check(a <= 7)
                return torch.empty((a, 4))

        f = Module()
        ep = export(f, (torch.tensor([5]),))
        self.assertEqual(ep.module()(torch.tensor([6])).shape, (6, 4))

        FileCheck().check_count(
            "torch.ops.aten._assert_scalar.default", 2, exactly=True
        ).run(ep.graph_module.code)
        FileCheck().check_count(
            "torch.ops.aten.sym_constrain_range.default", 0, exactly=True
        ).run(ep.graph_module.code)
        FileCheck().check_count(
            "torch.ops.aten.sym_constrain_range_for_size.default", 1, exactly=True
        ).run(ep.graph_module.code)

        with self.assertRaisesRegex(
            RuntimeError,
            r"Runtime assertion failed for expression u[\d+] \<\= 7",
        ) as cm:
            ep.module()(torch.tensor([30]))

    def test_export_with_inline_constraints_complex(self):
        class Module(torch.nn.Module):
            def forward(self, x):
                a = x.item()
                torch._check(a >= 4)
                torch._check(a <= 7)
                empty = torch.empty((a, 4))

                return torch.cat((empty.transpose(0, 1), torch.zeros(6, a)), 0)

        f = Module()
        ep = export(f, (torch.tensor([6]),))
        self.assertEqual(ep.module()(torch.tensor([5])).shape, (10, 5))
        FileCheck().check_count(
            "torch.ops.aten._assert_scalar.default", 2, exactly=True
        ).run(ep.graph_module.code)
        FileCheck().check_count(
            "torch.ops.aten.sym_constrain_range.default", 0, exactly=True
        ).run(ep.graph_module.code)
        FileCheck().check_count(
            "torch.ops.aten.sym_constrain_range_for_size.default", 1, exactly=True
        ).run(ep.graph_module.code)

    def test_to_module_with_mutated_buffer(self):
        class Foo(torch.nn.Module):
            def __init__(self):
                super().__init__()
                self.register_buffer("buf", torch.zeros(1))

            def forward(self, x):
                self.buf.add_(1)
                return x.sum() + self.buf.sum()

        exported = export(Foo(), (torch.ones(5, 5),))
        stateful_gm = exported.module()
        export_return_val = stateful_gm(torch.ones(5, 5))
        eager = Foo()
        eager_return_val = eager(torch.ones(5, 5))
        self.assertTrue(torch.allclose(eager_return_val, export_return_val))

        for name, buffer in stateful_gm.named_buffers():
            self.assertTrue(torch.allclose(torch.ones(1), buffer))

        changed = stateful_gm.graph.eliminate_dead_code()
        self.assertFalse(changed)
        self.assertTrue(
            torch.allclose(stateful_gm(torch.ones(5, 5)), eager(torch.ones(5, 5)))
        )

        for name, buffer in stateful_gm.named_buffers():
            self.assertTrue(torch.allclose(torch.tensor(2, dtype=torch.float), buffer))

    def test_to_module_with_mutated_buffer_multiple(self):
        class Bar(torch.nn.Module):
            def __init__(self):
                super().__init__()
                self.register_buffer("buf", torch.ones(1))

            def forward(self, x):
                self.buf.add_(1)
                return x.sum() + self.buf.sum()

        class Foo(torch.nn.Module):
            def __init__(self):
                super().__init__()
                self.register_buffer("buf", torch.zeros(1))
                self.bar = Bar()

            def forward(self, x):
                self.buf.add_(1)
                self.bar.buf.add_(2)
                bar = self.bar(x)
                return bar.sum() + self.buf.sum()

        exported = export(Foo(), (torch.ones(5, 5),))
        stateful_gm = exported.module()
        export_return_val = stateful_gm(torch.ones(5, 5))
        eager = Foo()
        eager_return_val = eager(torch.ones(5, 5))
        self.assertTrue(torch.allclose(eager_return_val, export_return_val))

        for name, buffer in stateful_gm.named_buffers():
            if name == "L__self___buf":
                self.assertTrue(torch.allclose(torch.ones(1), buffer))
            if name == "L__self___bar_buf":
                self.assertTrue(
                    torch.allclose(torch.tensor(4, dtype=torch.float), buffer)
                )

        changed = stateful_gm.graph.eliminate_dead_code()
        self.assertFalse(changed)
        self.assertTrue(
            torch.allclose(stateful_gm(torch.ones(5, 5)), eager(torch.ones(5, 5)))
        )

        for name, buffer in stateful_gm.named_buffers():
            if name == "L__self___buf":
                self.assertTrue(
                    torch.allclose(torch.tensor(2, dtype=torch.float), buffer)
                )
            if name == "L__self___bar_buf":
                self.assertTrue(
                    torch.allclose(torch.tensor(7, dtype=torch.float), buffer)
                )

    def test_runtime_assert_for_prim(self):
        class Foo(torch.nn.Module):
            def forward(self, x, y):
                return x + y

        foo = Foo()
        tensor_inp = torch.ones(7, 5)
        dim0_x = torch.export.Dim("dim0_x", min=6)
        dynamic_shapes = {"x": {0: dim0_x}, "y": None}
        exported = torch.export.export(
            foo, (tensor_inp, 5), dynamic_shapes=dynamic_shapes
        )
        self.assertTrue(
            torch.allclose(
                exported.module()(torch.ones(8, 5), 5), foo(torch.ones(8, 5), 5)
            )
        )
        with self.assertRaisesRegex(
            RuntimeError,
            escape("Expected input at *args[1] to be equal to 5, but got 6"),
        ):
            _ = exported.module()(torch.ones(8, 5), 6)

        exported = torch.export.export(
            foo, (tensor_inp, 5.0), dynamic_shapes=dynamic_shapes
        )
        with self.assertRaisesRegex(
            RuntimeError,
            escape("Expected input at *args[1] to be equal to 5.0, but got 6.0"),
        ):
            _ = exported.module()(torch.ones(7, 5), 6.0)

    def test_runtime_assert_for_prm_str(self):
        class Foo(torch.nn.Module):
            def forward(self, a, b, mode):
                return torch.div(a, b, rounding_mode=mode)

        foo = Foo()
        inps = (torch.randn(4, 4), torch.randn(4), "trunc")
        exported = export(foo, inps)
        with self.assertRaisesRegex(
            RuntimeError, "to be equal to trunc, but got floor"
        ):
            _ = exported.module()(torch.randn(4, 4), torch.randn(4), "floor")
        self.assertTrue(torch.allclose(exported.module()(*inps), foo(*inps)))

    @testing.expectedFailureTrainingIRToRunDecomp  # T193701923
    @testing.expectedFailureTrainingIRToRunDecompNonStrict
    def test_to_module_with_mutated_buffer_multiple_update_sub_later(self):
        class Bar(torch.nn.Module):
            def __init__(self):
                super().__init__()
                self.register_buffer("buf", torch.ones(1))

            def forward(self, x):
                self.buf.add_(1)
                return x.sum() + self.buf.sum()

        class Foo(torch.nn.Module):
            def __init__(self):
                super().__init__()
                self.register_buffer("buf", torch.zeros(1))
                self.bar = Bar()

            def forward(self, x):
                self.buf.add_(1)
                bar = self.bar(x)
                self.bar.buf.add_(2)
                return bar.sum() + self.buf.sum()

        exported = export(Foo(), (torch.ones(5, 5),))
        stateful_gm = exported.module()
        export_return_val = stateful_gm(torch.ones(5, 5))
        eager = Foo()
        eager_return_val = eager(torch.ones(5, 5))
        self.assertTrue(torch.allclose(eager_return_val, export_return_val))

        for name, buffer in stateful_gm.named_buffers():
            if name == "L__self___buf":
                self.assertTrue(torch.allclose(torch.ones(1), buffer))
            if name == "L__self___bar_buf":
                self.assertTrue(
                    torch.allclose(torch.tensor(4, dtype=torch.float), buffer)
                )

        changed = stateful_gm.graph.eliminate_dead_code()
        self.assertFalse(changed)
        self.assertTrue(
            torch.allclose(stateful_gm(torch.ones(5, 5)), eager(torch.ones(5, 5)))
        )

        for name, buffer in stateful_gm.named_buffers():
            if name == "L__self___buf":
                self.assertTrue(
                    torch.allclose(torch.tensor(2, dtype=torch.float), buffer)
                )
            if name == "L__self___bar_buf":
                self.assertTrue(
                    torch.allclose(torch.tensor(7, dtype=torch.float), buffer)
                )

    def test_retracable_ep(self):
        class Bar(torch.nn.Module):
            def __init__(self):
                super().__init__()
                self.register_buffer("buf", torch.ones(1))

            def forward(self, x):
                self.buf.add_(1)
                return x.sum() + self.buf.sum()

        class Foo(torch.nn.Module):
            def __init__(self):
                super().__init__()
                self.register_buffer("buf", torch.zeros(1))
                self.bar = Bar()

            def forward(self, x):
                self.buf.add_(1)
                bar = self.bar(x)
                self.bar.buf.add_(2)
                return bar.sum() + self.buf.sum()

        inp = torch.ones(5, 5)
        exported = torch.export.export(Foo(), (inp,))
        reexported = torch.export.export(exported.module(), (inp,))

        self.assertTrue(torch.allclose(Foo()(inp), reexported.module()(inp)))

        dim0_x = torch.export.Dim("dim0_x")
        exported = torch.export.export(Foo(), (inp,), dynamic_shapes=({0: dim0_x},))
        reexported = torch.export.export(exported.module(), (inp,))
        with self.assertRaisesRegex(
            RuntimeError, "shape\[0\] to be equal to 5, but got 7"
        ):
            reexported.module()(torch.ones(7, 5))

        reexported = torch.export.export(
            exported.module(), (inp,), dynamic_shapes=({0: dim0_x},)
        )
        self.assertTrue(
            torch.allclose(
                Foo()(torch.ones(7, 5)), reexported.module()(torch.ones(7, 5))
            )
        )

        # can't retrace with invalid inputs with respect to the original ExportedProgram
        dim0_x_v2 = torch.export.Dim("dim0_x_v2", min=3)
        exported_v2 = torch.export.export(
            Foo(), (inp,), dynamic_shapes={"x": {0: dim0_x_v2}}
        )
        with self.assertRaisesRegex(
            RuntimeError,
            escape("Expected input at *args[0].shape[0] to be >= 3, but got 2"),
        ):
            torch.export.export(exported_v2.module(), (torch.randn(2, 2),))

<<<<<<< HEAD
    # https://github.com/pytorch/pytorch/issues/129939
    @testing.expectedFailureNonStrict
    @testing.expectedFailureTrainingIRToRunDecompNonStrict
=======
>>>>>>> c50b1892
    def test_export_cond(self):
        class A(torch.nn.Module):
            def __init__(self):
                super().__init__()
                self.register_buffer("buffer", torch.ones(6, 4))

            def forward(self):
                return self.buffer.cos()

        class Foo(torch.nn.Module):
            def __init__(self):
                super().__init__()
                self.a = A()

            def forward(self, x):
                def true_fn(x):
                    return x.cos() + self.a().sum()

                def false_fn(x):
                    return x.sin()

                return cond(x.shape[0] > 4, true_fn, false_fn, [x])

        inp = torch.ones(6, 4)
        ep = export(
            Foo(),
            (inp,),
        )
        self.assertTrue(
            torch.allclose(ep.module()(torch.ones(6, 4)), Foo()(torch.ones(6, 4)))
        )

    def test_aten_lift_fresh_copy(self):
        class M(torch.nn.Module):
            def forward(self, x):
                return torch.ops.aten.lift_fresh_copy(x)

        ep = export(M(), (torch.ones(6, 4),))
        found = False

        op = "torch.ops.aten.clone.default"
        FileCheck().check_count(op, 1, exactly=True).run(ep.graph_module.code)

    def test_cond_buffers(self):
        class M(torch.nn.Module):
            def __init__(self):
                super().__init__()
                self.register_parameter(
                    "param", torch.nn.Parameter(torch.ones(2, 3), requires_grad=False)
                )
                self.register_buffer("buffer", torch.ones(2, 3) + 1)

            def true_fn(self, x):
                return x + self.param

            def false_fn(self, x):
                return x + self.buffer

            def forward(self, x):
                return cond(x.shape[0] == 4, self.true_fn, self.false_fn, [x])

        inp = torch.ones(2, 3)
        ep = torch.export.export(M(), (inp,))
        inp = torch.randn(2, 3)
        epm = ep.module()
        self.assertTrue(torch.allclose(epm(inp), M()(inp)))

        for gm in epm.named_modules():
            if not isinstance(gm, torch.fx.GraphModule):
                continue
            self.assertEqual(
                len([node for node in gm.graph.nodes if node.op == "placeholder"]), 1
            )

    # map_fn references module outside the module hierarchy
    @unittest.expectedFailure
    def test_map_buffers(self):
        class M1(torch.nn.Module):
            def __init__(self):
                super().__init__()
                self.register_parameter(
                    "param", torch.nn.Parameter(torch.tensor(5), requires_grad=False)
                )
                self.register_buffer("buffer", torch.tensor(6) + 1)

        m1 = M1()

        def map_fn(x, y):
            z = x + y + m1.param + m1.buffer
            z.add_(4)
            return z

        class M(torch.nn.Module):
            def forward(self, xs, y):
                return map(map_fn, xs, y)

        example_inputs = (torch.ones(3, 2), torch.tensor(3))
        ep = torch.export.export(M(), example_inputs)
        example_inputs = (torch.randn(3, 2), torch.tensor(3))
        epm = ep.module()
        self.assertTrue(torch.allclose(epm(*example_inputs), M()(*example_inputs)))

        for gm in epm.named_modules():
            if not isinstance(gm, torch.fx.GraphModule):
                continue
            self.assertEqual(
                len([node for node in gm.graph.nodes if node.op == "placeholder"]), 2
            )

    @testing.expectedFailureSerDer  # We don't preserve metadata on graph module
    @testing.expectedFailureNonStrict
    @testing.expectedFailureTrainingIRToRunDecompNonStrict
    def test_retrace_graph_level_meta_preservation(self):
        class Foo(torch.nn.Module):
            def __init__(self):
                super().__init__()

            def forward(self, x):
                if x.shape[0] > 4:
                    return x.cos()
                return x.sin()

        inp = torch.ones(7, 5)
        dim0_x = torch.export.Dim("dim0_x", min=6)
        exported = torch.export.export(Foo(), (inp,), dynamic_shapes={"x": {0: dim0_x}})
        stateful_module = exported.module()
        self.assertTrue(len(stateful_module.meta["input_shape_constraints"]), 1)

        re_exported = export(stateful_module, (inp,), dynamic_shapes=({0: dim0_x},))
        self.assertTrue(
            len(re_exported.graph_module.meta["input_shape_constraints"]) == 1
        )
        self.assertTrue(
            torch.allclose(
                exported.module()(torch.ones(7, 5)),
                re_exported.module()(torch.ones(7, 5)),
            )
        )

        re_exported_v2 = export(exported.module(), (inp,))
        self.assertTrue(
            len(re_exported_v2.graph_module.meta["input_shape_constraints"]) == 0
        )
        self.assertTrue(
            torch.allclose(
                exported.module()(torch.ones(7, 5)),
                re_exported_v2.module()(torch.ones(7, 5)),
            )
        )

    def test_check_is_size_error(self):
        class Module(torch.nn.Module):
            def forward(self, x):
                a = x.item()
                # We cannot automatically infer a is a size here because view
                # accepts -1
                return torch.randn(24).view(a, 4)

        f = Module()
        if is_non_strict_test(self._testMethodName):
            error = torch.fx.experimental.symbolic_shapes.GuardOnDataDependentSymNode
            error_msg = r"Could not guard on data-dependent expression"
        else:
            error = torch._dynamo.exc.UserError
            error_msg = (
                r"Tried to use data-dependent value in the subsequent computation"
            )
        with self.assertRaisesRegex(error, error_msg):
            _ = export(f, (torch.tensor(6),))

    def test_train_eval_on_exported_preautograd_module(self):
        class Foo(torch.nn.Module):
            def __init__(self):
                super().__init__()

            def forward(self, x):
                if x.shape[0] > 4:
                    return x.cos()
                return x.sin()

        graph_module = _export(Foo(), (torch.ones(7, 5),), pre_dispatch=True).module()
        with self.assertRaisesRegex(
            NotImplementedError, r"Calling train\(\) is not supported yet."
        ):
            graph_module.train()

        with self.assertRaisesRegex(
            NotImplementedError, r"Calling eval\(\) is not supported yet."
        ):
            graph_module.eval()

    # TODO Retracing a module with constant attrs don't work.(T193692674)
    @testing.expectedFailureTrainingIRToRunDecomp
    @testing.expectedFailureTrainingIRToRunDecompNonStrict
    @testing.expectedFailureRetraceability  # T183144788
    def test_lifted_constants(self) -> None:
        class Module(torch.nn.Module):
            def forward(self, x):
                return x + torch.tensor(3)

        f = Module()
        ep = export(f, (torch.tensor(1),))

        self.assertEqual(len(ep.graph_signature.input_specs), 2)
        self.assertEqual(len(ep.constants), 1)

        class Foo(torch.nn.Module):
            def __init__(self):
                super().__init__()
                self.a = torch.tensor(3)

            def forward(self, x):
                list_tensor = [torch.tensor(3), torch.tensor(4)]
                return x + self.a + list_tensor[0] + list_tensor[1]

        ep = export(Foo(), (torch.tensor(1),))

        self.assertEqual(len(ep.graph_signature.input_specs), 4)
        self.assertEqual(len(ep.state_dict), 0)
        self.assertEqual(len(ep.constants), 3)

        inp = (torch.tensor(5),)
        self.assertTrue(torch.allclose(ep.module()(*inp), Foo()(*inp)))

        transform = ep.run_decompositions()
        self.assertEqual(len(ep.graph_signature.input_specs), 4)
        self.assertTrue(torch.allclose(ep.module()(*inp), transform.module()(*inp)))

    @testing.expectedFailureRetraceability  # T183144788
    @testing.expectedFailureTrainingIRToRunDecomp  # T193701164
    @testing.expectedFailureTrainingIRToRunDecompNonStrict
    def test_tensor_attribute_zero_args(self):
        class Foo(torch.nn.Module):
            def __init__(self, value):
                super().__init__()
                self.x = torch.tensor(value)

            def forward(self):
                return self.x.clone()

        m = Foo([1, 2])
        ep = export(m, ())
        self.assertEqual(ep.graph_signature.lifted_tensor_constants, ["x"])

    def test_preserve_shape_dynamism_for_unused_inputs(self):
        @dataclass
        class Input:
            f: torch.Tensor
            p: torch.Tensor

        torch._export.utils.register_dataclass_as_pytree_node(
            Input,
            serialized_type_name="test_preserve_shape_dynamism_for_unused_inputs.Input",
        )

        class Module(torch.nn.Module):
            def forward(self, x: Input):
                return x.f + 1

        mod = Module()
        example_inputs = (Input(f=torch.ones(10, 4), p=torch.zeros(10, 4)),)
        ep_static = torch.export.export(mod, example_inputs)
        for node in ep_static.graph.nodes:
            if node.op == "placeholder":
                for s in node.meta["val"].shape:
                    self.assertIsInstance(s, int)

        dim0_x_f, dim0_x_p = torch.export.dims("dim0_x_f", "dim0_x_p")
        dynamic_shapes = {"x": [{0: dim0_x_f}, {0: dim0_x_p}]}
        ep_dynamic = torch.export.export(
            mod, example_inputs, dynamic_shapes=dynamic_shapes
        )
        for node in ep_dynamic.graph.nodes:
            if node.op == "placeholder":
                for i, s in enumerate(node.meta["val"].shape):
                    if i == 0:
                        self.assertIsInstance(s, torch.SymInt)
                    else:
                        self.assertIsInstance(s, int)

    def test_multiple_definitions_same_name_dim(self):
        class Foo(torch.nn.Module):
            def forward(self, x, y):
                return torch.matmul(x, y)

        A = torch.export.Dim("C", min=3)
        B = torch.export.Dim("C", max=12)
        with self.assertRaisesRegex(
            torch._dynamo.exc.UserError,
            "Found different definitions Dim\\(.*min=3\\) and Dim\\(.*max=12\\) "
            "for the same symbolic dimension",
        ):
            torch.export.export(
                Foo(),
                (torch.randn(10, 10), torch.randn(10, 10)),
                dynamic_shapes={"x": (A, B), "y": (B, A)},
            )

    def test_export_with_wrong_inputs(self):
        class MyModule(torch.nn.Module):
            def forward(self, x):
                return x + x

        exported_program = export(MyModule(), (torch.rand(2, 3),), {})
        with self.assertRaisesRegex(ValueError, "Trying to flatten user inputs"):
            exported_program.module()(torch.rand(2, 3), torch.rand(2, 3))

    def test_export_decomps_simple(self):
        class M(torch.nn.Module):
            def __init__(self):
                super().__init__()
                self.lin = torch.nn.Linear(10, 1)

            def forward(self, x):
                return self.lin(x)

        inp = (torch.randn(5, 10),)
        m = M()
        ep = export(m, inp)
        state_dict = ep.state_dict

        self.assertTrue(torch.allclose(ep.module()(*inp), m(*inp)))

        core_aten_ep = ep.run_decompositions()
        FileCheck().check_count("torch.ops.aten.permute.default", 1, exactly=True).run(
            core_aten_ep.graph_module.code
        )
        FileCheck().check_count("torch.ops.aten.t.default", 0, exactly=True).run(
            core_aten_ep.graph_module.code
        )
        self.assertTrue(torch.allclose(core_aten_ep.module()(*inp), m(*inp)))
        self.assertEqual(id(state_dict), id(ep.state_dict))

    def test_export_decomps_dynamic(self):
        class M(torch.nn.Module):
            def __init__(self):
                super().__init__()
                self.lin = torch.nn.Linear(10, 1)

            def forward(self, x):
                return self.lin(x)

        inp = (torch.randn(5, 10),)
        m = M()
        ep = export(m, inp, dynamic_shapes={"x": {0: Dim("batch")}})

        core_aten_ep = ep.run_decompositions()

        input_node = [
            node for node in core_aten_ep.graph.nodes if node.op == "placeholder"
        ][-1]
        self.assertTrue(isinstance(input_node.meta["val"].shape[0], torch.SymInt))

        FileCheck().check_count("torch.ops.aten.permute.default", 1, exactly=True).run(
            core_aten_ep.graph_module.code
        )
        FileCheck().check_count("torch.ops.aten.t.default", 0, exactly=True).run(
            core_aten_ep.graph_module.code
        )
        self.assertTrue(torch.allclose(core_aten_ep.module()(*inp), m(*inp)))

    def test_nonzero_2(self):
        class Module(torch.nn.Module):
            def forward(self, x):
                return torch.nonzero(x)

        f = Module()
        ep = export(f, (torch.ones(2),))
        inp = torch.randn(2)
        self.assertTrue(torch.allclose(ep.module()(inp), torch.nonzero(inp)))

    def test_redundant_asserts(self):
        class Foo(torch.nn.Module):
            def forward(self, x):
                y = x.item()
                torch._check_is_size(y)
                return torch.zeros(y)

        f = Foo()

        ep = export(f, (torch.tensor([3]),))

        FileCheck().check_count(
            "torch.ops.aten.sym_constrain_range_for_size.default", 1, exactly=True
        ).run(ep.graph_module.code)
        FileCheck().check_count(
            "torch.ops.aten._assert_scalar.default", 1, exactly=True
        ).run(ep.graph_module.code)

        ep = ep.run_decompositions()

        FileCheck().check_count(
            "torch.ops.aten.sym_constrain_range_for_size.default", 1, exactly=True
        ).run(ep.graph_module.code)
        FileCheck().check_count(
            "torch.ops.aten._assert_scalar.default", 1, exactly=True
        ).run(ep.graph_module.code)

    def test_non_arg_name_dynamic_shapes_api(self):
        class Foo(torch.nn.Module):
            def forward(self, a, b):
                return a.sum() + b.sum()

        foo = Foo()
        dim = torch.export.Dim("dim")
        ep = torch.export.export(
            foo,
            (torch.randn(4, 4), torch.randn(4, 4)),
            dynamic_shapes=(None, {0: dim}),
        )

        test_inp = (torch.randn(4, 4), torch.randn(7, 4))
        self.assertEqual(ep.module()(*test_inp), foo(*test_inp))

        ep_v2 = torch.export.export(
            foo,
            (torch.randn(4, 4), torch.randn(4, 4)),
            dynamic_shapes=(None, None),
        )
        with self.assertRaisesRegex(
            RuntimeError, "shape\[0\] to be equal to 4, but got 7"
        ):
            ep_v2.module()(*test_inp)

    def test_constant_output(self):
        class ModuleConstant(torch.nn.Module):
            def __init__(self):
                super().__init__()
                self.b = torch.randn(3, 2)

            def forward(self):
                return self.b

        class ModuleNestedConstant(torch.nn.Module):
            def __init__(self):
                super().__init__()
                self.bff = torch.randn(3, 2)

            def forward(self, x, y):
                return {"prediction": (x + y, self.bff)}

        mod = ModuleConstant()
        ep = torch.export.export(mod, ())
        self.assertEqual(ep.module()(), mod())

        args = (torch.randn(3, 2), torch.randn(3, 2))
        mod = ModuleNestedConstant()
        ep = torch.export.export(mod, args)
        self.assertEqual(ep.module()(*args), mod(*args))

    def test_non_arg_name_dynamic_shapes_api_with_kwarg(self):
        class Foo(torch.nn.Module):
            def forward(self, a, b, kw1, kw2):
                return a.sum() + b.sum() + kw1.sum() - kw2.sum()

        foo = Foo()
        dim = torch.export.Dim("dim")
        dim_for_kw1 = torch.export.Dim("dim_for_kw1")
        ep = torch.export.export(
            foo,
            (torch.randn(4, 4), torch.randn(4, 4)),
            {"kw2": torch.ones(4, 4), "kw1": torch.zeros(4, 4)},
            # We are specifying dynamism on the first kwarg even though user passed in
            # different order
            dynamic_shapes=(None, {0: dim}, {0: dim_for_kw1}, None),
        )

        test_inp = (torch.randn(4, 4), torch.randn(7, 4))
        test_kwargs = {"kw2": torch.ones(4, 4), "kw1": torch.zeros(9, 4)}
        # This should work even if the kwarg order are flipped.
        self.assertEqual(
            ep.module()(*test_inp, **test_kwargs), foo(*test_inp, **test_kwargs)
        )

    def test_non_arg_name_dynamic_shapes_api_with_container_type(self):
        class Foo(torch.nn.Module):
            def forward(self, a, b):
                return a[0].sum() + a[1].sum() + b.sum()

        inp_a = (torch.randn(4, 4), torch.randn(4, 4))
        inp_b = torch.randn(4, 4)
        inp = (inp_a, inp_b)

        count = 0

        def dynamify_inp(x):
            # Mark the second input a[1] dynamic
            nonlocal count
            if count == 1:
                dim = torch.export.Dim("dim", min=3)
                count += 1
                return {0: dim}
            count += 1
            return None

        dynamic_shapes = tree_map(dynamify_inp, inp)

        foo = Foo()
        ep = torch.export.export(foo, inp, dynamic_shapes=dynamic_shapes)

        test_inp = ((torch.randn(4, 4), torch.randn(2, 4)), torch.randn(4, 4))
        with self.assertRaisesRegex(RuntimeError, "shape\[0\] to be >= 3, but got 2"):
            ep.module()(*test_inp)

    def test_nested_module(self):
        class M1(torch.nn.Module):
            def forward(self, x):
                return x + x

        class M2(torch.nn.Module):
            def forward(self, x):
                m = M1()
                return m(x) * x

        inps = (torch.randn(3, 3),)
        ep = export(M2(), inps)
        self.assertTrue(torch.allclose(ep.module()(*inps), M2()(*inps)))

        add_nodes = [
            node
            for node in ep.graph.nodes
            if node.op == "call_function" and node.target == torch.ops.aten.add.Tensor
        ]
        self.assertEqual(len(add_nodes), 1)
        add_node = add_nodes[0]
        self.assertEqual(len(add_node.meta["nn_module_stack"]), 1)
        self.assertTrue("M2" in list(add_node.meta["nn_module_stack"].values())[0][1])

        self.assertExpectedInline(
            str(ep.graph).strip(),
            """\
graph():
    %x : [num_users=2] = placeholder[target=x]
    %add : [num_users=1] = call_function[target=torch.ops.aten.add.Tensor](args = (%x, %x), kwargs = {})
    %mul : [num_users=1] = call_function[target=torch.ops.aten.mul.Tensor](args = (%add, %x), kwargs = {})
    return (mul,)""",
        )

        unflattened = unflatten(ep)
        self.assertTrue(torch.allclose(unflattened(*inps), M2()(*inps)))

    def test_nested_module_with_init_buffer(self):
        class M1(torch.nn.Module):
            def __init__(self):
                super().__init__()
                self.b = torch.ones(3, 3)

            def forward(self, x):
                return x + self.b

        class M2(torch.nn.Module):
            def forward(self, x):
                m = M1()
                return m(x) * x

        inps = (torch.randn(3, 3),)
        ep = export(M2(), inps)
        self.assertTrue(torch.allclose(ep.module()(*inps), M2()(*inps)))

        self.assertEqual(len(ep.state_dict), 0)
        self.assertEqual(len(ep.constants), 0)

        self.assertExpectedInline(
            str(ep.graph).strip(),
            """\
graph():
    %x : [num_users=2] = placeholder[target=x]
    %ones : [num_users=1] = call_function[target=torch.ops.aten.ones.default](args = ([3, 3],), kwargs = {device: cpu, pin_memory: False})
    %add : [num_users=1] = call_function[target=torch.ops.aten.add.Tensor](args = (%x, %ones), kwargs = {})
    %mul : [num_users=1] = call_function[target=torch.ops.aten.mul.Tensor](args = (%add, %x), kwargs = {})
    return (mul,)""",
        )

        unflattened = unflatten(ep)
        self.assertTrue(torch.allclose(unflattened(*inps), M2()(*inps)))

    @testing.expectedFailureRetraceability  # Retracing tensor constants results in buffers
    @testing.expectedFailureTrainingIRToRunDecomp  # T193692674
    @testing.expectedFailureTrainingIRToRunDecompNonStrict
    def test_nested_module_with_constant_buffer(self):
        class M1(torch.nn.Module):
            def __init__(self):
                super().__init__()
                self.b = torch.tensor(5)

            def forward(self, x):
                return x + self.b

        class M2(torch.nn.Module):
            def forward(self, x):
                m = M1()
                return m(x) * x

        inps = (torch.randn(3, 3),)
        ep = export(M2(), inps)
        self.assertTrue(torch.allclose(ep.module()(*inps), M2()(*inps)))

        self.assertEqual(len(ep.state_dict), 0)
        self.assertEqual(len(ep.constants), 1)

        self.assertExpectedInline(
            str(ep.graph).strip(),
            """\
graph():
    %c_lifted_tensor_0 : [num_users=1] = placeholder[target=c_lifted_tensor_0]
    %x : [num_users=2] = placeholder[target=x]
    %lift_fresh_copy : [num_users=1] = call_function[target=torch.ops.aten.lift_fresh_copy.default](args = (%c_lifted_tensor_0,), kwargs = {})
    %detach : [num_users=1] = call_function[target=torch.ops.aten.detach.default](args = (%lift_fresh_copy,), kwargs = {})
    %add : [num_users=1] = call_function[target=torch.ops.aten.add.Tensor](args = (%x, %detach), kwargs = {})
    %mul : [num_users=1] = call_function[target=torch.ops.aten.mul.Tensor](args = (%add, %x), kwargs = {})
    return (mul,)""",
        )

        unflattened = unflatten(ep)
        self.assertTrue(torch.allclose(unflattened(*inps), M2()(*inps)))

    def test_nested_module_with_parameter(self):
        class M1(torch.nn.Module):
            def __init__(self):
                super().__init__()
                self.a = torch.nn.Parameter(torch.ones(3, 3))
                self.b = torch.nn.Parameter(torch.tensor(5.0))

            def forward(self, x):
                return x + self.a * self.b

        class M2(torch.nn.Module):
            def forward(self, x):
                m = M1()
                return m(x) * x

        inps = (torch.randn(3, 3),)
        # Strict export segfaults (Issue #128109)
        ep = torch.export.export(M2(), inps, strict=False)
        self.assertTrue(torch.allclose(ep.module()(*inps), M2()(*inps)))

        self.assertEqual(len(ep.state_dict), 0)
        self.assertEqual(len(ep.constants), 1)

        self.assertExpectedInline(
            str(ep.graph).strip(),
            """\
graph():
    %c_lifted_tensor_0 : [num_users=1] = placeholder[target=c_lifted_tensor_0]
    %x : [num_users=2] = placeholder[target=x]
    %ones : [num_users=1] = call_function[target=torch.ops.aten.ones.default](args = ([3, 3],), kwargs = {device: cpu, pin_memory: False})
    %detach : [num_users=1] = call_function[target=torch.ops.aten.detach.default](args = (%ones,), kwargs = {})
    %lift_fresh_copy : [num_users=1] = call_function[target=torch.ops.aten.lift_fresh_copy.default](args = (%c_lifted_tensor_0,), kwargs = {})
    %detach_1 : [num_users=1] = call_function[target=torch.ops.aten.detach.default](args = (%lift_fresh_copy,), kwargs = {})
    %detach_2 : [num_users=1] = call_function[target=torch.ops.aten.detach.default](args = (%detach_1,), kwargs = {})
    %mul : [num_users=1] = call_function[target=torch.ops.aten.mul.Tensor](args = (%detach, %detach_2), kwargs = {})
    %add : [num_users=1] = call_function[target=torch.ops.aten.add.Tensor](args = (%x, %mul), kwargs = {})
    %mul_1 : [num_users=1] = call_function[target=torch.ops.aten.mul.Tensor](args = (%add, %x), kwargs = {})
    return (mul_1,)""",
        )

        unflattened = unflatten(ep)
        self.assertTrue(torch.allclose(unflattened(*inps), M2()(*inps)))

    def test_lazy_module_kwargs(self):
        class LazyModule(torch.nn.modules.lazy.LazyModuleMixin, torch.nn.Module):
            def initialize_parameters(self, *args, **kwargs):
                pass

            def forward(self, x, y):
                return x + y

        m = LazyModule()
        ep = torch.export.export(
            m, (), {"x": torch.randn(3, 3), "y": torch.randn(3, 3)}
        )
        inputs = {"x": torch.randn(3, 3), "y": torch.randn(3, 3)}
        self.assertEqual(ep.module()(**inputs), m(**inputs))

    def test_retrace_pre_autograd(self):
        class Foo(torch.nn.Module):
            def __init__(self):
                super().__init__()
                self.register_buffer("buffer", torch.ones(4, 4))

            def forward(self, x):
                self.buffer.add_(4)
                return x.sum() + self.buffer.sum()

        inp = torch.randn(4, 4)
        gm = _export(
            Foo(),
            (inp,),
            dynamic_shapes=({0: torch.export.Dim("dim", min=3)},),
            pre_dispatch=True,
        ).module()

        with self.assertRaisesRegex(
            RuntimeError, escape("Expected input at *args[0].shape[0]")
        ):
            gm(torch.randn(2, 2))

        with self.assertRaisesRegex(
            RuntimeError, escape("Expected input at *args[0].shape[0]")
        ):
            torch.export.export(gm, (torch.randn(2, 2),))

        ep = torch.export.export(
            gm,
            (torch.randn(5, 4),),
            dynamic_shapes=({0: torch.export.Dim("dim", min=3)},),
        )

        test_inp = torch.ones(8, 4)
        self.assertTrue(torch.allclose(ep.module()(test_inp), Foo().forward(test_inp)))

    def test_runtime_assert_with_size(self):
        class M(torch.nn.Module):
            def forward(self, x, y):
                a = x.item()
                torch._check_is_size(a)
                torch._check(a <= y.size(0))
                return y[:a]

        ep = export(
            M(),
            (torch.tensor(5), torch.ones(10)),
            dynamic_shapes={"x": None, "y": {0: torch.export.Dim("t")}},
        )
        inp = (torch.tensor(6), torch.randn(13))
        self.assertTrue(torch.allclose(ep.module()(*inp), M()(*inp)))

    # TODO Retracing a module with constant attrs don't work.(T193692674)
    @testing.expectedFailureTrainingIRToRunDecomp
    @testing.expectedFailureTrainingIRToRunDecompNonStrict
    @unittest.skip("Test is only supposed to work with non-strict mode")
    def test_issue_113041(self):
        class TestModule(torch.nn.Module):
            def __init__(self):
                super().__init__()
                self.a = torch.tensor(1.0)

            def forward(self, x: torch.Tensor) -> torch.Tensor:
                return x + self.a

        def forward_hook(module: torch.nn.Module, inputs, output) -> torch.Tensor:
            return 2 * output

        seq = torch.nn.Sequential(TestModule()).eval()
        seq.b = torch.tensor(2)
        handle = seq.register_forward_hook(forward_hook)

        class M(torch.nn.Module):
            def __init__(self):
                super().__init__()
                self.seq = seq

            def forward(self, x):
                return self.seq(x) + self.seq.b

        inp = (torch.randn(2, 8),)
        ep = export(M(), inp)  # This errors because dynamo adds an extra input

    def test_export_with_fake_tensor_inputs(self):
        fake_mode = torch._subclasses.fake_tensor.FakeTensorMode()

        class Model(torch.nn.Module):
            def __init__(self) -> None:
                super().__init__()
                self.linear = torch.nn.Linear(2, 2)

            def forward(self, x):
                out = self.linear(x)
                return out

        # Put the inputs on a device
        with fake_mode, torch.device("meta"):
            x = torch.rand(5, 2, 2)
            model = Model()

            exported_program = torch.export.export(model, (x,))
            export_res = exported_program.module()(x)
            exp_res = model(x)
            all_meta_val = [
                node.meta["val"]
                for node in exported_program.graph_module.graph.nodes
                if "val" in node.meta
            ]
            self.assertTrue(export_res.size() == exp_res.size())
            self.assertTrue(all(val.device == x.device for val in all_meta_val))
            self.assertTrue(
                all(val.fake_mode is all_meta_val[0].fake_mode for val in all_meta_val)
            )
            decomposed_ep = exported_program.run_decompositions()
            export_res = decomposed_ep.module()(x)
            self.assertTrue(export_res.size() == exp_res.size())

    def test_export_with_fake_tensor_inputs_on_cuda_devices(self):
        fake_mode = torch._subclasses.fake_tensor.FakeTensorMode()

        class Model(torch.nn.Module):
            def __init__(self) -> None:
                super().__init__()
                self.linear = torch.nn.Linear(2, 2)

            def forward(self, x):
                out = self.linear(x)
                return out

        # Put the inputs on a device
        with fake_mode, torch.device("meta"):
            x = torch.rand(5, 2, 2)
            model = Model()

        # Manualy set the fake_device of fake tensors.
        x.fake_device = torch.device("cuda:0")
        for n, p in model.named_parameters():
            p.fake_device = torch.device("cuda:0")

        # Need to set all the requires_grad of tensors to False, because fake_tensor with CUDA device
        # doesn't quite work well with aot_autograd right now due to some logic fails
        # the check in call getDeviceGuardImpl in InputMetadata.
        x.requires_grad = False
        for n, p in model.named_parameters():
            p.requires_grad = False

        def check_device_and_fake_mode():
            exported_program = torch.export.export(model, (x,))
            export_res = exported_program.module()(x)
            exp_res = model(x)
            all_meta_val = [
                node.meta["val"]
                for node in exported_program.graph_module.graph.nodes
                if "val" in node.meta
            ]
            self.assertTrue(export_res.size() == exp_res.size())
            self.assertTrue(all(val.device == x.device for val in all_meta_val))
            self.assertTrue(
                all(val.fake_mode is all_meta_val[0].fake_mode for val in all_meta_val)
            )

        check_device_and_fake_mode()

    def test_run_decomposition_supports_user_input_mutation(self):
        class SingleOp(torch.nn.Module):
            def __init__(self):
                super().__init__()
                self.op = torch.ops.aten.native_batch_norm

            def forward(
                self,
                input,
                weight,
                bias,
                running_mean,
                running_var,
                training,
                momentum,
                eps,
                **kwargs,
            ):
                return self.op(
                    input,
                    weight,
                    bias,
                    running_mean,
                    running_var,
                    training,
                    momentum,
                    eps,
                    **kwargs,
                )

        input = torch.randn(5, 5, 5)
        weight = torch.randn(5)
        bias = torch.randn(5)
        running_mean = torch.randn(5)
        running_var = torch.randn(5)
        training = True
        momentum = 0.5
        eps = 0.6

        model = SingleOp()
        output = model(
            input, weight, bias, running_mean, running_var, training, momentum, eps
        )

        ep = torch.export.export(
            model,
            args=(
                input,
                weight,
                bias,
                running_mean,
                running_var,
                training,
                momentum,
                eps,
            ),
        )
        ep.run_decompositions(decomp_table=torch._decomp.decomposition_table)
        self.assertEqual(
            ep.module()(
                input, weight, bias, running_mean, running_var, training, momentum, eps
            ),
            output,
        )

    def test_export_graph_with_no_inputs(self):
        # We saw this pattern when users want to export
        # a graph that initlizes the states of a model.
        class Module(torch.nn.Module):
            def forward(self):
                return torch.randn(3, 4), torch.randn(3, 4)

        f = Module()
        ep = torch.export.export(f, ())
        a, b = ep.module()()
        self.assertEqual(a.size(), torch.Size([3, 4]))
        self.assertEqual(b.size(), torch.Size([3, 4]))

        # Contains unbacked symint
        class M(torch.nn.Module):
            def forward(self):
                full = torch.full((), 11)
                i0 = full.item()
                return (torch.full((i0,), 0.0),)

        f = M()
        ep = torch.export.export(f, ())
        a = ep.module()()[0]
        self.assertEqual(a.size(), torch.Size([11]))
        self.assertEqual(a, torch.zeros(11))

    def test_pad_sequence(self):
        class Module(torch.nn.Module):
            def forward(self, x):
                return torch._C._nn.pad_sequence([x])

        m0 = Module()
        inputs = (torch.randn(3, 2),)
        ep = torch.export.export(
            m0, inputs, dynamic_shapes={"x": {0: Dim("batch_size")}}
        )
        self.assertEqual(ep.module()(*inputs), m0(*inputs))

        class ModuleBatchFirst(torch.nn.Module):
            def forward(self, x):
                return torch._C._nn.pad_sequence([x], batch_first=True)

        m1 = ModuleBatchFirst()
        inputs = (torch.randn(3, 2),)
        ep = torch.export.export(
            m1, inputs, dynamic_shapes={"x": {0: Dim("batch_size")}}
        )
        self.assertEqual(ep.module()(*inputs), m1(*inputs))

        class ModuleMulti(torch.nn.Module):
            def forward(self, x, y, z):
                return torch._C._nn.pad_sequence([x, y, z])

        m2 = ModuleMulti()
        inputs = (torch.randn(5, 2), torch.randn(4, 2), torch.randn(3, 2))
        ep = torch.export.export(
            m2,
            inputs,
            dynamic_shapes={
                "x": {0: Dim("batch_size")},
                "y": {0: Dim("y")},
                "z": {0: Dim("z")},
            },
        )
        self.assertEqual(ep.module()(*inputs), m2(*inputs))

        class ModuleMultiBatchFirst(torch.nn.Module):
            def forward(self, x, y, z):
                return torch._C._nn.pad_sequence([x, y, z], batch_first=True)

        m3 = ModuleMulti()
        inputs = (torch.randn(5, 2), torch.randn(4, 2), torch.randn(3, 2))
        ep = torch.export.export(
            m2,
            inputs,
            dynamic_shapes={
                "x": {0: Dim("batch_size")},
                "y": {0: Dim("y")},
                "z": {0: Dim("z")},
            },
        )
        self.assertEqual(ep.module()(*inputs), m3(*inputs))

    def test_export_then_compile_tensor_ctor(self):
        class M(torch.nn.Module):
            def forward(self, scores, mask):
                scores = scores.masked_fill(
                    mask, torch.tensor(torch.finfo(scores.dtype).min)
                )  # (bs, n_heads, q_length, k_length)
                return scores

        tensor_cpu = torch.randn(2, 4)
        mask_cpu = torch.BoolTensor(
            [[False, True, False, False], [False, False, False, False]]
        )

        m = M().eval()
        # res_ref = m(tensor_cpu, mask_cpu)
        # print("res_ref is: {}".format(res_ref), flush=True)

        exported_model = _export(m, (tensor_cpu, mask_cpu), pre_dispatch=True).module()
        optimized_model = torch.compile(exported_model)
        optimized_model(tensor_cpu, mask_cpu)

    @testing.expectedFailureTrainingIRToRunDecomp  # T193701923
    @testing.expectedFailureTrainingIRToRunDecompNonStrict
    def test_export_input_mutation_static_shape(self):
        class MutationModel(torch.nn.Module):
            def forward(self, x, y):
                x.view(3, 2, -1).add_(y)
                return x

        inputs = (torch.randn(12), torch.tensor(2))
        model = MutationModel()
        ep = export(model, inputs)
        inputs_export = copy.deepcopy(inputs)
        inputs_model = copy.deepcopy(inputs)
        self.assertEqual(ep.module()(*inputs_export), model(*inputs_model))
        self.assertEqual(inputs[0] + torch.tensor(2), inputs_model[0])
        self.assertEqual(inputs[0] + torch.tensor(2), inputs_export[0])

    def test_export_input_mutation_dynamic_shape(self):
        class MutationModel(torch.nn.Module):
            def forward(self, x, y):
                x[0].mul_(y)
                return x

        inputs = ((torch.randn(12), torch.randn(3, 2)), 2.0)
        model = MutationModel()
        ep = torch.export.export(
            model,
            inputs,
            dynamic_shapes={"x": ({0: torch.export.Dim("dim")}, None), "y": None},
        )
        nodes = list(ep.graph.nodes)
        self.assertEqual(nodes[0].op, "placeholder")
        self.assertIsInstance(nodes[0].meta["val"], torch.Tensor)
        self.assertIsInstance(nodes[0].meta["val"].shape[0], torch.SymInt)

        inputs_export = copy.deepcopy(inputs)
        inputs_model = copy.deepcopy(inputs)
        self.assertEqual(ep.module()(*inputs_export), model(*inputs_model))
        self.assertEqual(inputs[0][0] * 2.0, inputs_model[0][0])
        self.assertEqual(inputs[0][0] * 2.0, inputs_export[0][0])

    def test_export_input_mutation_bug(self):
        class M(torch.nn.Module):
            def forward(self, x):
                x[:, :2, :] = x[:, :2, :] + 1
                return x

        inputs = (torch.ones(4, 4, 4),)
        ep = torch.export.export(M(), inputs)
        m = ep.module()

        # Make the name conflict with a placeholder name that we get from
        # aot_export
        for i, node in enumerate(m.graph.nodes):
            if node.op == "placeholder":
                node.name = f"arg0_{i + 1}"
        m.recompile()

        ep = torch.export.export(m, inputs)

        inputs = (torch.randn(4, 4, 4),)
        self.assertEqual(
            ep.module()(*copy.deepcopy(inputs)), M()(*copy.deepcopy(inputs))
        )

    def test__scaled_dot_product_flash_attention(self):
        class Module(torch.nn.Module):
            def forward(self, q, k, v):
                res = torch.nn.functional.scaled_dot_product_attention(q, k, v)
                return res[0]

        m = Module()
        inputs = (
            torch.randn(5, 4, 3, 2),
            torch.randn(5, 4, 3, 2),
            torch.randn(5, 4, 3, 2),
        )
        ep = export(m, inputs)
        self.assertEqual(ep.module()(*inputs), m(*inputs))

    @testing.expectedFailureSerDer  # symfloat nyi
    def test_sym_sqrt(self):
        import math

        class M(torch.nn.Module):
            def forward(self, x):
                return x / torch.sym_sqrt(x.shape[0])

        ep = export(M(), (torch.ones(16, 4),), dynamic_shapes={"x": {0: Dim("dim")}})
        _ExportPassBaseDeprecatedDoNotUse()(ep.graph_module)
        FileCheck().check_count("torch._sym_sqrt", 1, exactly=True).run(
            ep.graph_module.code
        )

    def test_check_specialized_int(self):
        class SingleOp(torch.nn.Module):
            def __init__(self):
                super().__init__()
                self.op = torch.ops.aten.scatter_add

            def forward(self, t, dim, index, src, **kwargs):
                return self.op(t, dim, index, src, **kwargs)

        t = torch.randn(10, 5)
        dim = -1
        index = torch.tensor(
            [
                [2, 4, 3, 1, 0],
                [0, 2, 1, 4, 3],
                [3, 1, 4, 2, 0],
                [4, 0, 3, 1, 2],
                [3, 0, 4, 1, 2],
            ]
        )
        src = torch.randn(5, 5)

        model = SingleOp()
        output = model(t, dim, index, src)

        ep = torch.export.export(model, args=(t, dim, index, src))
        ep.run_decompositions(decomp_table=torch._decomp.decomposition_table)
        self.assertEqual(ep.module()(t, dim, index, src), output)

    def test_fqn(self):
        class NestedChild(torch.nn.Module):
            def forward(self, x):
                return x / x

        class Child1(torch.nn.Module):
            def __init__(self):
                super().__init__()
                self.nested = NestedChild()
                self.register_parameter(
                    "child1param", torch.nn.Parameter(torch.ones(2, 3))
                )

            def forward(self, x):
                x = self.nested(x)
                return x + self.child1param

        class Child2(torch.nn.Module):
            def __init__(self):
                super().__init__()
                self.register_buffer("child2buffer", torch.ones(2, 3))

            def forward(self, x):
                return x - self.child2buffer

        class MyModule(torch.nn.Module):
            def __init__(self):
                super().__init__()
                self.foo = Child1()
                self.bar = Child2()
                self.register_parameter(
                    "rootparam", torch.nn.Parameter(torch.ones(2, 3))
                )

            def forward(self, x):
                x = x * self.rootparam
                x = self.foo(x)
                x = self.bar(x)
                return x

        orig_eager = MyModule()
        test_inp = torch.randn(2, 3)

        torch_gm = _export_to_torch_ir(orig_eager, (torch.rand(2, 3),), {})
        for k, v in orig_eager.state_dict().items():
            normalized_k = k.replace(".", "_")
            self.assertIn(normalized_k, torch_gm.state_dict())
            self.assertEqual(v, torch_gm.state_dict()[normalized_k])
        self.assertTrue(torch.allclose(torch_gm(test_inp), orig_eager(test_inp)))

        pre_autograd_gm = torch.export._trace._export(
            orig_eager, (torch.rand(2, 3),), {}, pre_dispatch=True
        ).module()
        for k, v in orig_eager.state_dict().items():
            normalized_k = k.replace(".", "_")
            self.assertIn(k, pre_autograd_gm.state_dict())
            self.assertEqual(v, pre_autograd_gm.state_dict()[k])
        self.assertTrue(torch.allclose(pre_autograd_gm(test_inp), orig_eager(test_inp)))

        ep = export(orig_eager, (torch.rand(2, 3),), {})
        for k, v in orig_eager.state_dict().items():
            # We do not need to normalize the key here because exported
            # program's state dict is able to contain the module information.
            self.assertIn(k, ep.state_dict)
            self.assertEqual(v, ep.state_dict[k])
        self.assertTrue(torch.allclose(ep.module()(test_inp), orig_eager(test_inp)))

    def test_nn_module_stack(self):
        class Leaf(torch.nn.Module):
            def __init__(self):
                super().__init__()
                self.linear = torch.nn.Linear(4, 4)

            def forward(self, x):
                return self.linear(x)

        class Bar(torch.nn.Module):
            def __init__(self):
                super().__init__()
                self.leaf = Leaf()
                self.register_buffer("buffer", torch.randn(4, 4))

            def forward(self, x):
                return self.buffer.sum() + self.leaf(x).sum()

        class Foo(torch.nn.Module):
            def __init__(self):
                super().__init__()
                self.bar = Bar()

            def forward(self, x):
                y = self.bar.buffer + x
                return (self.bar(x) + y.sum(),)

        inp = (torch.randn(4, 4),)
        mod = Foo()
        ep_strict = torch.export.export(mod, inp).run_decompositions()
        ep_non_strict = torch.export.export(mod, inp, strict=False).run_decompositions()

        gm_unflat_non_strict = unflatten(ep_non_strict)
        self.assertTrue(hasattr(gm_unflat_non_strict, "bar"))
        self.assertTrue(hasattr(gm_unflat_non_strict.bar, "buffer"))
        self.assertTrue(hasattr(gm_unflat_non_strict.bar, "leaf"))

        gm_unflat_strict = unflatten(ep_strict)

        self.assertEqual(gm_unflat_non_strict(*inp), gm_unflat_strict(*inp))
        self.assertExpectedInline(
            str(gm_unflat_non_strict.bar.leaf.linear.graph).strip(),
            """\
graph():
    %x : [num_users=1] = placeholder[target=x]
    %weight : [num_users=1] = get_attr[target=weight]
    %bias : [num_users=1] = get_attr[target=bias]
    %permute : [num_users=1] = call_function[target=torch.ops.aten.permute.default](args = (%weight, [1, 0]), kwargs = {})
    %addmm : [num_users=1] = call_function[target=torch.ops.aten.addmm.default](args = (%bias, %x, %permute), kwargs = {})
    return addmm""",
        )

        gm_flat_non_strict = ep_non_strict.module()
        gm_flat_strict = ep_strict.module()

        self.assertEqual(gm_flat_non_strict(*inp), gm_flat_strict(*inp))

    def test_nn_module_stack_shared_submodule(self):
        class Leaf(torch.nn.Module):
            def __init__(self):
                super().__init__()
                self.linear = torch.nn.Linear(4, 4)

            def forward(self, x):
                return self.linear(x)

        class Bar(torch.nn.Module):
            def __init__(self):
                super().__init__()
                self.leaf = Leaf()
                self.register_buffer("buffer", torch.randn(4, 4))

            def forward(self, x):
                return self.buffer.sum() + self.leaf(x).sum()

        class BarDifferent(torch.nn.Module):
            def __init__(self):
                super().__init__()
                self.leaf = Leaf()

            def forward(self, x):
                a = self.leaf(x).sum()
                b = self.leaf(x).sum()
                return a + b

        class Foo(torch.nn.Module):
            def __init__(self):
                super().__init__()
                self.bar = Bar()
                self.bar_different = BarDifferent()

            def forward(self, x):
                y = self.bar.buffer + x
                return (
                    self.bar(x) + self.bar_different(x + 2),
                    y.sum(),
                )

        inp = (torch.randn(4, 4),)
        mod = Foo()
        ep_strict = torch.export.export(mod, inp)
        ep_non_strict = torch.export.export(mod, inp, strict=False)

        gm_unflat_non_strict = unflatten(ep_non_strict)
        self.assertTrue(hasattr(gm_unflat_non_strict, "bar"))
        self.assertTrue(hasattr(gm_unflat_non_strict.bar, "buffer"))
        self.assertTrue(hasattr(gm_unflat_non_strict.bar, "leaf"))
        self.assertTrue(hasattr(gm_unflat_non_strict.bar_different, "leaf"))

        gm_unflat_strict = unflatten(ep_strict)

        self.assertEqual(gm_unflat_non_strict(*inp), gm_unflat_strict(*inp))
        self.assertExpectedInline(
            str(gm_unflat_non_strict.bar.leaf.linear.graph).strip(),
            """\
graph():
    %x : [num_users=1] = placeholder[target=x]
    %weight : [num_users=1] = get_attr[target=weight]
    %bias : [num_users=1] = get_attr[target=bias]
    %linear : [num_users=1] = call_function[target=torch.ops.aten.linear.default](args = (%x, %weight, %bias), kwargs = {})
    return linear""",
        )
        self.assertExpectedInline(
            str(gm_unflat_non_strict.bar_different.leaf.linear.graph).strip(),
            """\
graph():
    %add_2 : [num_users=1] = placeholder[target=add_2]
    %weight : [num_users=1] = get_attr[target=weight]
    %bias : [num_users=1] = get_attr[target=bias]
    %linear_1 : [num_users=1] = call_function[target=torch.ops.aten.linear.default](args = (%add_2, %weight, %bias), kwargs = {})
    return linear_1""",
        )

        gm_flat_non_strict = ep_non_strict.module()
        gm_flat_strict = ep_strict.module()

        self.assertEqual(gm_flat_non_strict(*inp), gm_flat_strict(*inp))

    def test_stack_trace(self):
        class Foo(torch.nn.Module):
            def __init__(self):
                super().__init__()
                self.linear = torch.nn.Linear(4, 4)

            def forward(self, x):
                x = self.linear(x)
                x *= 2.0
                return x

        ep = export(
            Foo(),
            (torch.randn(4, 4),),
        )
        # check correct lines are in stack trace
        trace_mul = [node for node in ep.graph.nodes if node.name == "mul"][0].meta.get(
            "stack_trace", ""
        )
        self.assertTrue(
            re.search(r"test_export.py.*in forward\n.*x \*= 2.0", trace_mul)
        )
        trace_addmm = [
            node for node in ep.graph.nodes if node.name in ["addmm", "linear"]
        ][0].meta.get("stack_trace", "")
        self.assertTrue(
            re.search(
                r"test_export.py.*in forward\n.*x = self.linear\(x\)", trace_addmm
            )
        )

    # Guard validation upsets the guard
    def test_cond_with_module_stack_export_with(self):
        class Bar(torch.nn.Module):
            def __init__(self):
                super().__init__()
                self.linear = torch.nn.Linear(4, 4)

            def forward(self, x):
                def true_fn(x):
                    return self.linear(x).cos()

                def false_fn(x):
                    return self.linear(x).sin()

                return torch.cond(x.shape[0] > 4, true_fn, false_fn, [x])

        class CondExport(torch.nn.Module):
            def __init__(self):
                super().__init__()
                self.bar = Bar()

            def forward(self, x):
                return x.cos() + self.bar(x)

        inp = (torch.randn(4, 4),)
        ep = torch.export.export(CondExport(), inp, strict=False)
        self.assertExpectedInline(
            ep.graph_module.code.strip(),
            """\
def forward(self, p_bar_linear_weight, p_bar_linear_bias, x):
    cos = torch.ops.aten.cos.default(x)
    true_graph_0 = self.true_graph_0
    false_graph_0 = self.false_graph_0
    conditional = torch.ops.higher_order.cond(False, true_graph_0, false_graph_0, [p_bar_linear_bias, p_bar_linear_weight, x]);  true_graph_0 = false_graph_0 = p_bar_linear_bias = p_bar_linear_weight = x = None
    getitem = conditional[0];  conditional = None
    add = torch.ops.aten.add.Tensor(cos, getitem);  cos = getitem = None
    return (add,)""",
        )

        cond_top_level_nn_module_stack = [
            node.meta["nn_module_stack"]
            for node in ep.graph.nodes
            if node.name == "true_graph_0"
        ][0]

        self.assertTrue(
            "test_cond_with_module_stack_export_with.<locals>.Bar"
            in str(cond_top_level_nn_module_stack)
        )

    # TODO: See https://github.com/pytorch/pytorch/issues/115790
    @unittest.expectedFailure
    def test_cond_with_module_stack_export_with_unflatten(self):
        class Bar(torch.nn.Module):
            def __init__(self):
                super().__init__()
                self.linear = torch.nn.Linear(4, 4)

            def forward(self, x):
                def true_fn(x):
                    return self.linear(x).cos()

                def false_fn(x):
                    return self.linear(x).sin()

                return torch.cond(x.shape[0] > 4, true_fn, false_fn, [x])

        class CondExport(torch.nn.Module):
            def __init__(self):
                super().__init__()
                self.bar = Bar()

            def forward(self, x):
                return x.cos() + self.bar(x)

        inp = (torch.randn(4, 4),)
        ep = torch.export.export(CondExport(), inp, strict=False)

        cond_top_level_nn_module_stack = [
            node.meta["nn_module_stack"]
            for node in ep.graph.nodes
            if node.name == "true_graph_0"
        ][0]

        # we can't preserve nn_module_stack for the subgraphs for now.
        for node in ep.graph_module.true_graph_0.graph.nodes:
            self.assertEqual(
                node.meta["nn_module_stack"], cond_top_level_nn_module_stack
            )

        # this doesn't work today
        gm_unflat_strict = unflatten(ep)

    def test_predispatch_cond(self):
        class Model(torch.nn.Module):
            def __init__(self):
                super().__init__()
                self.register_buffer("pred", torch.tensor(False))
                self.register_buffer("t", torch.tensor(10))

            def forward(self, x, y):
                def true_fn(x, y):
                    with torch.enable_grad():
                        return x - 1 + self.t + y

                return torch.cond(
                    self.pred,
                    true_fn,
                    lambda x, y: x + 1 - self.t + y,
                    [x, y],
                )

        model = Model()
        with torch.no_grad():
            exported_program = torch.export._trace._export(
                model,
                (torch.tensor(10), torch.tensor(12)),
                {},
                dynamic_shapes=None,
                pre_dispatch=True,
                strict=False,
            )

        self.assertExpectedInline(
            str(exported_program.graph_module.code.strip()),
            """\
def forward(self, b_pred, b_t, x, y):
    true_graph_0 = self.true_graph_0
    false_graph_0 = self.false_graph_0
    conditional = torch.ops.higher_order.cond(b_pred, true_graph_0, false_graph_0, [b_t, x, y]);  b_pred = true_graph_0 = false_graph_0 = b_t = x = y = None
    getitem = conditional[0];  conditional = None
    return (getitem,)""",
        )  # noqa: B950

        self.assertExpectedInline(
            str(exported_program.graph_module.true_graph_0.code.strip()),
            """\
def forward(self, b_t, x, y):
    submod_3 = self.submod_1
    add_1 = torch._higher_order_ops.wrap.wrap_with_set_grad_enabled(True, submod_3, x, b_t, y);  submod_3 = x = b_t = y = None
    return (add_1,)""",
        )

        self.assertExpectedInline(
            str(exported_program.graph_module.true_graph_0.submod_1.code.strip()),
            """\
def forward(self, x, b_t, y):
    sub = torch.ops.aten.sub.Tensor(x, 1);  x = None
    add = torch.ops.aten.add.Tensor(sub, b_t);  sub = b_t = None
    add_1 = torch.ops.aten.add.Tensor(add, y);  add = y = None
    return add_1""",
        )

    def test_predispatch_grad_wrappers(self):
        class Model(torch.nn.Module):
            def forward(self, x, y):
                with torch.enable_grad():
                    x = x - y
                with torch.no_grad():
                    x = x + y
                return x

        # no grad
        model = Model()
        with torch.no_grad():
            ep_nograd = torch.export._trace._export(
                model,
                (torch.tensor(10), torch.tensor(12)),
                {},
                dynamic_shapes=None,
                pre_dispatch=True,
                strict=False,
            )
        # check that only sub op is wrapped with grad_enabled
        getattr_nodes = [
            node for node in ep_nograd.graph.nodes if node.op == "get_attr"
        ]
        self.assertEqual(len(getattr_nodes), 1)
        grad_subgraph = getattr(ep_nograd.graph_module, getattr_nodes[0].target)
        op_node = [
            node for node in grad_subgraph.graph.nodes if node.op == "call_function"
        ][0]
        self.assertEqual(op_node.target._name, "aten::sub.Tensor")

        # enable grad
        model = Model()
        ep_grad = torch.export._trace._export(
            model,
            (torch.tensor(10), torch.tensor(12)),
            {},
            dynamic_shapes=None,
            pre_dispatch=True,
            strict=False,
        )
        # check that only add op is wrapped with grad_enabled
        getattr_nodes = [node for node in ep_grad.graph.nodes if node.op == "get_attr"]
        self.assertEqual(len(getattr_nodes), 1)
        grad_subgraph = getattr(ep_grad.graph_module, getattr_nodes[0].target)
        op_node = [
            node for node in grad_subgraph.graph.nodes if node.op == "call_function"
        ][0]
        self.assertEqual(op_node.target._name, "aten::add.Tensor")

    @testing.expectedFailureRetraceability
    def test_layer_sharing(self):
        N, C, H, W = 1, 2, 2, 3

        class Module(torch.nn.Module):
            def __init__(self):
                super().__init__()
                layer = torch.nn.LayerNorm([C, H, W])
                self.norms = torch.nn.ModuleList(
                    [
                        layer,
                        layer,
                    ]
                )

            def forward(self, x):
                for norm in self.norms:
                    x = norm(x)
                return x

        m = Module()
        copied_m = copy.deepcopy(m)
        ep = export(copied_m, (torch.randn(N, C, H, W),))
        self.assertEqual(copied_m.state_dict(), m.state_dict())
        self.assertEqual(ep.state_dict, m.state_dict())

    @testing.expectedFailureTrainingIRToRunDecomp  # T193692674
    @testing.expectedFailureTrainingIRToRunDecompNonStrict
    def test_non_persistent_buffer(self):
        class MyModule(torch.nn.Module):
            def __init__(self):
                super().__init__()
                self.register_buffer("foo", torch.rand(2, 3), persistent=False)

            def forward(self, x):
                return self.foo + x

        inp = torch.rand(2, 3)
        m = MyModule()
        ep = export(m, (inp,), {})

        self.assertEqual(ep.module()(inp), m(inp))
        # Non-persistent buffers should not show up in the state dict
        self.assertNotIn("foo", ep.state_dict)
        named_buffers = {name: buffer for (name, buffer) in ep.named_buffers()}
        # But they should show up in named_buffers()
        self.assertIn("foo", named_buffers)
        self.assertIn("foo", ep.constants)
        self.assertEqual(len(ep.constants), 1)

        # Check the same properties of the unlifted module
        mod = ep.module()
        self.assertNotIn("foo", mod.state_dict())
        mod_named_buffers = {name: buffer for (name, buffer) in mod.named_buffers()}
        self.assertIn("foo", mod_named_buffers)
        self.assertIn("foo", ep.constants)
        self.assertEqual(len(ep.constants), 1)
        self.assertEqual(mod(inp), m(inp))

    def test_export_as_backend(self):
        def f(x, y):
            return x + y

        def my_custom_backend(gm, example_inputs):
            gm = (
                torch.export.export(gm, tuple(example_inputs), strict=False)
                .run_decompositions()
                .module()
            )
            return gm

        inp = (torch.randn(3, 3), torch.randn(3, 3))
        new_res = torch.compile(f, backend=my_custom_backend)(*inp)
        self.assertTrue(torch.allclose(f(*inp), new_res))

    def test_nonstrict_retrace_preserves_metadata(self):
        class MyModule(torch.nn.Module):
            def __init__(self):
                super().__init__()
                self.linear = torch.nn.Linear(4, 4)

            def forward(self, x):
                return self.linear(x)

        inp = torch.randn(4, 4)
        m = MyModule()
        ep = torch.export.export(m, (inp,), {}, strict=False)
        # retrace
        ep2 = torch.export.export(ep.module(), (inp,), {}, strict=False)

        for n1, n2 in zip(list(ep.graph.nodes), list(ep2.graph.nodes)):
            self.assertEqual(n1.meta.get("stack_trace"), n2.meta.get("stack_trace"))

    # TODO Retracing a module with constant attrs don't work.(T193692674)
    @testing.expectedFailureTrainingIRToRunDecomp
    @testing.expectedFailureTrainingIRToRunDecompNonStrict
    def test_fake_weights(self):
        class MyModule(torch.nn.Module):
            def __init__(self):
                super().__init__()
                self.foo = torch.nn.Parameter(torch.randn(4, 4))
                self.register_buffer("bar", torch.randn(4, 4), persistent=False)
                self.register_buffer("baz", torch.randn(4, 4), persistent=True)

            def forward(self, x):
                return self.foo + x + self.bar + self.baz

        fake_mode = torch._subclasses.FakeTensorMode(
            shape_env=ShapeEnv(tracked_fakes=[])
        )
        with fake_mode:
            m = MyModule()
        inp = torch.randn(4, 4)
        ep = export(m, (inp,))
        # Can't compare outputs because the module has fake weights.

    def test_fake_inputs(self):
        class MyModule(torch.nn.Module):
            def __init__(self):
                super().__init__()
                self.foo = torch.nn.Parameter(torch.randn(4, 4))

            def forward(self, x):
                return self.foo + x

        fake_mode = torch._subclasses.FakeTensorMode(
            shape_env=ShapeEnv(tracked_fakes=[])
        )
        m = MyModule()
        with fake_mode:
            inp = torch.randn(4, 4)

        ep = export(m, (inp,))
        self.assertEqual(ep.module()(torch.ones(4, 4)), m(torch.ones(4, 4)))

    def test_trace_under_fake(self):
        class MyModule(torch.nn.Module):
            def __init__(self):
                super().__init__()
                self.foo = torch.nn.Parameter(torch.randn(4, 4))

            def forward(self, x):
                return self.foo + x

        fake_mode = torch._subclasses.FakeTensorMode(
            shape_env=ShapeEnv(tracked_fakes=[])
        )
        with fake_mode:
            m = MyModule()
            inp = torch.randn(4, 4)
            # Can't use unqualified export() as it will attempt to deserialize
            # under a new FakeTensorMode.
            ep = torch.export.export(m, (inp,))

    def test_compiling_state(self):
        class TestModule1(torch.nn.Module):
            def forward(self, x):
                if torch._dynamo.is_compiling():
                    return x * 2
                else:
                    return x * 3

        class TestModule2(torch.nn.Module):
            def forward(self, x):
                if torch._utils.is_compiling():
                    return x * 2
                else:
                    return x * 3

        class TestModule3(torch.nn.Module):
            def forward(self, x):
                if torch.compiler.is_compiling():
                    return x * 2
                else:
                    return x * 3

        for m in [TestModule1(), TestModule2(), TestModule3()]:
            input = torch.randn(5)
            ep_strict = export(m, (input,), strict=True)
            ep_non_strict = export(m, (input,), strict=False)

            self.assertTrue(torch.allclose(input * 3, m(input)))
            self.assertTrue(torch.allclose(input * 2, ep_strict.module()(input)))
            self.assertTrue(torch.allclose(input * 2, ep_non_strict.module()(input)))

    def test_user_input_and_buffer_mutation(self):
        class MyModule(torch.nn.Module):
            def __init__(self):
                super().__init__()
                self.register_buffer("foo", torch.randn(4, 4))

            def forward(self, x):
                self.foo.add_(1)
                x.add_(1)
                return self.foo + x

        mod = MyModule()
        mod_copy = copy.deepcopy(mod)
        ep = export(mod_copy, (torch.rand(4, 4),))

        self.assertEqual(mod.foo, ep.module().foo)
        self.assertEqual(mod(torch.ones(4, 4)), ep.module()(torch.ones(4, 4)))

    def test_symint_tensor_return(self):
        class Module(torch.nn.Module):
            def forward(self, x):
                return torch.ops.testlib.returns_tensor_symint(x)[0]

        self._test_export_same_as_eager(Module(), (torch.randn(4, 4),))

    def test_custom_op_auto_functionalize(self):
        class M(torch.nn.Module):
            def __init__(self):
                super().__init__()

            def forward(self, x, z):
                return torch.ops.testlib.foo(x, z)

        inps = (torch.ones(5), torch.ones(5))
        inps_for_export = (torch.ones(5), torch.ones(5))
        inps_for_export_with_decomp = (torch.ones(5), torch.ones(5))

        ep = torch.export.export(M(), inps_for_export)
        x_new_eager, z_new_eager, legit_eager = M()(*inps)
        x_new_export, z_new_export, legit_export = ep.module()(*inps_for_export)
        self.assertTrue(torch.allclose(x_new_eager, x_new_export))
        self.assertTrue(torch.allclose(z_new_eager, z_new_export))
        self.assertTrue(torch.allclose(legit_eager, legit_export))

        ep = ep.run_decompositions()
        x_new_export, z_new_export, legit_export = ep.module()(
            *inps_for_export_with_decomp
        )
        self.assertTrue(torch.allclose(x_new_eager, x_new_export))
        self.assertTrue(torch.allclose(z_new_eager, z_new_export))
        self.assertTrue(torch.allclose(legit_eager, legit_export))

    def test_custom_op_auto_functionalize_pre_dispatch(self):
        class M(torch.nn.Module):
            def __init__(self):
                super().__init__()

            def forward(self, x):
                return torch.ops.testlib.foo_mutated(x)

        inps = (torch.ones(5),)

        ep = torch.export.export(M(), inps)
        self.assertExpectedInline(
            str(ep.graph_module.code.strip()),
            """\
def forward(self, x):
    cos = torch.ops.aten.cos.default(x)
    auto_functionalized = torch._higher_order_ops.auto_functionalize.auto_functionalized(torch.ops.testlib.foo.default, x = x, z = cos);  x = cos = None
    getitem_3 = auto_functionalized[3];  auto_functionalized = None
    cos_1 = torch.ops.aten.cos.default(getitem_3)
    return (getitem_3, getitem_3, cos_1)""",
        )

        ep = torch.export._trace._export(M(), inps, pre_dispatch=True)
        self.assertExpectedInline(
            str(ep.graph_module.code.strip()),
            """\
def forward(self, x):
    cos = torch.ops.aten.cos.default(x)
    auto_functionalized = torch._higher_order_ops.auto_functionalize.auto_functionalized(torch.ops.testlib.foo.default, x = x, z = cos);  x = cos = None
    getitem_3 = auto_functionalized[3];  auto_functionalized = None
    cos_1 = torch.ops.aten.cos.default(getitem_3)
    return (getitem_3, getitem_3, cos_1)""",
        )

    def test_custom_op_auto_warn_pre_dispatch(self):
        class M(torch.nn.Module):
            def __init__(self):
                super().__init__()

            def forward(self, x):
                return torch.ops.testlib.foo_functional(x)

        inps = (torch.ones(5),)

        ep = torch.export.export(M(), inps).run_decompositions()
        self.assertExpectedInline(
            str(ep.graph_module.code.strip()),
            """\
def forward(self, x):
    cos = torch.ops.aten.cos.default(x)
    cos_1 = torch.ops.aten.cos.default(x);  x = None
    auto_functionalized = torch._higher_order_ops.auto_functionalize.auto_functionalized(torch.ops.testlib.foo.default, x = cos, z = cos_1);  cos = cos_1 = None
    getitem_3 = auto_functionalized[3];  auto_functionalized = None
    cos_2 = torch.ops.aten.cos.default(getitem_3);  getitem_3 = None
    return (cos_2,)""",
        )

        ep = torch.export._trace._export(M(), inps, pre_dispatch=True)
        self.assertExpectedInline(
            str(ep.graph_module.code.strip()),
            """\
def forward(self, x):
    foo_functional = torch.ops.testlib.foo_functional.default(x);  x = None
    return (foo_functional,)""",
        )

    # original input names aren't retraceable:
    # compilation will succeed, but names won't match forward() signature.
    # TODO Retracing a module with constant attrs don't work.(T193692674)
    @testing.expectedFailureRetraceability
    @testing.expectedFailureTrainingIRToRunDecomp
    @testing.expectedFailureTrainingIRToRunDecompNonStrict
    def test_placeholder_naming_collisions(self):
        # test collisions between nested user inputs
        class Foo(torch.nn.Module):
            def forward(self, x, x_foo, x_foo_0):
                return x["foo"][0] + x_foo[0] + x_foo_0

        inputs = (
            {"foo": [torch.randn(4, 4)]},
            (torch.randn(4, 4),),
            torch.randn(4, 4),
        )
        ep = export(Foo(), inputs)
        expected_names = ["x_foo_0", "x_foo_0_1", "x_foo_0_2"]
        real_names = [spec.arg.name for spec in ep.graph_signature.input_specs]
        self.assertEqual(expected_names, real_names)

        # test collisions between user inputs and params, buffers, constants
        class Foo(torch.nn.Module):
            def __init__(self):
                super().__init__()
                self.param = torch.nn.Parameter(torch.randn(4))
                self.register_buffer("alpha", torch.randn(4), persistent=True)
                self.register_buffer("beta", torch.randn(4), persistent=False)
                self.gamma = torch.randn(4)

            def forward(self, p, b_alpha, b, c_gamma):
                p = p["param"] + self.param
                b = self.alpha + self.beta + b_alpha + b["beta"]
                c = self.gamma + c_gamma
                return p, b, c

        inputs = (
            {"param": torch.randn(4)},
            torch.randn(4),
            {"beta": torch.randn(4)},
            torch.randn(4),
        )
        ep = export(Foo(), inputs)
        expected_names = [  # user inputs should be prioritized, unprefixed
            ("p_param_1", InputKind.PARAMETER),
            ("b_alpha_1", InputKind.BUFFER),
            ("b_beta_1", InputKind.BUFFER),
            ("c_gamma_1", InputKind.CONSTANT_TENSOR),
            ("p_param", InputKind.USER_INPUT),
            ("b_alpha", InputKind.USER_INPUT),
            ("b_beta", InputKind.USER_INPUT),
            ("c_gamma", InputKind.USER_INPUT),
        ]
        real_names = [
            (spec.arg.name, spec.kind) for spec in ep.graph_signature.input_specs
        ]
        self.assertEqual(expected_names, real_names)

        # test collisions between user inputs & call_function nodes
        class Foo(torch.nn.Module):
            def forward(self, mul, add, add_1):
                return mul * mul + add * add_1

        ep = export(Foo(), (torch.randn(4, 4), torch.randn(4, 4), torch.randn(4, 4)))
        expected_names_and_ops = [
            ("mul", "placeholder"),
            ("add", "placeholder"),
            ("add_1", "placeholder"),
            ("mul_1", "call_function"),
            ("mul_2", "call_function"),
            ("add_2", "call_function"),
            ("output", "output"),
        ]
        real_names_and_ops = [(node.name, node.op) for node in ep.graph.nodes]
        self.assertEqual(expected_names_and_ops, real_names_and_ops)

    @testing.expectedFailureRetraceability
    def test_placeholder_naming_collisions_hoo_subgraphs(self):
        # test collisions between user inputs, top-level nodes, and HOO subgraph nodes
        class Foo(torch.nn.Module):
            def forward(self, x, mul, mul_1):
                _mul = x * x
                y = cond(
                    _mul.sum() > 0,
                    lambda x, y, z: x * y * z,
                    lambda x, y, z: x + y + z,
                    [_mul, mul, mul_1],
                )
                with torch.enable_grad():
                    y = y * y
                return y

        with torch.no_grad():
            ep = torch.export._trace._export(
                Foo(),
                (torch.randn(4), torch.randn(4), torch.randn(4)),
                pre_dispatch=True,
            )
        # test cond subgraph
        expected_names_and_ops = [
            ("mul_2", "placeholder"),
            ("mul", "placeholder"),
            ("mul_1", "placeholder"),
            ("mul_3", "call_function"),
            ("mul_4", "call_function"),
            ("output", "output"),
        ]
        real_names_and_ops = [
            (node.name, node.op) for node in ep.graph_module.true_graph_0.graph.nodes
        ]
        self.assertEqual(expected_names_and_ops, real_names_and_ops)
        # test set_grad_enabled subgraph
        expected_names_and_ops = [
            ("getitem", "placeholder"),
            ("mul_1", "call_function"),
            ("output", "output"),
        ]
        real_names_and_ops = [
            (node.name, node.op) for node in ep.graph_module.submod_1.graph.nodes
        ]
        self.assertEqual(expected_names_and_ops, real_names_and_ops)

        # test collisions between user inputs & higher order op subgraphs
        # (please never do this)
        class Foo(torch.nn.Module):
            def forward(self, input, true_graph, body_graph):
                def map_body(x, y):
                    return x + y

                x = map(map_body, input, body_graph[0])
                x = x + true_graph[0] + true_graph[1]
                x = cond(x.sum() > 0, lambda x: x * 2.0, lambda x: x + 2.0, [x])
                x = cond(x.sum() > 0, lambda x: x * 2.0, lambda x: x + 2.0, [x])
                return x

        inputs = (
            torch.randn(10, 4),
            (torch.randn(4), torch.randn(4)),
            (torch.randn(4),),
        )
        ep = export(Foo(), inputs)
        expected_getattr_names = [
            "body_graph_1",
            "true_graph_2",
            "false_graph_0",
            "true_graph_3",
            "false_graph_1",
        ]
        real_getattr_names = [
            node.name for node in ep.graph.nodes if node.op == "get_attr"
        ]
        self.assertEqual(expected_getattr_names, real_getattr_names)

    def test_constant_input_naming(self):
        class Foo(torch.nn.Module):
            def forward(self, x, y, div="floor"):
                return torch.div(x, y, rounding_mode=div)

        f = Foo()
        inputs = (torch.randn(4), torch.randn(4), "floor")
        ep = export(f, inputs)
        div_spec = ep.graph_signature.input_specs[2]
        self.assertEqual(div_spec.arg.name, "div")
        self.assertEqual(div_spec.arg.value, "floor")

    def test_unbacked_deferred_runtime_retrace(self):
        class Foo(torch.nn.Module):
            def forward(self, x, y):
                y_sum = y.sin().sum()
                with torch.no_grad():
                    a = x.item()
                    torch._check_is_size(a)
                    torch._check(a > 2)
                    torch._check(a < 6)
                    unbacked_shape = torch.ops.testlib.foo_unbacked(a)
                return y + y_sum + unbacked_shape.sum()

        inps = (torch.tensor(4), torch.randn(5, 5))
        from torch.export import _trace

        ep_pre = _trace._export(Foo(), inps, pre_dispatch=True, strict=False)
        self.assertExpectedInline(
            str(ep_pre.graph_module.submod_1.code).strip(),
            """\
def forward(self, x):
    item = torch.ops.aten.item.default(x);  x = None
    sym_constrain_range_for_size_default = torch.ops.aten.sym_constrain_range_for_size.default(item)
    ge = item >= 3
    _assert_scalar_default = torch.ops.aten._assert_scalar.default(ge, "Runtime assertion failed for expression u1 >= 3 on node 'ge'");  ge = None
    le = item <= 5
    _assert_scalar_default_1 = torch.ops.aten._assert_scalar.default(le, "Runtime assertion failed for expression u1 <= 5 on node 'le'");  le = None
    gt = item > 2
    _assert_scalar_default_2 = torch.ops.aten._assert_scalar.default(gt, "Runtime assertion failed for expression 2 < u1 on node 'gt'");  gt = None
    lt = item < 6
    _assert_scalar_default_3 = torch.ops.aten._assert_scalar.default(lt, "Runtime assertion failed for expression u1 < 6 on node 'lt'");  lt = None
    foo_unbacked = torch.ops.testlib.foo_unbacked.default(item);  item = None
    return foo_unbacked""",
        )
        ep_aot = ep_pre.run_decompositions()
        self.assertExpectedInline(
            str(ep_aot.graph_module.code).strip(),
            """\
def forward(self, x, y):
    sin = torch.ops.aten.sin.default(y)
    sum_1 = torch.ops.aten.sum.dim_IntList(sin, []);  sin = None
    _local_scalar_dense = torch.ops.aten._local_scalar_dense.default(x);  x = None
    sym_constrain_range_for_size_default = torch.ops.aten.sym_constrain_range_for_size.default(_local_scalar_dense)
    ge_1 = _local_scalar_dense >= 3
    _assert_scalar_default = torch.ops.aten._assert_scalar.default(ge_1, "Runtime assertion failed for expression u3 >= 3 on node 'ge_1'");  ge_1 = None
    le_1 = _local_scalar_dense <= 5;  _local_scalar_dense = None
    _assert_scalar_default_1 = torch.ops.aten._assert_scalar.default(le_1, "Runtime assertion failed for expression u3 <= 5 on node 'le_1'");  le_1 = None
    full = torch.ops.aten.full.default([4, 4], 1, dtype = torch.float32, layout = torch.strided, device = device(type='cpu'), pin_memory = False)
    add = torch.ops.aten.add.Tensor(y, sum_1);  y = sum_1 = None
    sum_2 = torch.ops.aten.sum.dim_IntList(full, []);  full = None
    add_1 = torch.ops.aten.add.Tensor(add, sum_2);  add = sum_2 = None
    return (add_1,)""",
        )

    def test_nested_dynamic_shapes_spec(self):
        class Foo(torch.nn.Module):
            def forward(self, x):
                (a0, a1), (b0, b1), (c0, c1, c2) = x
                return a0 + a1 + b0 + b1 + c0 + c1 + c2

        f = Foo()
        inputs = (
            (1, 2),
            (
                torch.randn(4, 4),
                torch.randn(4, 4),
            ),
            (
                torch.randn(4, 4),
                torch.randn(4, 4),
                torch.randn(4, 4),
            ),
        )
        # make sure this gets parsed correctly as 7 individual inputs, not 3 tensors
        dynamic_shapes = {
            "x": (
                (None, None),
                (None, None),
                (None, None, None),
            )
        }
        export(f, (inputs,), dynamic_shapes=dynamic_shapes)

    def test_disable_forced_specializations_ok(self):
        # check that _disable_forced_specializations and _allow_complex_guards_as_runtime_asserts flags
        # both behave correctly, avoiding forced specializations and deferring to runtime.
        # case 1: modulo guards
        from torch.export import dims

        class Mod4Reshape(torch.nn.Module):
            def forward(self, x):
                return x.reshape(x.shape[0] - 1, 4, -1)  # Mod(s0*s1, 4*(s0-1)) = 0

        inputs = (torch.randn(10, 72),)
        dx, dy = dims("dx", "dy")
        with self.assertRaisesRegex(  # this will force specialize
            torch._dynamo.exc.UserError,
            r".*Specializations unexpectedly required(.*\n)*"
            r".*dx = .* must be specialized to 10 because the guards generated for it are too complex(.*\n)*"
            r".*dy = .* must be specialized to 72 because the guards generated for it are too complex(.*\n)*",
        ):
            export(
                Mod4Reshape(),
                inputs,
                dynamic_shapes={"x": (dx, dy)},
            )

        torch.export._trace._export(  # just check this successfully compiles
            Mod4Reshape(),
            inputs,
            dynamic_shapes={"x": (dx, dy)},
            strict=False,
            _disable_forced_specializations=True,
        )
        ep = torch.export._trace._export(
            Mod4Reshape(),
            inputs,
            dynamic_shapes={"x": (dx, dy)},
            _allow_complex_guards_as_runtime_asserts=True,
        )
        out1 = ep.module()(torch.randn(8, 7))
        self.assertEqual(out1.shape, torch.ones(7, 4, 2).shape)
        out2 = ep.module()(torch.randn(12, 11))
        self.assertEqual(out2.shape, torch.ones(11, 4, 3).shape)
        with self.assertRaisesRegex(
            RuntimeError,
            r"Runtime assertion failed for expression Eq\(Mod\(s0\*s1, 4\*s0 \- 4\), 0\) on node 'eq.*'",
        ):
            ep.module()(torch.randn(8, 8))  # fail

        # case 2: 2d reshape
        class FreeReshape(torch.nn.Module):
            def forward(self, x, y, z):
                return x.reshape([-1]) + y.reshape([-1]) + z  # s0*s1 = s2*s3 = s4

        inputs = (
            torch.randn(6, 8),
            torch.randn(3, 16),
            torch.randn(48),
        )
        dynamic_shapes = {
            "x": [Dim(f"dx{i}", min=2) for i in range(2)],
            "y": [Dim(f"dy{i}", min=2) for i in range(2)],
            "z": [Dim(f"dz{i}", min=4) for i in range(1)],
        }
        with self.assertRaisesRegex(  # this will force specialize
            torch._dynamo.exc.UserError,
            r".*Specializations unexpectedly required(.*\n)*"
            r".*dx0 = .* must be specialized to 6 because the guards generated for it are too complex(.*\n)*"
            r".*dx1 = .* must be specialized to 8 because the guards generated for it are too complex(.*\n)*",
        ):
            export(
                FreeReshape(),
                inputs,
                dynamic_shapes=dynamic_shapes,
            )
        torch.export._trace._export(
            FreeReshape(),
            inputs,
            dynamic_shapes=dynamic_shapes,
            strict=False,
            _disable_forced_specializations=True,
        )
        ep = torch.export._trace._export(
            FreeReshape(),
            inputs,
            dynamic_shapes=dynamic_shapes,
            _allow_complex_guards_as_runtime_asserts=True,
        )
        out1 = ep.module()(torch.randn(48, 1), torch.randn(4, 12), torch.randn(48))
        self.assertEqual(out1.shape, torch.ones(48).shape)
        out2 = ep.module()(torch.randn(5, 8), torch.randn(4, 10), torch.randn(40))
        self.assertEqual(out2.shape, torch.ones(40).shape)
        with self.assertRaisesRegex(
            RuntimeError,
            r"Runtime assertion failed for expression Eq\(s0\*s1, s2\*s3\) on node 'eq.*'",
        ):  # fail only at runtime
            ep.module()(torch.randn(5, 8), torch.randn(4, 5), torch.randn(30))  # fail

        # case 3: 3d reshape (previously failing with different issue)
        class Reshape3d(torch.nn.Module):
            def forward(self, x, y):
                return x.reshape([-1]) + y  # s0*s1*s2 = s3

        inputs = (
            torch.randn(4, 3, 2),
            torch.randn(24),
        )
        dynamic_shapes = {
            "x": (Dim("dx0", min=2), Dim("dx1", min=2), Dim("dx2", min=2)),
            "y": (Dim("dy", min=8),),
        }
        with self.assertRaisesRegex(  # this will force specialize
            torch._dynamo.exc.UserError,
            r".*Specializations unexpectedly required(.*\n)*"
            r"Suggested fixes:(.*\n)*"
            r".*dx0 = 4(.*\n)*"
            r".*dx1 = 3(.*\n)*"
            r".*dx2 = 2(.*\n)*"
            r".*dy = 24(.*\n)*",
        ):
            export(
                Reshape3d(),
                inputs,
                dynamic_shapes=dynamic_shapes,
            )

        torch.export._trace._export(
            Reshape3d(),
            inputs,
            dynamic_shapes=dynamic_shapes,
            strict=False,
            _disable_forced_specializations=True,
        )
        ep = torch.export._trace._export(
            Reshape3d(),
            inputs,
            dynamic_shapes=dynamic_shapes,
            _allow_complex_guards_as_runtime_asserts=True,
        )
        out1 = ep.module()(torch.randn(9, 7, 2), torch.randn(126))
        self.assertEqual(out1.shape, torch.ones(126).shape)
        with self.assertRaisesRegex(
            RuntimeError,
            r"Runtime assertion failed for expression Eq\(s0\*s1\*s2, s3\) on node 'eq.*'",
        ):  # fail only at runtime
            ep.module()(torch.randn(4, 3, 2), torch.randn(10))  # fail

    def test_disable_forced_specializations_errors(self):
        # check error messages with disable_forced_specializations = False/True
        class Foo(torch.nn.Module):
            def forward(self, w, x, y, z):
                return w.reshape([-1]) + x, y + z  # simple: s0*s1 = s2, s3 = s4

        inputs = (
            torch.randn(3, 4),
            torch.randn(12),
            torch.randn(4),
            torch.randn(4),
        )
        dynamic_shapes = {
            "w": [Dim(f"dw{i}") for i in range(2)],
            "x": [Dim(f"dx{i}") for i in range(1)],
            "y": [Dim("dy")],  # y & z incorrect, export is supposed to fail.
            "z": [Dim("dz")],  # suggested fix should be to match these up.
        }
        with self.assertRaisesRegex(  # if allow = False, suggested fixes should specialize 3, 4, 12.
            torch._dynamo.exc.UserError,
            r".*Specializations unexpectedly required(.*\n)*"
            r"Suggested fixes:(.*\n)*"
            r".*dw0 = 3(.*\n)*"
            r".*dw1 = 4(.*\n)*"
            r".*dx0 = 12(.*\n)*"
            r".*dz = dy(.*\n)*",
        ):
            torch.export._trace._export(
                Foo(),
                inputs,
                dynamic_shapes=dynamic_shapes,
                strict=False,
                _disable_forced_specializations=False,
            )
        with self.assertRaisesRegex(  # if disable=True, suggested fixes should not specialize.
            torch._dynamo.exc.UserError,
            r".*Constraints violated(.*\n)*"
            r"Suggested fixes:(.*\n)*"
            r".*dz = dy(.*\n)*",
        ) as msg:
            torch.export._trace._export(
                Foo(),
                inputs,
                dynamic_shapes=dynamic_shapes,
                strict=False,
                _disable_forced_specializations=True,
            )

    # TODO requires_grad doesn't seem to work with serialization.
    @testing.expectedFailureSerDer
    def test_preserve_requires_grad_placeholders(self):
        class Module(torch.nn.Module):
            def __init__(self):
                super().__init__()
                self.p = torch.nn.Parameter(torch.randn(3, 3))

            def forward(self, x, y):
                return self.p + x + y

        m = Module()
        ep = export(m, (torch.randn(3, 3), torch.randn(3, 3, requires_grad=True)))
        placeholders = [
            node for node in ep.graph_module.graph.nodes if node.op == "placeholder"
        ]
        self.assertTrue(placeholders[0].meta["val"].requires_grad)
        self.assertFalse(placeholders[1].meta["val"].requires_grad)
        self.assertTrue(placeholders[2].meta["val"].requires_grad)

    def test_reshape_view_helper(self):
        # see: https://github.com/pytorch/pytorch/issues/126607
        class Model(torch.nn.Module):
            def __init__(self):
                super().__init__()

            def forward(self, x):
                x = x.view(x.size(1), -1)
                # torch/_refs/__init__/_reshape_view_helper() will generate guards on reshape kernel(?)
                # Ne(s0, 20), so that reshape isn't no-op
                # Ne(Mod(s0, 20), 0), so that reshape needs to first flatten [s0, 20, 16] -> [s0*20, 16]
                # then split_dim -> [20, s0, 16]
                # check that these show up in graph
                return torch.nn.functional.softmax(
                    x, dim=0
                )  # don't think softmax actually creates any issues, just part of original test

        model = Model()
        x = torch.rand(1024, 20, 16)
        dynamic_shapes = {"x": {0: Dim("batch")}}
        ep = torch.export._trace._export(
            model,
            (x,),
            dynamic_shapes=dynamic_shapes,
            _allow_complex_guards_as_runtime_asserts=True,
        )
        with self.assertRaisesRegex(
            RuntimeError,
            r"Runtime assertion failed for expression Ne\(s0, 20\)",
        ):
            ep.module()(torch.randn(20, 20, 16))
        with self.assertRaisesRegex(
            RuntimeError,
            r"Runtime assertion failed for expression Ne\(Mod\(s0, 20\), 0\)",
        ):
            ep.module()(torch.randn(400, 20, 16))
        ep.module()(torch.randn(42, 20, 16))

    def test_allow_explicit_guards_as_runtime_asserts(self):
        # check that explicit guards are treated as runtime assertions
        class Foo(torch.nn.Module):
            def forward(self, x, y):
                # check that negation of first guard also shows up as runtime assertion
                if x.shape[0] == y.shape[0]:  # False
                    return x + y
                elif x.shape[0] == y.shape[0] ** 3:  # False
                    return x + 2, y + 3
                elif x.shape[0] ** 2 == y.shape[0] * 3:  # True
                    return x * 2.0, y * 3.0

        inputs = (torch.randn(6), torch.randn(12))
        dynamic_shapes = {"x": [Dim("dx", min=4)], "y": [Dim("dy", min=4)]}
        ep = torch.export._trace._export(
            Foo(),
            inputs,
            dynamic_shapes=dynamic_shapes,
            _allow_complex_guards_as_runtime_asserts=True,
        )
        # check forward pass
        out0, out1 = ep.module()(torch.randn(9), torch.randn(27))
        self.assertEqual(out0.shape, torch.ones(9).shape)
        self.assertEqual(out1.shape, torch.ones(27).shape)
        with self.assertRaisesRegex(
            RuntimeError,
            r"Runtime assertion failed for expression Ne\(s0, s1\)",
        ):  # fail only at runtime
            ep.module()(torch.randn(4), torch.randn(4))  # fail
        with self.assertRaisesRegex(
            RuntimeError,
            r"Runtime assertion failed for expression Ne\(s0, s1\**3\)",
        ):
            ep.module()(torch.randn(64), torch.randn(4))  # fail
        with self.assertRaisesRegex(
            RuntimeError,
            r"Runtime assertion failed for expression Eq\(s0\**2, 3\*s1\)",
        ):
            ep.module()(torch.randn(10), torch.randn(9))  # fail

        # this should be set with command line flag TORCH_DYNAMO_DO_NOT_EMIT_RUNTIME_ASSERTS=1,
        # but dynamo checks that at torch import time, so setting os.environ makes no difference
        # instead, manually patch dynamo config and test.
        # test that setting this flag removes runtime asserts
        from torch._dynamo import config as _dynamo_config

        with _dynamo_config.patch(
            do_not_emit_runtime_asserts=True,
        ):
            ep = torch.export._trace._export(
                Foo(),
                inputs,
                dynamic_shapes=dynamic_shapes,
                _allow_complex_guards_as_runtime_asserts=True,
            ).run_decompositions()

        self.assertEqual(
            [
                node.target == torch.ops.aten._assert_scalar.default
                for node in ep.graph.nodes
            ].count(True),
            0,
        )

    def test_constant_aliasing(self):
        class M1(torch.nn.Module):
            def __init__(self, m2, foo):
                super().__init__()
                self.m2 = m2
                self.foo = foo

            def forward(self, x):
                return x + self.foo + self.m2(x)

        class M2(torch.nn.Module):
            def __init__(self):
                super().__init__()
                self.foo = torch.ones(3, 3)

            def forward(self, x):
                return x + self.foo

        m2 = M2()
        m1 = M1(m2, m2.foo)
        inps = (torch.ones(3, 3),)
        ep = torch.export.export(m1, inps, strict=False)
        # check both constants appear in list
        self.assertEqual(sorted(list(ep.constants)), ["foo", "m2.foo"])
        # check only one input spec exists
        num_constant_inputs = [
            spec.kind == InputKind.CONSTANT_TENSOR
            for spec in ep.graph_signature.input_specs
        ].count(True)
        self.assertEqual(num_constant_inputs, 1)
        # unflatten
        unflattened = unflatten(ep)
        self.assertTrue(torch.allclose(m1(*inps), unflattened(*inps)))

    @testing.expectedFailureRetraceability
    def test_unused_aliases(self):
        class Foo(torch.nn.Module):
            def __init__(self):
                super().__init__()
                # param
                self.alpha = torch.nn.Parameter(torch.randn(4))
                self.beta = self.alpha
                self.gamma = self.alpha

            def forward(self, x):
                return x + self.gamma

        inps = (torch.randn(4),)
        ep = export(Foo(), inps)
        # placeholder nodes will be deduplicated in strict-mode,
        # but check that all params still appear in state dict
        for param in ["alpha", "beta", "gamma"]:
            self.assertTrue(param in ep.state_dict)

        # check that they also appear in unflattened state dict
        unep = unflatten(ep)
        for param in ["alpha", "beta", "gamma"]:
            self.assertTrue(param in unep.state_dict())

    def test_intermediate_shape_comp(self):
        class Foo(torch.nn.Module):
            def forward(self, x, y):
                z = torch.cat([x, x], dim=0)
                w = z.repeat(y.shape[0])
                return w.shape[0] + x.shape[0]

        inputs = (torch.randn(6), torch.randn(4))
        shapes = {
            "x": (Dim("dx0"),),
            "y": (Dim("dy"),),
        }
        ep = export(
            Foo(),
            inputs,
            dynamic_shapes=shapes,
        )
        # test that shape is from size compute, not sym_size call
        add_node = [node for node in ep.graph.nodes if node.target == operator.add][0]
        self.assertTrue(add_node.args[0].target == operator.mul)
        # test sym_size calls only happen on placeholders
        sym_size_nodes = [
            node
            for node in ep.graph.nodes
            if node.target == torch.ops.aten.sym_size.int
        ]
        self.assertEqual(len(sym_size_nodes), 2)
        self.assertTrue(
            all(node.args[0].op == "placeholder" for node in sym_size_nodes)
        )
        # dynamo will DCE the repeat node, AOTAutograd will leave it
        # training IR will also DCE due to retracing
        repeat_nodes = [
            node
            for node in ep.graph.nodes
            if node.target == torch.ops.aten.repeat.default
        ]
        self.assertEqual(
            len(repeat_nodes),
            1
            if is_non_strict_test(self._testMethodName)
            and not is_training_ir_test(self._testMethodName)
            else 0,
        )

    def test_checks_to_constrain_range(self):
        class Foo(torch.nn.Module):
            def forward(self, x, y):
                n = y.item()
                m = y.item()
                torch._check_is_size(n)
                torch._check(m >= 0)
                torch._check(n >= 3)
                torch._check(-m >= -9)  # m <= 9
                torch._check(n <= 6)
                # n has range [3, 9]
                return x[:n]

        inputs = (torch.randn(10), torch.tensor(6))
        ep = export(Foo(), inputs)
        FileCheck().check_count(
            "torch.ops.aten._assert_scalar.default", 2, exactly=True
        ).run(ep.graph_module.code)
        FileCheck().check_count(
            "torch.ops.aten.sym_constrain_range.default", 0, exactly=True
        ).run(ep.graph_module.code)
        FileCheck().check_count(
            "torch.ops.aten.sym_constrain_range_for_size.default", 1, exactly=True
        ).run(ep.graph_module.code)

        ep = ep.run_decompositions()
        FileCheck().check_count(
            "torch.ops.aten._assert_scalar.default", 2, exactly=True
        ).run(ep.graph_module.code)
        FileCheck().check_count(
            "torch.ops.aten.sym_constrain_range.default", 0, exactly=True
        ).run(ep.graph_module.code)
        FileCheck().check_count(
            "torch.ops.aten.sym_constrain_range_for_size.default", 1, exactly=True
        ).run(ep.graph_module.code)

        # check runtime
        ep.module()(torch.randn(10), torch.tensor(5))
        with self.assertRaisesRegex(
            RuntimeError,
            r"Runtime assertion failed for expression u[\d+] \>\= 3",
        ):
            ep.module()(torch.randn(10), torch.tensor(2))

    def test_cse_for_symint(self):
        class Foo(torch.nn.Module):
            # check sym ops only get computed once
            def forward(self, x, y):
                if (
                    x.shape[0] ** 2 - y.shape[0] ** 2 >= 4  # 16
                    and x.shape[0] ** 2 - y.shape[0] ** 2 <= 20
                    and x.shape[0] ** 2 - y.shape[0] ** 2 != 15
                ):
                    return x * 2, y * 2

        inputs = (torch.randn(5), torch.randn(3))
        shapes = {"x": (Dim("dx"),), "y": (Dim("dy"),)}
        ep = torch.export._trace._export(
            Foo(),
            inputs,
            dynamic_shapes=shapes,
            _allow_complex_guards_as_runtime_asserts=True,
        )
        # count 2 pow nodes, 2 sym_size.int nodes
        self.assertEqual(
            [node.target for node in ep.graph.nodes].count(
                operator.pow,
            ),
            2,
        )
        FileCheck().check_count("torch.ops.aten.sym_size.int", 2, exactly=True).run(
            ep.graph_module.code
        )

        ep = ep.run_decompositions()
        self.assertEqual(
            [node.target for node in ep.graph.nodes].count(
                operator.pow,
            ),
            2,
        )
        FileCheck().check_count("torch.ops.aten.sym_size.int", 2, exactly=True).run(
            ep.graph_module.code
        )


@unittest.skipIf(not torchdynamo.is_dynamo_supported(), "dynamo isn't support")
class TestOneOffModelExportResult(TestCase):
    def test_scaled_dot_product_attention_cpu(self):
        """
        This test makes sure we are always getting the same decomposition result for SDPA.
        As of now _scaled_dot_product_flash_attention_for_cpu is expected to show up in
        export() result. Some downstream backend then further decompose it into core ATen
        ops in torch/_decomp/decompositions.py (search for
        _scaled_dot_product_flash_attention_for_cpu).

        Export is decomposing based on the CompositeImplicitAutograd kernel implementation
        of SDPA. If this test fails, it means the kernel is being modified. In this case
        we strongly encourage you to change the decomposition rule under
        torch/_decomp/decompositions.py along with the kernel changes, so all of the
        downstream backends are not being affected.
        """

        class ScaledDotProductAttention(torch.nn.Module):
            def __init__(self):
                super().__init__()

            def forward(self, q, k, v):
                attn_output = F.scaled_dot_product_attention(
                    q, k, v, None, dropout_p=0.0, is_causal=True
                )
                return attn_output

        q = torch.randn(1, 1, 8, 8, device="cpu")
        k = torch.randn(1, 1, 8, 8, device="cpu")
        v = torch.randn(1, 1, 8, 8, device="cpu")

        from torch.nn.attention import SDPBackend

        with torch.nn.attention.sdpa_kernel([SDPBackend.MATH]):
            ep = torch.export.export(ScaledDotProductAttention(), (q, k, v))
            print(ep.graph)
            ep.run_decompositions()
            print(ep.graph)

    #         self.assertExpectedInline(ep.graph_module.code.strip(), """\
    # def forward(self, arg0_1, arg1_1, arg2_1):
    #     _scaled_dot_product_flash_attention_for_cpu = torch.ops.aten._scaled_dot_product_flash_attention_for_cpu.default(arg0_1, arg1_1, arg2_1, 0.0, True);  arg0_1 = arg1_1 = arg2_1 = None
    #     getitem = _scaled_dot_product_flash_attention_for_cpu[0];  _scaled_dot_product_flash_attention_for_cpu = None
    #     return (getitem,)""")

    @unittest.skipIf(
        not PLATFORM_SUPPORTS_FLASH_ATTENTION,
        "Can't run fused SDPA on this platform",
    )
    def test_scaled_dot_product_attention_cuda(self):
        """
        This test makes sure we are always getting the same decomposition result for SDPA.
        As of now _scaled_dot_product_flash_attention is expected to show up in
        export() result (GPU tensors are given). Currently there's no downstream
        backend relies on this export result so if this test fails, feel free to
        change it to the latest export() result.
        """

        class ScaledDotProductAttention(torch.nn.Module):
            def __init__(self):
                super().__init__()

            def forward(self, q, k, v):
                attn_output = F.scaled_dot_product_attention(
                    q, k, v, None, dropout_p=0.0, is_causal=True
                )
                return attn_output

        q = torch.randn(1, 16, 16, 64, dtype=torch.bfloat16, device="cuda")
        k = torch.randn(1, 16, 16, 64, dtype=torch.bfloat16, device="cuda")
        v = torch.randn(1, 16, 16, 64, dtype=torch.bfloat16, device="cuda")

        ep = torch.export.export(
            ScaledDotProductAttention(), (q, k, v)
        ).run_decompositions()
        self.assertExpectedInline(
            ep.graph_module.code.strip(),
            """\
def forward(self, q, k, v):
    _scaled_dot_product_flash_attention = torch.ops.aten._scaled_dot_product_flash_attention.default(q, k, v, 0.0, True, scale = 0.125);  q = k = v = None
    getitem = _scaled_dot_product_flash_attention[0];  _scaled_dot_product_flash_attention = None
    return (getitem,)""",
        )

    def test_int_list_output(self):
        class M(torch.nn.Module):
            def forward(self, x):
                return [((1, 3), [x + x, x * x])]

        ep = torch.export.export(M(), (torch.ones(2, 3),))
        res = ep.module()(torch.ones(2, 3))
        self.assertEqual(res[0][0], (1, 3))

    def test_primitive_constant_output(self):
        class Z(torch.nn.Module):
            def forward(self, x, y):
                return y * x

        ep = torch.export.export(Z(), (torch.tensor(3), 5))
        res = ep.module()(torch.tensor(4), 5)
        self.assertEqual(res, torch.tensor(20))

        class B(torch.nn.Module):
            def forward(self, x, y):
                return y * x, y

        ep = torch.export.export(B(), (torch.tensor(3), 5))
        res = ep.module()(torch.tensor(4), 5)
        self.assertEqual(res[0], torch.tensor(20))
        self.assertEqual(res[1], 5)

        with self.assertRaisesRegex(
            RuntimeError,
            escape("Expected input at *args[1] to be equal to 5, but got 20"),
        ):
            res = ep.module()(torch.tensor(4), 20)

        class F(torch.nn.Module):
            def forward(self, x):
                # return a constant of primitive type
                y = 5
                return y * x, y

        ep = torch.export.export(F(), (torch.tensor(3),))
        res = ep.module()(torch.tensor(4))
        self.assertEqual(res[0], torch.tensor(20))
        self.assertEqual(res[1], 5)

        class Q(torch.nn.Module):
            def forward(self, x, y):
                return y * x, y - 1

        ep = torch.export.export(Q(), (torch.tensor(3), 5))
        res = ep.module()(torch.tensor(4), 5)
        self.assertEqual(res[0], torch.tensor(20))
        self.assertEqual(res[1], 4)

    def test_unbacked_sdpa(self):
        import torch
        from torch.nn.attention import sdpa_kernel, SDPBackend
        from torch.nn.functional import scaled_dot_product_attention

        class Module(torch.nn.Module):
            def forward(
                self, query: torch.Tensor, cache: torch.Tensor, start_pos: torch.Tensor
            ) -> torch.Tensor:
                # x.sizes(): 1, 128, 16, 128
                sp = start_pos.item()
                torch._check_is_size(sp)
                torch._check(sp >= 0)
                torch._check(sp <= 126)
                key = cache[:, : sp + 1, :, :]  # 1, sp+1, 16, 128
                value = cache[:, : sp + 1, :, :]  # 1, sp+1, 16, 128
                query = query.transpose(1, 2)  # (bs, n_local_heads, seqlen, head_dim)
                key = key.transpose(1, 2)
                value = value.transpose(1, 2)
                # https://github.com/pytorch/pytorch/blob/main/aten/src/ATen/native/transformers/attention.cpp#L732
                return scaled_dot_product_attention(query, key, value)

        cache = torch.randn(1, 128, 16, 128, dtype=torch.float16)
        query = torch.randn(1, 1, 16, 128, dtype=torch.float16)
        start_pos = torch.tensor([0])
        with sdpa_kernel(SDPBackend.MATH), torch.no_grad():
            ep = torch.export.export(Module(), (query, cache, start_pos))
            args = (query, cache, start_pos)
            self.assertEqual(ep.module()(*args), Module()(*args))
            args = (query, cache, torch.tensor([3]))
            self.assertEqual(ep.module()(*args), Module()(*args))
            args = (query, cache, torch.tensor([126]))
            self.assertEqual(ep.module()(*args), Module()(*args))

    def test_none_input_output(self):
        class Z(torch.nn.Module):
            def forward(self, x, y):
                return x * x

        ep = torch.export.export(Z(), (torch.tensor(3), None))
        res = ep.module()(torch.tensor(4), None)
        self.assertEqual(res, torch.tensor(16))

        class B(torch.nn.Module):
            def forward(self, x, y):
                return x * x, y

        ep = torch.export.export(B(), (torch.tensor(3), None))
        res = ep.module()(torch.tensor(4), None)
        self.assertEqual(res[0], torch.tensor(16))
        self.assertEqual(res[1], None)

        decomp = ep.run_decompositions()
        gm = decomp.module()
        res = gm(torch.tensor(4), None)
        self.assertEqual(res[0], torch.tensor(16))
        self.assertEqual(res[1], None)

    def test_print(self):
        class M(torch.nn.Module):
            def forward(self, x):
                print("start")
                x1 = x + x
                print(x1)
                x2 = x1 * x1
                print(1, 2, 3)
                x3 = x2 + x2
                return (x1, x3)

        gm = export(M(), (torch.randn(3, 3),)).graph_module
        self.assertExpectedInline(
            gm.code.strip(),
            """\
def forward(self, x):
    add = torch.ops.aten.add.Tensor(x, x);  x = None
    mul = torch.ops.aten.mul.Tensor(add, add)
    add_1 = torch.ops.aten.add.Tensor(mul, mul);  mul = None
    return (add, add_1)""",
        )

    def test_logging_logger(self):
        logger = logging.getLogger(__name__)

        class M(torch.nn.Module):
            def forward(self, x):
                logger.log("start")
                x1 = x + x
                logger.debug(x1)
                x2 = x1 * x1
                logger.info(1, 2, 3)
                x3 = x2 + x2
                return (x1, x3)

        gm = export(M(), (torch.randn(3, 3),)).graph_module
        self.assertExpectedInline(
            gm.code.strip(),
            """\
def forward(self, x):
    add = torch.ops.aten.add.Tensor(x, x);  x = None
    mul = torch.ops.aten.mul.Tensor(add, add)
    add_1 = torch.ops.aten.add.Tensor(mul, mul);  mul = None
    return (add, add_1)""",
        )

    @unittest.skipIf(not TEST_TRANSFORMERS, "No transformers")
    def test_hf_logging_logger(self):
        import transformers

        logger = transformers.utils.logging.get_logger(__name__)

        class M(torch.nn.Module):
            def forward(self, x):
                logger.warning_once("start")
                x1 = x + x
                x2 = x1 * x1
                x3 = x2 + x2
                return (x1, x3)

        gm = export(M(), (torch.randn(3, 3),)).graph_module
        self.assertExpectedInline(
            gm.code.strip(),
            """\
def forward(self, x):
    add = torch.ops.aten.add.Tensor(x, x);  x = None
    mul = torch.ops.aten.mul.Tensor(add, add)
    add_1 = torch.ops.aten.add.Tensor(mul, mul);  mul = None
    return (add, add_1)""",
        )

    def test_warning(self):
        class M(torch.nn.Module):
            def forward(self, x):
                warnings.warn("moo")
                res = x + x
                warnings.warn(f"{res}")
                return res

        gm = export(M(), (torch.randn(3, 3),)).graph_module
        self.assertExpectedInline(
            gm.code.strip(),
            """\
def forward(self, x):
    add = torch.ops.aten.add.Tensor(x, x);  x = None
    return (add,)""",
        )

    def test_constant_fqn(self):
        class Nested(torch.nn.Module):
            def __init__(self):
                super().__init__()
                self.constant = torch.rand(2, 3)
                self.parameter = torch.nn.Parameter(torch.rand(2, 3))

            def forward(self, x):
                return x + self.constant

        class Mod(torch.nn.Module):
            def __init__(self):
                super().__init__()
                self.nested = Nested()

            def forward(self, x):
                return self.nested(x) + self.nested.constant + self.nested.parameter

        m = Mod()
        ep = export(m, (torch.rand(2, 3),), strict=True)
        self.assertEqual(ep.constants["nested.constant"], m.nested.constant)
        self.assertEqual(ep.module()(torch.ones(2, 3)), m(torch.ones(2, 3)))

    def test_constant_name(self):
        class Nested(torch.nn.Module):
            def __init__(self):
                super().__init__()
                self.constant = torch.rand(2, 3)
                self.parameter = torch.nn.Parameter(torch.rand(2, 3))

            def forward(self, x):
                return x + self.constant

        class Mod(torch.nn.Module):
            def __init__(self):
                super().__init__()
                self.nested_1 = Nested()
                self.nested_2 = Nested()

            def forward(self, x):
                return (
                    self.nested_1(x)
                    + self.nested_2(x)
                    + self.nested_1.constant
                    + self.nested_2.constant
                    + self.nested_1.parameter
                    + self.nested_2.parameter
                )

        m = Mod()
        ep = export(m, (torch.rand(2, 3),), strict=False)
        self.assertEqual(ep.module()(torch.ones(2, 3)), m(torch.ones(2, 3)))

        # check constant fqn when there are multiple instances of the same class
        self.assertEqual(ep.constants["nested_1.constant"], m.nested_1.constant)
        self.assertEqual(ep.constants["nested_2.constant"], m.nested_2.constant)

        # check constant_name in the graph
        placeholders = [
            node for node in ep.graph_module.graph.nodes if node.op == "placeholder"
        ]
        self.assertEqual(len(placeholders), 5)
        self.assertTrue(all(ph.name == ph.target for ph in placeholders))
        # suffix should be added to duplicated constant_name
        self.assertEqual(placeholders[2].name, "c_nested_1_constant")
        self.assertEqual(placeholders[3].name, "c_nested_2_constant")

    def test_nested_retrace(self):
        class Nested(torch.nn.Module):
            def __init__(self):
                super().__init__()
                self.param = torch.nn.Parameter(torch.randn(3))

            def forward(self, x):
                return x + self.param

        class Foo(torch.nn.Module):
            def __init__(self):
                super().__init__()
                self.nested = Nested()

            def forward(self, x):
                return x + self.nested(x)

        # first export
        foo = Foo().to("meta")
        inputs = (torch.ones(3, device="meta"),)
        foo(*inputs)
        ep = torch.export.export(foo, inputs, strict=False)

        # second export
        foo_1 = ep.module()
        ep_1 = torch.export.export(foo_1, inputs, strict=False)

        for node1, node2 in zip(ep.graph.nodes, ep_1.graph.nodes):
            nn_module_stack_1 = node1.meta.get("nn_module_stack", None)
            nn_module_stack_2 = node2.meta.get("nn_module_stack", None)

            if nn_module_stack_1 is None:
                self.assertTrue(nn_module_stack_2 is None)
            else:
                for v1, v2 in zip(
                    nn_module_stack_1.values(), nn_module_stack_2.values()
                ):
                    self.assertEqual(v1, v2)


@unittest.skipIf(not torchdynamo.is_dynamo_supported(), "dynamo doesn't support")
class TestExportCustomClass(TorchTestCase):
    def setUp(self):
        if IS_FBCODE:
            lib_file_path = "//caffe2/test/cpp/jit:test_custom_class_registrations"
        elif IS_SANDCASTLE or IS_MACOS:
            raise unittest.SkipTest("non-portable load_library call used in test")
        elif IS_WINDOWS:
            lib_file_path = find_library_location("torchbind_test.dll")
        else:
            lib_file_path = find_library_location("libtorchbind_test.so")
        torch.ops.load_library(str(lib_file_path))

    def test_lift_custom_obj(self):
        # TODO: fix this test once custom class tracing is implemented

        custom_obj = torch.classes._TorchScriptTesting._PickleTester([3, 4])

        class Foo(torch.nn.Module):
            def forward(self, x):
                return x + x

        f = Foo()

        inputs = (torch.zeros(4, 4),)
        ep = export(f, inputs)

        # Replace one of the values with an instance of our custom class
        for node in ep.graph.nodes:
            if node.op == "call_function" and node.target == torch.ops.aten.add.Tensor:
                with ep.graph.inserting_before(node):
                    setattr(ep.graph_module, "custom_obj", custom_obj)
                    getattr_node = ep.graph.get_attr("custom_obj")
                    # Copy over an nn_module_stack as they are required.
                    getattr_node.meta["nn_module_stack"] = node.meta["nn_module_stack"]
                    custom_node = ep.graph.call_function(
                        torch.ops._TorchScriptTesting.take_an_instance.default,
                        (getattr_node,),
                    )
                    custom_node.meta["val"] = torch.ones(4, 4)
                    # Copy over an nn_module_stack as they are required.
                    custom_node.meta["nn_module_stack"] = node.meta["nn_module_stack"]
                    custom_node.meta["torch_fn"] = (
                        "custom_op",
                        "torch.ops._TorchScriptTesting.take_an_instance.default",
                    )
                    arg0, _ = node.args
                    node.args = (arg0, custom_node)

        from torch._export.passes.lift_constants_pass import lift_constants_pass
        from torch._export.serde.serialize import deserialize, serialize

        constants = lift_constants_pass(ep.graph_module, ep.graph_signature, {})
        for k, v in constants.items():
            assert k not in ep.constants
            ep._constants[k] = v
        serialized_vals = serialize(ep)
        deserialized_ep = deserialize(serialized_vals)

        for node in deserialized_ep.graph.nodes:
            if (
                node.op == "call_function"
                and node.target
                == torch.ops._TorchScriptTesting.take_an_instance.default
            ):
                arg = node.args[0]
                self.assertTrue(arg.op == "placeholder")

    def test_tolist_nonstrict_output(self):
        class M(torch.nn.Module):
            def forward(self, x):
                x.tolist()

        ep = torch.export.export(M(), (torch.ones(3),), strict=False)


if __name__ == "__main__":
    run_tests()<|MERGE_RESOLUTION|>--- conflicted
+++ resolved
@@ -3642,12 +3642,6 @@
         ):
             torch.export.export(exported_v2.module(), (torch.randn(2, 2),))
 
-<<<<<<< HEAD
-    # https://github.com/pytorch/pytorch/issues/129939
-    @testing.expectedFailureNonStrict
-    @testing.expectedFailureTrainingIRToRunDecompNonStrict
-=======
->>>>>>> c50b1892
     def test_export_cond(self):
         class A(torch.nn.Module):
             def __init__(self):
