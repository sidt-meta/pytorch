--- conflicted
+++ resolved
@@ -11,13 +11,7 @@
     ParallelStyle,
     RowwiseParallel,
 )
-from torch.testing._internal.common_distributed import (
-    run_with_both_funcol_impls_with_arg,
-)
-from torch.testing._internal.common_utils import (
-    instantiate_parametrized_tests,
-    run_tests,
-)
+from torch.testing._internal.common_utils import run_tests
 from torch.testing._internal.distributed._tensor.common_dtensor import (
     DTensorTestBase,
     with_comms,
@@ -58,7 +52,6 @@
         return self.bn(self.fc(x))
 
 
-@instantiate_parametrized_tests
 class TensorParallelTest(DTensorTestBase):
     def setUp(self) -> None:
         super().setUp()
@@ -74,8 +67,7 @@
         self.assertDictEqual(expected_ops_count, actual_ops_count)
 
     @with_comms
-    @run_with_both_funcol_impls_with_arg
-    def test_tp_transform_with_uncovered_op(self, use_native_funcol):
+    def test_tp_transform_with_uncovered_op(self):
         model = DummyModel().to(device=self.device_type)
         inputs = (torch.randn(7, 3, requires_grad=False).to(device=self.device_type),)
         with torch.no_grad():
@@ -96,24 +88,6 @@
             tp_res = tp_model(*inputs)
         self.assertEqual(res, tp_res)
         # Expect all_gather to be inserted to distributed sharded fc resutls
-<<<<<<< HEAD
-        if use_native_funcol:
-            self.assert_has_c10d_ops(
-                tp_exported_program.graph_module,
-                {
-                    "_c10d_functional.all_gather_into_tensor.default": 1,
-                    "_c10d_functional.wait_tensor.default": 1,
-                },
-            )
-        else:
-            self.assert_has_c10d_ops(
-                tp_exported_program.graph_module,
-                {
-                    "c10d_functional.all_gather_into_tensor.default": 1,
-                    "c10d_functional.wait_tensor.default": 1,
-                },
-            )
-=======
         self.assert_has_c10d_ops(
             tp_exported_program.graph_module,
             {
@@ -121,11 +95,9 @@
                 "_c10d_functional.wait_tensor.default": 1,
             },
         )
->>>>>>> f34905f6
 
     @with_comms
-    @run_with_both_funcol_impls_with_arg
-    def test_tp_transform_e2e(self, use_native_funcol):
+    def test_tp_transform_e2e(self):
         torch.manual_seed(0)
         model = MLPListModule(2).to(device=self.device_type)
         inputs = (torch.randn((10, 12)).to(device=self.device_type),)
@@ -154,24 +126,6 @@
             tp_res = tp_model(*inputs)
         self.assertEqual(res, tp_res)
         # Expect all_reduce to be inserted at the end of each MLP
-<<<<<<< HEAD
-        if use_native_funcol:
-            self.assert_has_c10d_ops(
-                tp_exported_program.graph_module,
-                {
-                    "_c10d_functional.all_reduce.default": 2,
-                    "_c10d_functional.wait_tensor.default": 2,
-                },
-            )
-        else:
-            self.assert_has_c10d_ops(
-                tp_exported_program.graph_module,
-                {
-                    "c10d_functional.all_reduce.default": 2,
-                    "c10d_functional.wait_tensor.default": 2,
-                },
-            )
-=======
         self.assert_has_c10d_ops(
             tp_exported_program.graph_module,
             {
@@ -179,11 +133,9 @@
                 "_c10d_functional.wait_tensor.default": 2,
             },
         )
->>>>>>> f34905f6
 
     @with_comms
-    @run_with_both_funcol_impls_with_arg
-    def test_tp_transform_no_bias(self, use_native_funcol):
+    def test_tp_transform_no_bias(self):
         torch.manual_seed(0)
         model = MLPListModule(1, bias=False).to(device=self.device_type)
         inputs = (torch.randn((10, 12)).to(device=self.device_type),)
@@ -209,24 +161,6 @@
         with torch.inference_mode():
             tp_res = tp_model(*inputs)
         self.assertEqual(res, tp_res)
-<<<<<<< HEAD
-        if use_native_funcol:
-            self.assert_has_c10d_ops(
-                tp_exported_program.graph_module,
-                {
-                    "_c10d_functional.all_reduce.default": 1,
-                    "_c10d_functional.wait_tensor.default": 1,
-                },
-            )
-        else:
-            self.assert_has_c10d_ops(
-                tp_exported_program.graph_module,
-                {
-                    "c10d_functional.all_reduce.default": 1,
-                    "c10d_functional.wait_tensor.default": 1,
-                },
-            )
-=======
         self.assert_has_c10d_ops(
             tp_exported_program.graph_module,
             {
@@ -234,7 +168,6 @@
                 "_c10d_functional.wait_tensor.default": 1,
             },
         )
->>>>>>> f34905f6
 
 
 if __name__ == "__main__":
