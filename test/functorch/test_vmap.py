--- conflicted
+++ resolved
@@ -36,18 +36,7 @@
     tol1,
     xfail,
 )
-<<<<<<< HEAD
-import types
-import os
-import sys
-from collections import namedtuple
-import contextlib
-
-import functorch
-from functorch import vmap, grad, grad_and_value, jvp, vjp, jacfwd
-=======
 from functorch import grad, grad_and_value, jacfwd, jvp, vjp, vmap
->>>>>>> f34905f6
 from functorch.experimental import chunk_vmap
 from functorch_additional_op_db import additional_op_db
 from torch import Tensor
@@ -2372,13 +2361,7 @@
         self.assertEqual(vmap(foo)(float_tensor), torch.tensor([1, 1, 1]))
         self.assertEqual(vmap(foo)(long_tensor), torch.tensor([0, 0, 0]))
 
-<<<<<<< HEAD
-    @unittest.skipIf(IS_WINDOWS,
-                     reason="Windows not yet supported for torch.compile")
-    @unittest.skipIf(sys.version_info >= (3, 12), "torch.compile is not supported on python 3.12+")
-=======
     @unittest.skipIf(IS_WINDOWS, reason="Windows not yet supported for torch.compile")
->>>>>>> f34905f6
     def test_is_contiguous(self):
         def foo(x):
             if x.is_contiguous():
@@ -4179,42 +4162,6 @@
 
     @with_tf32_off  # https://github.com/pytorch/pytorch/issues/86798
     @ops(op_db + additional_op_db + autograd_function_db, dtypes=OpDTypes.any_one)
-<<<<<<< HEAD
-    @opsToleranceOverride('TestVmapOperatorsOpInfo', 'test_vmap_exhaustive', (
-        tol1('linalg.det',
-             {torch.float32: tol(atol=1e-04, rtol=1e-04)}, device_type='cuda'),
-        # The following is often flaky, but just on windows.
-        # We should investigate if it's actually a problem or not.
-        tol1('nn.functional.conv_transpose3d',
-             {torch.float32: tol(atol=1e-04, rtol=1e-02)}, device_type='cuda'),
-    ))
-    @toleranceOverride({torch.float32: tol(atol=1e-04, rtol=1e-04),
-                        torch.complex64: tol(atol=1e-04, rtol=1e-04)})
-    @skipOps('TestVmapOperatorsOpInfo', 'test_vmap_exhaustive', vmap_fail.union({
-        # RuntimeError: Batch norm got a batched tensor as input while the running_mean or running_var,
-        # which will be updated in place, were not batched.
-        xfail('native_batch_norm'),
-        xfail('_native_batch_norm_legit'),
-        # TODO: implement batching rule
-        xfail('_batch_norm_with_update'),
-        xfail('tril'),  # Exception not raised on error input
-        xfail('triu'),  # Exception not raised on error input
-        xfail('as_strided', 'partial_views'),
-
-        # https://github.com/pytorch/pytorch/issues/96560
-        decorate('nn.functional.batch_norm', decorator=skipIfRocm),
-
-        # RuntimeError: output with shape [4, 4] doesn't match the broadcast shape [1, 4, 4]
-        xfail('addcdiv'),
-        xfail('addcmul'),
-        xfail('clamp'),
-
-        xfail('torch.ops.aten._efficient_attention_forward'),  # outputs ints
-
-        # TypeError: expected Tensor as element 0 in argument 0, but got float
-        xfail('item'),
-    }))
-=======
     @opsToleranceOverride(
         "TestVmapOperatorsOpInfo",
         "test_vmap_exhaustive",
@@ -4265,7 +4212,6 @@
             }
         ),
     )
->>>>>>> f34905f6
     def test_vmap_exhaustive(self, device, dtype, op):
         # needs to be fixed
         inplace_failure_list = ()
@@ -4279,144 +4225,6 @@
 
     @with_tf32_off
     @ops(op_db + additional_op_db + autograd_function_db, dtypes=OpDTypes.any_one)
-<<<<<<< HEAD
-    @opsToleranceOverride('TestVmapOperatorsOpInfo', 'test_op_has_batch_rule', (
-        tol1('linalg.det',
-             {torch.float32: tol(atol=1e-04, rtol=1e-04)}, device_type='cuda'),
-    ))
-    @toleranceOverride({torch.float32: tol(atol=1e-04, rtol=1e-04), torch.complex64: tol(atol=1e-04, rtol=1e-04)})
-    @skipOps('TestVmapOperatorsOpInfo', 'test_op_has_batch_rule', vmap_fail.union({
-        xfail('as_strided', 'partial_views'),
-        skip('to'),  # RuntimeError: required rank 4 tensor to use channels_last format
-        xfail('fill'),
-        # Batch norm got a batched tensor as input while the running_mean or running_var,
-        # which will be updated in place, were not batched.
-        xfail('native_batch_norm'),
-        xfail('_native_batch_norm_legit'),
-        # TODO: implement batching rule
-        xfail('_batch_norm_with_update'),
-        xfail('histogram'),
-        xfail('scatter_reduce', 'sum'),
-        xfail('scatter_reduce', 'mean'),
-        xfail('scatter_reduce', 'amax'),
-        xfail('scatter_reduce', 'amin'),
-        # `index_put` OpInfo in pytorch/pytorch has
-        # masked index as input which is not supported
-        xfail('index_put', ''),
-        xfail('isin'),
-        xfail('masked_fill'),
-        xfail('masked_scatter'),
-        xfail('masked_select'),
-        xfail('nanquantile'),
-        xfail('ormqr'),
-        xfail('put'),
-        xfail('quantile'),
-        xfail('renorm'),
-        xfail('resize_as_'),
-        xfail('take'),
-        xfail('tensor_split'),
-        xfail('to_sparse'),
-        # TypeError: expected Tensor as element 0 in argument 0, but got float
-        xfail('item'),
-        xfail('tril'),  # Exception not raised on error input
-        xfail('triu'),  # Exception not raised on error input
-        xfail('__getitem__', ''),
-        xfail('count_nonzero'),
-        xfail('nn.functional.dropout'),  # works, can't check against for loop because of randomness inconsistency
-        xfail('nn.functional.scaled_dot_product_attention'),  # randomness
-        xfail('nn.functional.multi_head_attention_forward'),  # randomness
-        xfail('torch.ops.aten._efficient_attention_forward'),  # outputs ints
-        xfail('resize_'),
-        xfail('view_as_complex'),
-        xfail('matrix_exp'),
-        xfail('fft.ihfft2'),
-        xfail('fft.ihfftn'),
-        xfail('allclose'),
-        xfail('argwhere'),
-        xfail('unique_consecutive'),
-        xfail('unique'),
-        xfail('nn.functional.ctc_loss'),
-        xfail('nn.functional.gaussian_nll_loss'),
-        xfail('histc'),
-        xfail('as_strided'),
-        xfail('istft'),
-        xfail('nonzero'),
-        xfail('nn.functional.fractional_max_pool2d'),
-        xfail('stft'),
-        xfail('isclose'),
-        xfail('nn.functional.fractional_max_pool3d'),
-        xfail('nn.functional.bilinear'),
-        xfail('nn.functional.embedding_bag'),
-        xfail('linalg.tensorsolve'),
-        xfail('bernoulli', ''),
-        xfail('nn.functional.feature_alpha_dropout', 'with_train'),
-        xfail('native_dropout_backward'),
-        xfail('nn.functional.kl_div', ''),
-        xfail('multinomial', ''),
-        xfail('pca_lowrank', ''),
-        xfail('normal', ''),
-        xfail('nn.functional.dropout2d', ''),
-        xfail('normal', 'number_mean'),
-        xfail('svd_lowrank', ''),
-        xfail('diagflat', ''),
-        xfail('special.log_ndtr'),
-        xfail('narrow'),  # Batching rule not implemented for aten::narrow.Tensor
-        xfail('nn.functional.triplet_margin_loss', ''),
-        xfail('nn.functional.pdist', ''),
-        xfail('scatter_reduce', 'sum'),
-        xfail('scatter_reduce', 'amax'),
-        xfail('nn.functional.max_unpool1d', 'grad'),
-        xfail('nn.functional.multi_margin_loss', ''),
-        xfail('scatter_reduce', 'prod'),
-        xfail('nn.functional.multilabel_margin_loss', ''),
-        xfail('scatter_reduce', 'amin'),
-        xfail('nn.functional.max_unpool3d', 'grad'),
-        xfail('nn.functional.max_unpool2d', ''),
-        xfail('nn.functional.max_unpool2d', 'grad'),
-        xfail('nn.functional.margin_ranking_loss', ''),
-        xfail('nn.functional.max_unpool1d', ''),
-        xfail('nn.functional.soft_margin_loss', ''),
-        xfail('scatter_reduce', 'mean'),
-        xfail('nn.functional.max_unpool3d', ''),
-        xfail('linalg.ldl_solve', '', device_type='cpu'),
-        xfail('chalf', ''),
-        xfail('clamp_max', ''),
-        xfail('jiterator_binary_return_by_ref', device_type='cuda'),
-        xfail('jiterator_unary', device_type='cuda'),
-        xfail('jiterator_2inputs_2outputs', device_type='cuda'),
-        xfail('special.airy_ai'),
-        xfail('clamp_min', ''),
-        xfail('sparse.sampled_addmm'),
-        xfail('sparse.mm', 'reduce'),
-        xfail('special.chebyshev_polynomial_u'),
-        xfail('_segment_reduce', 'offsets'),
-        xfail('index_reduce', ''),
-        xfail('special.laguerre_polynomial_l'),
-        xfail('special.hermite_polynomial_h'),
-        xfail('jiterator_binary', device_type='cuda'),
-        xfail('jiterator_4inputs_with_extra_args', device_type='cuda'),
-        xfail('_segment_reduce', 'lengths'),
-        xfail('lu_solve', ''),
-        xfail('special.hermite_polynomial_he'),
-        xfail('nn.functional.dropout3d', ''),
-        xfail('special.chebyshev_polynomial_t'),
-        xfail('as_strided_scatter', ''),
-        xfail('equal', ''),
-        xfail('linalg.lu', ''),
-        skip('linalg.ldl_solve', ''),
-        skip('_softmax_backward_data'),
-        # https://github.com/pytorch/pytorch/issues/96560
-        decorate('nn.functional.batch_norm', decorator=skipIfRocm),
-
-        # One or more of the overload doesn't have a Batch rule.
-        xfail('bincount'),
-        # RuntimeError: Expected all tensors to be on the same device,
-        # but found at least two devices, cuda:0 and cpu!
-        xfail('ge', device_type='cuda'),
-        xfail('argsort'),  # aten::argsort.stable hit the vmap fallback which is currently disabled
-        xfail('searchsorted'),  # aten::searchsorted.Scalar hit the vmap fallback which is currently disabled
-    }))
-=======
     @opsToleranceOverride(
         "TestVmapOperatorsOpInfo",
         "test_op_has_batch_rule",
@@ -4583,7 +4391,6 @@
             }
         ),
     )
->>>>>>> f34905f6
     def test_op_has_batch_rule(self, device, dtype, op):
         # needs to be fixed
         inplace_failures = (
@@ -5366,10 +5173,6 @@
     @parametrize("randomness", ["same", "different", "error"])
     @parametrize("use_generator", [True, False])
     def test_factory_ops(self, device, randomness, use_generator):
-<<<<<<< HEAD
-
-=======
->>>>>>> f34905f6
         generator = torch.Generator(device=device)
         orig_state = generator.get_state()
         kwargs = (
@@ -5415,10 +5218,6 @@
     @parametrize("randomness", ["same", "different", "error"])
     @parametrize("use_generator", [True, False])
     def test_randperm(self, device, randomness, use_generator):
-<<<<<<< HEAD
-
-=======
->>>>>>> f34905f6
         # needs a special case because randperm doesn't take a batch size
         B0 = 4
         seed = 1234567
@@ -5468,10 +5267,6 @@
     @parametrize("randomness", ["error", "same", "different"])
     @parametrize("batched_input", ["first", "last", "none"])
     def test_dropout(self, device, randomness, batched_input):
-<<<<<<< HEAD
-
-=======
->>>>>>> f34905f6
         def op(t, ignored):
             return torch.nn.functional.dropout(torch.ones_like(t), training=True)
 
@@ -5507,10 +5302,6 @@
     @parametrize("randomness", ["error", "same", "different"])
     @parametrize("batched_input", ["first", "last", "none"])
     def test_alpha_dropout(self, device, randomness, batched_input):
-<<<<<<< HEAD
-
-=======
->>>>>>> f34905f6
         def op(t, ignored):
             return torch.nn.functional.alpha_dropout(torch.ones_like(t), training=True)
 
@@ -5542,10 +5333,6 @@
     @parametrize("batched_input", ["first", "last", "none"])
     @parametrize("dim", [2, 3])
     def test_feature_dropout(self, device, randomness, batched_input, dim):
-<<<<<<< HEAD
-
-=======
->>>>>>> f34905f6
         def op(t, ignored):
             f = (
                 torch.nn.functional.dropout2d
@@ -5594,10 +5381,6 @@
     @parametrize("randomness", ["error", "same", "different"])
     @parametrize("batched_input", ["first", "last", "none"])
     def test_feature_alpha_dropout(self, device, randomness, batched_input):
-<<<<<<< HEAD
-
-=======
->>>>>>> f34905f6
         def op(t, ignored):
             return torch.nn.functional.feature_alpha_dropout(
                 torch.ones_like(t), training=True
@@ -5642,10 +5425,6 @@
     @parametrize("randomness", ["error", "same", "different"])
     @parametrize("batched_input", ["first", "last", "none"])
     def test_like_functions(self, device, randomness, batched_input):
-<<<<<<< HEAD
-
-=======
->>>>>>> f34905f6
         seed = 1234567
         supported_ops = [
             lambda t, _: torch.randint_like(t, 20),
@@ -5832,14 +5611,6 @@
             for i in range(B0):
                 self.assertEqual(vmap_result[i], expected)
 
-<<<<<<< HEAD
-    @parametrize('use_generator', [True, False])
-    @parametrize('randomness', ['error', 'same', 'different'])
-    @parametrize('batched_input', ["first", "last", "none"])
-    @parametrize('batched_other', ["first", "last", "none"])
-    def test_random_binary_out_of_place(self, device, use_generator, randomness, batched_input, batched_other):
-
-=======
     @parametrize("use_generator", [True, False])
     @parametrize("randomness", ["error", "same", "different"])
     @parametrize("batched_input", ["first", "last", "none"])
@@ -5847,7 +5618,6 @@
     def test_random_binary_out_of_place(
         self, device, use_generator, randomness, batched_input, batched_other
     ):
->>>>>>> f34905f6
         generator = torch.Generator(device=device)
         orig_state = generator.get_state()
         kwargs = {"generator": generator} if use_generator else {}
@@ -5902,20 +5672,12 @@
                 for i in range(B0):
                     self.assertEqual(vmap_result[i], expected)
 
-<<<<<<< HEAD
-    @parametrize('use_generator', [True, False])
-    @parametrize('randomness', ['error', 'same', 'different'])
-    @parametrize('batched_input', ["first", "last", "none"])
-    def test_random_unary_out_of_place(self, device, use_generator, randomness, batched_input):
-
-=======
     @parametrize("use_generator", [True, False])
     @parametrize("randomness", ["error", "same", "different"])
     @parametrize("batched_input", ["first", "last", "none"])
     def test_random_unary_out_of_place(
         self, device, use_generator, randomness, batched_input
     ):
->>>>>>> f34905f6
         generator = torch.Generator(device=device)
         orig_state = generator.get_state()
         kwargs = {"generator": generator} if use_generator else {}
@@ -5967,14 +5729,6 @@
                 for i in range(B0):
                     self.assertEqual(vmap_result[i], expected)
 
-<<<<<<< HEAD
-    @parametrize('use_generator', [True, False])
-    @parametrize('randomness', ['error', 'same', 'different'])
-    @parametrize('batched_call', [True, False])
-    @parametrize('batched_input', ["first", "last", "none"])
-    def test_multinomial(self, device, use_generator, randomness, batched_call, batched_input):
-
-=======
     @parametrize("use_generator", [True, False])
     @parametrize("randomness", ["error", "same", "different"])
     @parametrize("batched_call", [True, False])
@@ -5982,7 +5736,6 @@
     def test_multinomial(
         self, device, use_generator, randomness, batched_call, batched_input
     ):
->>>>>>> f34905f6
         def flatten_input(input, batch_call, batch_location):
             if batch_call and batch_location != "none":
                 final_size = 3  # [B0, B, N]
@@ -6133,10 +5886,6 @@
 
     @parametrize("randomness", ["error", "same", "different"])
     def test_dropout_unbatched(self, device, randomness):
-<<<<<<< HEAD
-
-=======
->>>>>>> f34905f6
         x = torch.randn(3, device=device)
         y = torch.randn(1, 3, device=device)
 
