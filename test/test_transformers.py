# Owner(s): ["module: nn"]

import contextlib
from functools import partial
from collections import namedtuple
import sys
import torch
import torch.nn as nn
import torch.nn.functional as F
from torch.nn.functional import scaled_dot_product_attention
from torch.nn.attention import sdpa_kernel, SDPBackend
from torch.nn.attention.bias import CausalVariant, causal_lower_right, causal_upper_left
from torch.nn.parameter import Parameter
import unittest
from unittest.mock import patch, MagicMock, ANY
import math
import itertools
import torch.optim as optim
from torch.testing._internal.common_device_type import instantiate_device_type_tests, onlyCUDA, onlyCPU
from typing import List, Tuple, Optional
import torch.utils.cpp_extension
from torch.testing._internal.common_nn import NNTestCase
from torch.testing._internal.common_utils import (
    IS_FBCODE,
    TEST_WITH_ROCM,
    skipIfRocm,
    skipIfTorchDynamo,
    TEST_FAIRSEQ,
    run_tests,
    parametrize,
    freeze_rng_state,
    TEST_WITH_CROSSREF,
    slowTest,
    set_default_dtype,
    gradcheck,
    make_tensor,
    NOTEST_CPU,
    IS_WINDOWS,
    TEST_WITH_TORCHDYNAMO,
)
from torch._dynamo.testing import CompileCounterWithBackend


from torch.testing._internal.common_methods_invocations import wrapper_set_seed
from torch.testing._internal.common_cuda import (
    IS_JETSON, SM80OrLater, PLATFORM_SUPPORTS_FLASH_ATTENTION,
    PLATFORM_SUPPORTS_MEM_EFF_ATTENTION,
    PLATFORM_SUPPORTS_FUSED_ATTENTION,
    PLATFORM_SUPPORTS_CUDNN_ATTENTION,
    SM90OrLater,
    tf32_on_and_off
)

<<<<<<< HEAD
from test_cpp_extensions_open_device_registration import (
    remove_build_path,
    generate_faked_module
)
=======
if not IS_FBCODE:
    from test_cpp_extensions_open_device_registration import (
        remove_build_path,
        generate_faked_module
    )
>>>>>>> a21d4363

if TEST_FAIRSEQ:
    import fairseq.models.transformer as fairseq_transformer

SdpaShape = namedtuple('Sdpa_Shape', ['batch', 'num_heads', 'seq_len', 'head_dim'])
Tolerances = namedtuple('Tolerances', ['atol', 'rtol'])

@contextlib.contextmanager
def use_deterministic_algorithims(mode: bool, warn_only: bool):
    r"""
    This context manager can be used to temporarily enable or disable deterministic algorithms.
    Upon exiting the context manager, the previous state of the flag will be restored.
    """
    previous_mode: bool = torch.are_deterministic_algorithms_enabled()
    previous_warn_only: bool = torch.is_deterministic_algorithms_warn_only_enabled()
    try:
        torch.use_deterministic_algorithms(mode, warn_only=warn_only)
        yield {}
    finally:
        torch.use_deterministic_algorithms(previous_mode, warn_only=previous_warn_only)


# Found in torch/testing/_comparison.py
default_atol = {torch.float16: 1e-3, torch.bfloat16: 1e-3, torch.float32: 1e-5}
default_rtol = {torch.float16: 1e-3, torch.bfloat16: 1.6e-2, torch.float32: 1.3e-6}

isSM8XDevice = torch.cuda.is_available() and torch.cuda.get_device_capability() in [(8, 6), (8, 7), (8, 9)]
isSM90Device = torch.cuda.is_available() and torch.cuda.get_device_capability() == (9, 0)
isSM5xDevice = torch.cuda.is_available() and torch.cuda.get_device_capability()[0] == 5
isLessThanSM80Device = torch.cuda.is_available() and torch.cuda.get_device_capability()[0] < 8

def get_rtol(true_value: torch.Tensor, computed_value: torch.Tensor) -> float:
    deviation = true_value - computed_value
    deviation = torch.abs(deviation / true_value)
    # Fill in the nans with the default rtol
    torch.nan_to_num_(deviation, nan=default_rtol[computed_value.dtype])
    return deviation.max().item()


def get_atol(true_value: torch.Tensor, computed_value: torch.Tensor) -> float:
    deviation = true_value - computed_value
    atol = torch.abs(deviation).max().item()
    return atol


def get_tolerances(
    true_value: torch.Tensor,
    computed_value: torch.Tensor,
    fudge_factor: Optional[float] = None,
) -> Tuple[float, float]:
    """Returns the absolute and relative tolerances for comparing two tensors."""
    fudge_factor = fudge_factor if fudge_factor is not None else 1.0
    atol = get_atol(true_value, computed_value)
    rtol = get_rtol(true_value, computed_value)

    atol = fudge_factor * max(atol, default_atol[computed_value.dtype])
    rtol = fudge_factor * max(rtol, default_rtol[computed_value.dtype])
    # torch.isclose() has weird behavior around see:
    # https://github.com/pytorch/pytorch/issues/102400
    if rtol > 1e30:
        rtol = default_rtol[computed_value.dtype]
    return atol, rtol


def query_key_value_clones(query: torch.Tensor, key: torch.Tensor, value: torch.Tensor, dtype: torch.dtype = None):
    """ Clones the query, key, and value tensors and moves them to the specified dtype. """
    if dtype is None:
        dtype = query.dtype
    query_ref = query.clone().detach().to(dtype).requires_grad_(query.requires_grad)
    key_ref = key.clone().detach().to(dtype).requires_grad_(key.requires_grad)
    value_ref = value.clone().detach().to(dtype).requires_grad_(value.requires_grad)
    return query_ref, key_ref, value_ref

def get_platform_specific_sdpa():
    ret = []
    if PLATFORM_SUPPORTS_FLASH_ATTENTION:
        ret.append(SDPBackend.FLASH_ATTENTION)
    if PLATFORM_SUPPORTS_MEM_EFF_ATTENTION:
        ret.append(SDPBackend.EFFICIENT_ATTENTION)
    if PLATFORM_SUPPORTS_CUDNN_ATTENTION:
        ret.append(SDPBackend.CUDNN_ATTENTION)
    if not ret:
        # Add a placeholder, an empty list causes "An empty arg_values was passed to @parametrize"
        ret.append(SDPBackend.EFFICIENT_ATTENTION)
    return ret

PLATFORM_SPECIFIC_SDPA = get_platform_specific_sdpa()
# Indicate the Efficient attention backend can support:
# 1. sequence longher than 512
# 2. head dimsion larger than 64
MEM_EFF_CAPABILITY_MATCHES_SM80 = SM80OrLater or TEST_WITH_ROCM

def rand_sdpa_tensor(shape: SdpaShape, device: str, dtype: torch.dtype, type: str,
                     requires_grad: bool = False, packed: bool = False) -> torch.Tensor:
    """Creates rand dense or nested tensor with given shape and type.

    Args:
        shape (Tuple[int]): Shape of Tensor to construct
        device (str): which device to create tensor on
        dtype (torch.dtype): Tensors' dtype
        type (str): Nested or Dense
        requires_grad (bool, optional): Tensors grad status. Defaults to False.
        packed (bool, optional): Whether to create a single QKV packed or not. Defaults to False.

    Returns:
        torch.Tensor: A new tensor
    """
    batch, num_heads, seq_len, head_dim = shape.batch, shape.num_heads, shape.seq_len, shape.head_dim
    if type == "nested":
        if isinstance(seq_len, list):
            def _size(i):
                return (seq_len[i], num_heads, head_dim) if not packed else (seq_len[i], 3 * num_heads * head_dim)

            return torch.nested.nested_tensor([
                torch.randn(_size(i), device=device, dtype=dtype, requires_grad=requires_grad)
                for i in range(batch)])
        else:
            size = (seq_len, num_heads, head_dim) if not packed else (seq_len, 3 * num_heads * head_dim)
            return torch.nested.nested_tensor([
                torch.randn(size, device=device, dtype=dtype, requires_grad=requires_grad)
                for _ in range(batch)])
    else:
        assert (isinstance(seq_len, int))
        size = (batch, seq_len, num_heads, head_dim) if not packed else (batch, seq_len, 3 * num_heads * head_dim)
        return torch.randn(size, device=device, dtype=dtype, requires_grad=requires_grad)

def calculate_nt_tolerances(nt_ref_hp, nt_ref_lp, default_dtype, fudge_factor=1):
    # TODO use NT ops when we have implemented Max for NestedTensor instead of unrolling
    ref_atol = default_atol[default_dtype]
    ref_rtol = default_rtol[default_dtype]
    for tensor_component_ref, tensor_component_ref_lp in zip(nt_ref_hp.unbind(), nt_ref_lp.unbind()):
        ref_atol = max((fudge_factor * torch.abs(tensor_component_ref - tensor_component_ref_lp)).max().item(), ref_atol)
        ref_rtol = max(get_rtol(tensor_component_ref, tensor_component_ref_lp), ref_rtol)
    return ref_atol, ref_rtol

class TestTransformers(NNTestCase):
    _do_cuda_memory_leak_check = True
    _do_cuda_non_default_stream = True

    @onlyCUDA
    @unittest.skip("4D mask not supported yet - activate when 4D mask supported")
    def test_self_attn_TxT_attn_mask(self, device):
        embed_dim = 16
        num_heads = 4
        batch_size = 10
        tgt_len = 16

        query = torch.rand(batch_size, tgt_len, embed_dim, device=device)  # [N, T, D]
        attn_mask = torch.randint(0, 2, (tgt_len, tgt_len)).cuda().float()  # [T, T]
        attn_mask = attn_mask.masked_fill(attn_mask == 0, float('-inf')).masked_fill(attn_mask == 1, 0.0)

        attn_mask_4d = attn_mask.expand(batch_size, num_heads, tgt_len, tgt_len)

        mta_model = torch.nn.MultiheadAttention(embed_dim, num_heads, batch_first=True).cuda()
        mta_model.eval()

        # Generate 3D results
        with torch.inference_mode():
            output_mask_4d = mta_model(query, query, query, attn_mask=attn_mask_4d)[0]
            output_mask_4d = output_mask_4d.transpose(0, 1)  # [N, T, D]

            output_mask_TxT = mta_model(query, query, query, attn_mask=attn_mask)[0]
            output_mask_TxT = output_mask_TxT.transpose(0, 1)  # [N, T, D]

            self.assertEqual(output_mask_4d, output_mask_TxT)

    @slowTest
    def test_train_with_pad_and_catch_error(self, device):
        iters = 100
        pad_mask = torch.tensor([[1, 1, 0, 0]], dtype=torch.bool).to(device)
        layer = nn.TransformerEncoderLayer(
            d_model=2,
            dim_feedforward=4,
            nhead=2,
            batch_first=True,
            activation="gelu",
            dropout=0,
        )
        criterion = nn.MSELoss()
        encoder = nn.TransformerEncoder(layer, 2).to(device)
        optimizer = optim.SGD(encoder.parameters(), lr=0.1, momentum=0.9)
        encoder.train()
        for i in range(iters):
            encoder.train()
            optimizer.zero_grad()
            inputs = torch.cat([torch.randn(1, 2, 2), torch.zeros(1, 2, 2)], dim=1).to(device)

            outputs = encoder(inputs, src_key_padding_mask=pad_mask)

            loss = criterion(outputs[:, 0:2, :], inputs[:, 0:2, :])
            loss.backward()
            optimizer.step()

            with torch.no_grad():
                test = torch.cat([torch.randn(1, 2, 2), torch.zeros(1, 2, 2)], dim=1).to(device)

                # Expect uint8 type not supported
                ex = None
                try:
                    test_train_uint8 = encoder(test, src_key_padding_mask=pad_mask.to(torch.uint8))
                except AssertionError as e:
                    continue
                self.assertFalse(e, "Failed to catch unsupported uint8 type exception")  # noqa: F821

                test_train_bool = encoder(test, src_key_padding_mask=pad_mask)
                encoder.eval()

                # Expect long type not supported
                ex = None
                try:
                    test_eval_uint8 = encoder(test, src_key_padding_mask=pad_mask.to(torch.int64))
                except AssertionError as e:
                    continue
                self.assertFalse(e, "Failed to catch unsupported Long type exception")  # noqa: F821

                test_eval_bool = encoder(test, src_key_padding_mask=pad_mask)
                l1_bool = nn.L1Loss()(test_train_bool[:, 0:2, :], test_eval_bool[:, 0:2, :]).item()
                self.assertTrue(l1_bool < 1e-4, "Eval/Train difference in pad_mask BOOL")

    @tf32_on_and_off(0.001)
    @parametrize("attn_mask_dim", [2, 3, None])
    @parametrize("key_padding_mask_dim", [2, None])
    @parametrize("mask_dtype", [torch.bool, torch.float32])
    def test_multiheadattention_fastpath_attn_mask(self, device, attn_mask_dim, key_padding_mask_dim, mask_dtype):
        with torch.no_grad():
            B = 2
            L = 4
            D = 8
            H = 4

            if attn_mask_dim == 2:
                attn_mask = make_tensor((L, L), dtype=mask_dtype, device=device)
            elif attn_mask_dim == 3:
                attn_mask = make_tensor((B * H, L, L), dtype=mask_dtype, device=device)
            elif attn_mask_dim is None:
                attn_mask = None

            if key_padding_mask_dim == 2:
                key_padding_mask = make_tensor((B, L), dtype=mask_dtype, device=device)
            elif key_padding_mask_dim is None:
                key_padding_mask = None

            mha = nn.MultiheadAttention(D, H, batch_first=True, device=device)
            X = torch.randn(B, L, D, device=device)

            mha.train()  # disable fast path
            out, _ = mha(X, X, X, attn_mask=attn_mask, key_padding_mask=key_padding_mask, need_weights=False)
            mha.eval()  # enable fast path
            out_fp, _ = mha(X, X, X, attn_mask=attn_mask, key_padding_mask=key_padding_mask, need_weights=False)
            self.assertEqual(out, out_fp)

    @parametrize("nhead", [1, 4, 8])
    def test_transformerencoderlayer_src_mask(self, device, nhead):
        batch_size = 2
        seqlen = 4
        d_model = 8
        dim_feedforward = 32

        model = torch.nn.TransformerEncoderLayer(
            d_model=d_model,
            nhead=nhead,
            dim_feedforward=dim_feedforward,
            batch_first=True).to(device)
        src = torch.rand(batch_size, seqlen, d_model).to(device)  # bs, seqlen, d_model
        src_mask = torch.zeros(seqlen, seqlen).to(torch.bool).to(device)

        model(src, src_mask=src_mask)
        model.eval()
        with torch.no_grad():
            model(src, src_mask=src_mask)

    @parametrize("nhead", [3, 4])
    def test_transformerencoderlayer_no_fastpath_with_hooks(self, device, nhead):
        batch_size = 2
        seqlen = 4
        d_model = 12

        model = torch.nn.TransformerEncoderLayer(
            d_model=d_model,
            nhead=nhead,
            dim_feedforward=d_model,
            batch_first=True).to(device).eval()
        src = torch.rand(batch_size, seqlen, d_model).to(device)  # bs, seqlen, d_model

        cache = []

        # forward hook to save output
        def hook(module, inputs, output):
            cache.append(output[0].detach())

        # register hook to get the output of the self-attention layer
        handle = model.self_attn.register_forward_hook(hook)

        # forward pass
        with torch.inference_mode():
            model(src)

        # output of the self-attention layer
        assert len(cache) == 1, f"Expected 1 output, got {len(cache)}"

        # remove hook
        handle.remove()

    @tf32_on_and_off(0.001)
    @parametrize("use_torchscript", [False])
    @parametrize("enable_nested_tensor", [True, False])
    @parametrize("use_autocast", [True, False])
    @parametrize("d_model", [12, 256])
    def test_transformerencoder_fastpath(self, device, use_torchscript, enable_nested_tensor, use_autocast, d_model):
        """
        Test TransformerEncoder fastpath output matches slowpath output
        """
        torch.manual_seed(1234)
        nhead = 4
        dim_feedforward = d_model
        batch_first = True

        model = torch.nn.TransformerEncoder(
            torch.nn.TransformerEncoderLayer(
                d_model=d_model,
                nhead=nhead,
                dim_feedforward=dim_feedforward,
                batch_first=batch_first),
            num_layers=2,
            enable_nested_tensor=enable_nested_tensor
        ).to(device).eval()

        if use_torchscript:
            model = torch.jit.script(model)

        # each input is (input, mask)
        input_mask_pairs = [
            (
                torch.rand(3, 2, d_model),
                [
                    [0, 1],
                    [0, 1],
                    [1, 1]
                ]
            ),
            (
                torch.rand(2, 100, d_model),
                [
                    [0] * 98 + [1] * 2,
                    [0] * 90 + [1] * 10
                ]
            ),
            # softmax.cu switches from fast->slowpath at masked seqlen 1024. test 1024.
            (
                torch.rand(2, 1024, d_model),
                [
                    [0] * 1020 + [1] * 4,
                    [0] * 1024,
                ]
            ),
            (
                torch.rand(1, 1026, d_model),
                [[0] * 1024 + [1] * 2]
            ),
            # softmax.cu switches from fast->slowpath at masked seqlen 1024. test range of masks above 1024.
            (
                torch.rand(4, 1040, d_model),
                [
                    [0] * 1024 + [1] * 16,
                    [0] * 1025 + [1] * 15,
                    [0] * 1031 + [1] * 9,
                    [0] * 1040,
                ]
            )
        ]
        input_mask_pairs = [
            (
                torch.tensor(pair[0], device=device, dtype=torch.get_default_dtype()),  # float input
                torch.tensor(pair[1], device=device, dtype=torch.bool)  # bool mask
            ) for pair in input_mask_pairs
        ]

        maybe_autocast = torch.autocast("cuda", dtype=torch.float16) if use_autocast else contextlib.nullcontext()
        with maybe_autocast:
            for input, src_key_padding_mask in input_mask_pairs:
                with torch.no_grad():
                    fastpath_output = model(input, src_key_padding_mask=src_key_padding_mask)
                slowpath_output = model(input, src_key_padding_mask=src_key_padding_mask)  # reference
                # Make sure fastpath_output is same shape as slowpath_output and mask.
                # When enable_nested_tensor=true, fastpath_output may be smaller than input tensor.
                # Eg if input bs=1, seqlen=6, and we mask out 2 tokens, fastpath_output will have bs=1, seqlen=4.
                # Expand back to old size to match.
                bs, true_seqlen, embed_dim = fastpath_output.shape
                expanded_seqlen = src_key_padding_mask.shape[1]
                fastpath_output_expanded = torch.zeros(bs, expanded_seqlen, embed_dim, device=device)
                fastpath_output_expanded[:, :true_seqlen, :] = fastpath_output
                # no garauntees on output corresponding to masked tokens, so they may vary between slow/fast path. set all to 0.
                fastpath_output_expanded = fastpath_output_expanded.masked_fill(src_key_padding_mask.unsqueeze(-1), 0)
                slowpath_output = slowpath_output.masked_fill(src_key_padding_mask.unsqueeze(-1), 0)
                self.assertEqual(fastpath_output_expanded, slowpath_output)

    @tf32_on_and_off(0.001)
    @parametrize("with_no_grad", [True, False])
    @parametrize("training", [True, False])
    @parametrize("enable_nested_tensor", [False])
    def test_transformerencoder_square_input(self, with_no_grad, training, enable_nested_tensor, device):
        """
        Test for edge cases when input of shape (batch size, sequence length, embedding dimension) has
        batch size == sequence length
        """
        model = torch.nn.TransformerEncoder(
            torch.nn.TransformerEncoderLayer(d_model=4, nhead=2, dim_feedforward=16, dropout=0.0, batch_first=True),
            num_layers=2,
            enable_nested_tensor=enable_nested_tensor
        ).to(device)

        with torch.no_grad():
            # set constant weights of the model
            for idx, p in enumerate(model.parameters()):
                x = p.data
                sz = x.view(-1).size(0)
                shape = x.shape
                x = torch.cos(torch.arange(0, sz).float().view(shape))
                p.data.copy_(x)

        if training:
            model = model.train()
        else:
            model = model.eval()
        x = torch.arange(0, 16).reshape(2, 2, 4).to(torch.get_default_dtype()).to(device)
        src_mask = torch.Tensor([[0, 1], [0, 0]]).to(torch.bool).to(device)

        if with_no_grad:
            cm = torch.no_grad()
        else:
            cm = contextlib.nullcontext()
        with cm:
            result = model(x, mask=src_mask)

        ref_output = torch.Tensor([[[2.420306205749512, 0.017629241570830, -0.607857942581177, -0.085519507527351],
                                    [2.420306205749512, 0.017629241570830, -0.607857942581177, -0.085519507527351]],
                                   [[2.419836044311523, 0.017548924311996, -0.608187675476074, -0.085347734391689],
                                    [2.419836044311523, 0.017548924311996, -0.608187675476074, -0.085347734391689]]]
                                  ).to(device)
        self.assertEqual(tuple(result.shape), tuple(ref_output.shape))
        self.assertEqual(result, ref_output)

    @parametrize("batch_first", [True, False])
    @parametrize("training", [True, False])
    @parametrize("enable_nested_tensor", [True, False])
    def test_transformerencoder(self, batch_first, training, enable_nested_tensor, device):
        def get_a_test_layer(activation, batch_first=False):
            d_model = 4
            nhead = 2
            dim_feedforward = 16
            dropout = 0.0

            layer = nn.TransformerEncoderLayer(
                d_model,
                nhead,
                dim_feedforward=dim_feedforward,
                dropout=dropout,
                activation=activation,
                batch_first=batch_first,
            ).to(device)

            with torch.no_grad():
                # set constant weights of the model
                for idx, p in enumerate(layer.parameters()):
                    x = p.data
                    sz = x.view(-1).size(0)
                    shape = x.shape
                    x = torch.cos(torch.arange(0, sz).float().view(shape))
                    p.data.copy_(x)

            return layer

        # this is a deterministic test for TransformerEncoder
        activation = F.relu

        def _test(batch_first, training, enable_nested_tensor):
            def perm_fn(x):
                return x.transpose(1, 0) if batch_first else x

            encoder_layer = get_a_test_layer(activation=activation,
                                             batch_first=batch_first)

            model = nn.TransformerEncoder(
                encoder_layer, 1, enable_nested_tensor=enable_nested_tensor
            ).to(device)

            if not training:
                model = model.eval()

            # deterministic input
            encoder_input = perm_fn(torch.tensor([[[0.7462, 0.6653, 0.5679, 0.4891],
                                                   [0.5387, 0.1655, 0.3565, 0.0471]],
                                                  [[0.8335, 0.2799, 0.5031, 0.2947],
                                                   [0.1402, 0.0318, 0.7636, 0.1346]],
                                                  [[0.6333, 0.9344, 0.1376, 0.9938],
                                                   [0.8924, 0.2872, 0.6692, 0.2944]],
                                                  [[0.9897, 0.6915, 0.3154, 0.1733],
                                                   [0.8645, 0.3513, 0.3064, 0.0767]],
                                                  [[0.8117, 0.2366, 0.4838, 0.7881],
                                                   [0.3718, 0.4945, 0.9511, 0.0864]]]
                                                 )).to(device)
            result = model(encoder_input)
            ref_output = perm_fn(torch.tensor([[[2.428589, 0.020835, -0.602055, -0.085249],
                                                [2.427987, 0.021213, -0.602496, -0.084103]],
                                               [[2.424689, 0.019155, -0.604793, -0.085672],
                                                [2.413863, 0.022211, -0.612486, -0.072490]],
                                               [[2.433774, 0.021598, -0.598343, -0.087548],
                                                [2.425104, 0.019748, -0.604515, -0.084839]],
                                               [[2.436185, 0.022682, -0.596625, -0.087261],
                                                [2.433556, 0.021891, -0.598509, -0.086832]],
                                               [[2.416246, 0.017512, -0.610712, -0.082961],
                                                [2.422901, 0.024187, -0.606178, -0.074929]]]
                                              )).to(device)
            self.assertEqual(tuple(result.shape), tuple(ref_output.shape))
            torch.testing.assert_close(result, ref_output, rtol=1e-7, atol=1e-5)

            # all 0 src_mask
            src_mask = torch.zeros([5, 5]).to(device) == 1
            result = model(encoder_input, mask=src_mask)
            self.assertEqual(tuple(result.shape), tuple(ref_output.shape))
            torch.testing.assert_close(result, ref_output, rtol=1e-7, atol=1e-5)

            # all 0
            mask = torch.zeros([2, 5]).to(device) == 1
            result = model(encoder_input, src_key_padding_mask=mask)
            self.assertEqual(tuple(result.shape), tuple(ref_output.shape))
            torch.testing.assert_close(result, ref_output, rtol=1e-7, atol=1e-5)

            mask[0, 1] = 1
            mask[1, 3] = 1
            mask[1, 4] = 1
            result = model(encoder_input, src_key_padding_mask=mask)
            ref_output = perm_fn(torch.tensor([[[2.429026, 0.020793, -0.601741, -0.085642],
                                                [2.428811, 0.021445, -0.601912, -0.084252]],
                                               [[2.425009, 0.019155, -0.604566, -0.085899],
                                                [2.415408, 0.02249, -0.611415, -0.073]],
                                               [[2.434199, 0.021682, -0.598039, -0.087699],
                                                [2.42598, 0.019941, -0.603896, -0.085091]],
                                               [[2.436457, 0.022736, -0.59643, -0.08736],
                                                [2.434021, 0.022093, -0.598179, -0.08679]],
                                               [[2.416531, 0.017498, -0.610513, -0.083181],
                                                [2.4242, 0.024653, -0.605266, -0.074959]]]
                                              )).to(device)
            self.assertEqual(tuple(result.shape), tuple(ref_output.shape))
            torch.testing.assert_close(result, ref_output, rtol=1e-7, atol=1e-5)

            # test case 2, multiple layers no norm
            model = nn.TransformerEncoder(encoder_layer, 2, enable_nested_tensor=enable_nested_tensor).to(device)
            if not training:
                model = model.eval()
            result = model(encoder_input, src_key_padding_mask=mask)
            ref_output = perm_fn(torch.tensor([[[2.419051, 0.017446, -0.608738, -0.085003],
                                                [2.419102, 0.017452, -0.608703, -0.085026]],
                                               [[2.419043, 0.017445, -0.608744, -0.084999],
                                                [2.419052, 0.017446, -0.608738, -0.085004]],
                                               [[2.419067, 0.017448, -0.608727, -0.085010],
                                                [2.419098, 0.017452, -0.608706, -0.085024]],
                                               [[2.419072, 0.017449, -0.608724, -0.085012],
                                                [2.419119, 0.017455, -0.608691, -0.085034]],
                                               [[2.419019, 0.017442, -0.608761, -0.084989],
                                                [2.419075, 0.017449, -0.608722, -0.085014]]]
                                              )).to(device)
            self.assertEqual(tuple(result.shape), tuple(ref_output.shape))
            torch.testing.assert_close(result, ref_output, rtol=1e-7, atol=1e-5)

            model = nn.TransformerEncoder(encoder_layer, 6, enable_nested_tensor=enable_nested_tensor).to(device)
            if not training:
                model = model.eval()
            result = model(encoder_input, src_key_padding_mask=mask)
            ref_output = perm_fn(torch.tensor([[[2.419101, 0.017453, -0.608703, -0.085025],
                                                [2.419101, 0.017453, -0.608704, -0.085025]],
                                               [[2.419101, 0.017453, -0.608703, -0.085025],
                                                [2.419101, 0.017453, -0.608704, -0.085025]],
                                               [[2.419101, 0.017453, -0.608703, -0.085025],
                                                [2.419101, 0.017453, -0.608704, -0.085025]],
                                               [[2.419101, 0.017453, -0.608703, -0.085025],
                                                [2.419101, 0.017453, -0.608704, -0.085025]],
                                               [[2.419101, 0.017453, -0.608703, -0.085025],
                                                [2.419101, 0.017453, -0.608704, -0.085025]]]
                                              )).to(device)
            self.assertEqual(tuple(result.shape), tuple(ref_output.shape))
            torch.testing.assert_close(result, ref_output, rtol=1e-7, atol=1e-5)

            # test case 3, multiple layers with norm
            # d_model = 4
            norm = nn.LayerNorm(4)
            model = nn.TransformerEncoder(encoder_layer, 2, norm=norm,
                                          enable_nested_tensor=enable_nested_tensor).to(device)
            if not training:
                model = model.eval()
            result = model(encoder_input, src_key_padding_mask=mask)
            ref_output = perm_fn(torch.tensor([[[1.695949, -0.357635, -0.893077, -0.445238],
                                                [1.695955, -0.357639, -0.893050, -0.445266]],
                                               [[1.695948, -0.357634, -0.893082, -0.445233],
                                                [1.695950, -0.357635, -0.893077, -0.445238]],
                                               [[1.695951, -0.357636, -0.893069, -0.445246],
                                                [1.695955, -0.357639, -0.893052, -0.445264]],
                                               [[1.695952, -0.357636, -0.893066, -0.445249],
                                                [1.695957, -0.357641, -0.893041, -0.445276]],
                                               [[1.695946, -0.357632, -0.893095, -0.445220],
                                                [1.695952, -0.357637, -0.893065, -0.445251]]]
                                              )).to(device)
            self.assertEqual(tuple(result.shape), tuple(ref_output.shape))
            torch.testing.assert_close(result, ref_output, rtol=1e-7, atol=1e-5)

            model = nn.TransformerEncoder(encoder_layer, 6, norm=norm,
                                          enable_nested_tensor=enable_nested_tensor).to(device)
            if not training:
                model = model.eval()
            result = model(encoder_input, src_key_padding_mask=mask)
            ref_output = perm_fn(torch.tensor([[[1.695955, -0.357639, -0.893051, -0.445265],
                                                [1.695955, -0.357639, -0.893051, -0.445265]],
                                               [[1.695955, -0.357639, -0.893051, -0.445265],
                                                [1.695955, -0.357639, -0.893051, -0.445265]],
                                               [[1.695955, -0.357639, -0.893051, -0.445265],
                                                [1.695955, -0.357639, -0.893051, -0.445265]],
                                               [[1.695955, -0.357639, -0.893051, -0.445265],
                                                [1.695955, -0.357639, -0.893051, -0.445265]],
                                               [[1.695955, -0.357639, -0.893051, -0.445265],
                                                [1.695955, -0.357639, -0.893051, -0.445265]]]
                                              )).to(device)
            self.assertEqual(tuple(result.shape), tuple(ref_output.shape))
            torch.testing.assert_close(result, ref_output, rtol=1e-7, atol=1e-5)

        # TODO: remove set default dtype to double by making ref_output more precise.
        # Added because this test was copied from test_nn.py, which has default
        # dtype double. If default dtype is float, tests will say tensors not close because
        # ref output precision too low
        with set_default_dtype(torch.double):
            if training:
                cm = contextlib.nullcontext()
            else:
                cm = torch.no_grad()  # transformer fast path requires no grad
            with cm:
                _test(batch_first, training, enable_nested_tensor)

    @unittest.skipIf(sys.version_info < (3, 11), "not supported on pre-3.11 Python")
    def test_encoder_padding_and_src_mask_bool(self):
        encoder_layer = nn.TransformerEncoderLayer(
            d_model=16,
            nhead=2,
            dim_feedforward=32,
            dropout=0.1,
            activation='relu',
            batch_first=True,
        )
        encoder_norm = nn.LayerNorm(16)
        encoder = nn.TransformerEncoder(
            encoder_layer, 2, encoder_norm
        )

        inputs = torch.randn(2, 3, 16)

        src_mask = torch.ones(3, 3, dtype=torch.bool).triu_(diagonal=1)
        input_seq_len = torch.tensor([3, 2])
        padding_mask = (
            torch.arange(3)[None, :].cpu() >= input_seq_len[:, None]
        )

        with (self.assertNoLogs(None) if not TEST_WITH_TORCHDYNAMO else contextlib.nullcontext()):
            encoder(
                inputs,
                mask=src_mask,
                src_key_padding_mask=padding_mask,
            )

    @unittest.skipIf(sys.version_info < (3, 11), "not supported on pre-3.11 Python")
    def test_decoder_padding_and_src_mask_bool(self):

        def transformer_decoder(inputs, input_seq_len, memory):
            decoder_layer = nn.TransformerDecoderLayer(
                d_model=16,
                nhead=2,
                dim_feedforward=32,
                dropout=0.1,
                activation='relu',
                batch_first=True,
            )
            decoder_norm = nn.LayerNorm(16)
            decoder = nn.TransformerDecoder(
                decoder_layer, 2, decoder_norm
            )

            src_mask = torch.ones(
                inputs.shape[1], inputs.shape[1], dtype=torch.bool
            ).triu_(diagonal=1)
            padding_mask = (
                torch.arange(inputs.shape[1])[None, :].cpu()
                >= input_seq_len[:, None]
            )

            return decoder(
                inputs,
                memory,
                tgt_mask=src_mask,
                tgt_key_padding_mask=padding_mask,
                memory_key_padding_mask=padding_mask,
            )

        inputs = torch.randn(2, 3, 16)
        memory = torch.randn(2, 3, 16)
        input_seq_len = torch.tensor([3, 2])

        with self.assertNoLogs(None):
            transformer_decoder(inputs, input_seq_len, memory)

    def test_encoder_is_causal(self):

        d_model = 3
        layer = torch.nn.TransformerEncoderLayer(d_model, 1, 6, batch_first=True)
        layer.eval()
        x = torch.randn(1, 5, d_model)
        unmasked_output = layer(x)
        mask = torch.nn.Transformer.generate_square_subsequent_mask(x.size(1))
        is_causal_output = layer(x, src_mask=mask, is_causal=True)
        masked_output = layer(x, src_mask=mask)

        self.assertEqual(masked_output, is_causal_output)

    @onlyCUDA
    @parametrize("nb_heads", [1, 8])
    @parametrize("bias", [True, False])
    def test_mha_native_args(self, nb_heads, bias):

        B, L, F = 8, 100, 128
        batch_first = True
        fast_path = True
        use_pad_mask = (bias % 2) == 1

        mha = nn.MultiheadAttention(
            embed_dim=F,
            num_heads=nb_heads,
            batch_first=batch_first,
            bias=bias
        ).cuda()
        mha.eval()

        ctx = torch.no_grad if fast_path else contextlib.nullcontext
        with ctx():
            x = torch.randn(B, L, F).cuda()
            if not batch_first:
                x = x.transpose(0, 1)

            pad_mask = None
            if use_pad_mask:
                pad_mask = torch.zeros((B, L), dtype=torch.bool).cuda()

            mha(query=x, key=x, value=x, key_padding_mask=pad_mask)

    def test_kpm_mask_trailing_column_with_nested_tensor(self, device):
        encoder_layer = nn.TransformerEncoderLayer(
            d_model=256,
            nhead=4,
            dim_feedforward=512,
            activation='gelu',
            norm_first=False,
            batch_first=False,
        )
        transformer_encoder = nn.TransformerEncoder(encoder_layer, num_layers=3, enable_nested_tensor=True).to(device)

        x = torch.randn(10, 6, 256).to(device)
        mask = torch.ones(6, 10)
        mask[0, :] = 0  # here I masked 5 columns instead of just one
        mask = mask.bool().to(device)
        out = transformer_encoder(src=x, src_key_padding_mask=mask)
        self.assertEqual(out.shape[1], 6)

    # CPU unit test has_torch_functions in test environment,
    #   preventing successful completion
    @onlyCUDA
    def test_with_nested_tensor_input(self, device):
        encoder_layer = nn.TransformerEncoderLayer(
            d_model=256,
            nhead=4,
            dim_feedforward=512,
            activation='gelu',
            norm_first=False,
            batch_first=True,
        )
        transformer_encoder = nn.TransformerEncoder(encoder_layer, num_layers=3, enable_nested_tensor=True).to(device)

        transformer_encoder.eval()
        with torch.no_grad():
            x = torch.randn(6, 10, 256).to(device)
            mask = torch.ones(6, 10)
            mask[0, 0:] = 0  # here I masked 5 columns instead of just one
            mask[2, 2:] = 0  # here I masked 5 columns instead of just one
            mask[4, 4:] = 0  # here I masked 5 columns instead of just one
            mask[5, 8:] = 0  # here I masked 5 columns instead of just one
            mask = mask.bool().to(device)
            x = torch._nested_tensor_from_mask(x, mask.logical_not(), mask_check=False)
            out = transformer_encoder(src=x, src_key_padding_mask=None)

        self.assertEqual(out.is_nested, True)



    def test_script_encoder_subclass(self, device):
        class MyCustomLayer(nn.TransformerEncoderLayer):
            pass

        encoder = nn.TransformerEncoder(
            MyCustomLayer(d_model=256, nhead=8), num_layers=6
        ).to(device=device)
        torch.jit.script(encoder)

    # brazenly adapted from test_transformerencoderlayer_src_mask to test execution of
    # torchscripted transformerencoderlayer subclass
    def test_transformerencoderlayer_subclass(self, device):
        class MyCustomLayer(nn.TransformerEncoderLayer):
            pass

        nhead = 4
        batch_size = 2
        seqlen = 4
        d_model = 8
        dim_feedforward = 32

        model = MyCustomLayer(
            d_model=d_model,
            nhead=nhead,
            dim_feedforward=dim_feedforward,
            batch_first=True).to(device)
        script_model = torch.jit.script(model)

        src = torch.rand(batch_size, seqlen, d_model).to(device)  # bs, seqlen, d_model
        src_mask = torch.zeros(seqlen, seqlen).to(torch.bool).to(device)

        torch.manual_seed(42)
        result = model(src, src_mask=src_mask)
        torch.manual_seed(42)
        scripted_result = script_model(src, src_mask=src_mask)
        self.assertEqual(result, scripted_result)

        model.eval()
        script_model = torch.jit.script(model)

        with torch.no_grad():
            result = model(src, src_mask=src_mask)
            scripted_result = script_model(src, src_mask=src_mask)
            self.assertEqual(result, scripted_result)


    def test_transformerencoderlayer_subclass_model(self, device):
        class MyCustomLayer(nn.TransformerEncoderLayer):
            pass

        nhead = 4
        batch_size = 2
        seqlen = 4
        d_model = 8
        dim_feedforward = 32

        layer = MyCustomLayer(
            d_model=d_model,
            nhead=nhead,
            dim_feedforward=dim_feedforward,
            batch_first=True)
        model = nn.TransformerEncoder(
            layer, num_layers=6
        ).to(device=device)
        script_model = torch.jit.script(model)

        src = torch.rand(batch_size, seqlen, d_model).to(device)  # bs, seqlen, d_model
        src_mask = torch.zeros(seqlen, seqlen).to(torch.bool).to(device)

        torch.manual_seed(42)
        result = model(src, mask=src_mask)
        torch.manual_seed(42)
        scripted_result = script_model(src, mask=src_mask)
        self.assertEqual(result, scripted_result)

        model.eval()
        script_model = torch.jit.script(model)

        with torch.no_grad():
            result = model(src, mask=src_mask)
            scripted_result = script_model(src, mask=src_mask)
            self.assertEqual(result, scripted_result)


    @onlyCUDA
    @unittest.skipIf(not TEST_FAIRSEQ, "Fairseq not found")
    def test_decoder_only_layer(self):
        DEFAULT_PADDING_IDX = 0

        class FairseqDecoder(torch.nn.Module):
            def __init__(
                self,
                embed_dim,
                attention_heads,
                ffn_embed_dim,
                num_layers,
                embedding_layer,  # torch.nn.Embedding. Must have a padding_idx field
                dropout=0,
                normalize_before=False,
                torch_encoder=None,  # torch encoder that you can map weights from
                activation="relu",
            ):
                super().__init__()

                cfg = fairseq_transformer.TransformerConfig()
                cfg.decoder.embed_dim = embed_dim
                cfg.decoder.output_dim = embed_dim
                cfg.decoder.attention_heads = attention_heads
                cfg.decoder.ffn_embed_dim = ffn_embed_dim
                cfg.dropout = dropout
                cfg.decoder.normalize_before = normalize_before
                cfg.decoder.layers = num_layers
                # make embedding behavior same as other encoders
                cfg.no_token_positional_embeddings = True
                cfg.no_scale_embedding = True
                cfg.activation_fn = activation

                dictionary = {}  # TODO: verify what this is

                self.decoder = fairseq_transformer.TransformerDecoder(
                    cfg,
                    dictionary,
                    embedding_layer,
                    no_encoder_attn=True,
                    output_projection=None,
                )

                if torch_encoder is not None:
                    self.decoder = torch_to_fairseq(torch_encoder, self.decoder)  # noqa: F821
                self.decoder = self.decoder.eval().cuda().half()

            def forward(
                self,
                tokens,
                src_lengths=None,
                with_triangle_mask=False,
                incremental_state=None,
            ):
                return self.decoder(
                    prev_output_tokens=tokens,
                    encoder_out=None,
                    incremental_state=incremental_state,
                    features_only=True,
                    full_context_alignment=not with_triangle_mask,
                    alignment_layer=None,
                    alignment_heads=None,
                    src_lengths=src_lengths,
                    return_all_hiddens=False,
                )[0]

    @tf32_on_and_off(0.003)
    @parametrize("input_dim,attn_mask_dim,is_causal",
                 [(3, None, False), (3, 2, False), (3, 2, True), (3, 3, False), (3, 3, True),
                  (4, None, False), (4, 2, False), (4, 2, True), (4, 4, False), (4, 4, True)],
                 name_fn=lambda input_dim, attn_dim, is_causal: (
                     f"{input_dim}D_input_dim_" + (
                         f"{attn_dim}D_{'causal_' if is_causal else ''}attn_mask"
                         if attn_dim is not None else "no_attn_mask")))
    @parametrize("dropout_p", [0.0, 0.2, 0.5])
    @sdpa_kernel(backends=[SDPBackend.MATH])
    def test_scaled_dot_product_attention(self, device, input_dim, attn_mask_dim, is_causal, dropout_p):
        def sdp_ref(
                q,
                k,
                v,
                attn_mask=None,
                dropout_p=0.0):
            E = q.size(-1)
            q = q / math.sqrt(E)
            # (B, Nt, E) x (B, E, Ns) -> (B, Nt, Ns)
            if attn_mask is not None:
                attn = torch.baddbmm(attn_mask, q, k.transpose(-2, -1))
            else:
                attn = torch.bmm(q, k.transpose(-2, -1))

            attn = torch.nn.functional.softmax(attn, dim=-1)
            if dropout_p > 0.0:
                attn = torch.nn.functional.dropout(attn, p=dropout_p)
            # (B, Nt, Ns) x (B, Ns, E) -> (B, Nt, E)
            output = torch.bmm(attn, v)
            return output
        # TODO: Support cross-device / dtype testing properly when instantiate_device_type_tests() is used.
        dtypes = [torch.double, torch.float]
        for dtype in dtypes:

            def rand_tensor(*shape):
                return torch.randn(shape, device=device, dtype=dtype)

            # This test compares python and C++ implementations of SDP.
            N, N_prime, L, S, E = 5, 2, 4, 3, 6
            if input_dim == 3:
                query = rand_tensor(N, L, E)
                key = rand_tensor(N, S, E)
                value = rand_tensor(N, S, E)
            elif input_dim == 4:
                query = rand_tensor(N, N_prime, L, E)
                key = rand_tensor(N, N_prime, S, E)
                value = rand_tensor(N, N_prime, S, E)
            else:
                self.fail(f'Invalid input_dim {input_dim} encountered in SDP test')

            attn_mask = None
            if attn_mask_dim is not None:
                assert attn_mask_dim in [2, input_dim]
                mask_size = (L, S) if attn_mask_dim == 2 else ((N, L, S) if input_dim == 3 else (N, N_prime, L, S))
                attn_mask = (torch.ones(mask_size, device=device, dtype=torch.bool).tril() if is_causal
                             else torch.randint(0, 2, size=mask_size, device=device, dtype=torch.bool))

            with freeze_rng_state():
                # Python impl only supports float mask and 3D inputs.
                attn_mask_float = attn_mask
                if attn_mask_float is not None:
                    attn_mask_float = torch.zeros_like(attn_mask, dtype=query.dtype)
                    attn_mask_float.masked_fill_(attn_mask.logical_not(), float("-inf"))
                q, k, v = query.view(-1, L, E), key.view(-1, S, E), value.view(-1, S, E)
                a = attn_mask_float
                if a is not None and attn_mask_dim > 3:
                    a = a.view(-1, L, S)
                expected = sdp_ref(q, k, v, attn_mask=a, dropout_p=dropout_p)
                if input_dim > 3:
                    expected = expected.view(-1, N_prime, L, E)

            with freeze_rng_state():
                if is_causal:
                    # NB: Don't pass attn_mask here
                    actual = torch.nn.functional.scaled_dot_product_attention(
                        query, key, value, None, dropout_p, is_causal)

                    # Error case: both explicit attn_mask and is_causal are set
                    with self.assertRaisesRegex(RuntimeError,
                                                "Explicit attn_mask should not be set when is_causal=True"):
                        torch.nn.functional.scaled_dot_product_attention(
                            query, key, value, attn_mask, dropout_p, is_causal)
                else:
                    actual = torch.nn.functional.scaled_dot_product_attention(
                        query, key, value, attn_mask, dropout_p, is_causal)

                self.assertEqual(actual, expected)

        if attn_mask_dim is None:
            q = q.double().clone()
            k = k.double().clone()
            v = v.double().clone()
            q.requires_grad_()
            k.requires_grad_()
            v.requires_grad_()

            assert gradcheck(lambda *args, **kwargs: wrapper_set_seed(sdp_ref, *args, **kwargs),
                             (q, k, v, attn_mask, dropout_p))
            assert gradcheck(lambda *args, **kwargs:
                             wrapper_set_seed(torch.nn.functional.scaled_dot_product_attention, *args, **kwargs),
                             (q, k, v, attn_mask, dropout_p))

        def test_incompatible_mask(self, device):
            def ones_tensor(*shape):
                return torch.ones(shape, dtype=torch.float32)
            S, L, E, H = 1, 2, 4, 1
            qkv = ones_tensor(S, L, E)

            mha = nn.MultiheadAttention(E, H)
            mha.in_proj_weight = Parameter(torch.ones((E * 3, E)))
            mha.out_proj.weight = Parameter(torch.ones((E, E)))
            qkv = qkv.to(float)
            kpm = ones_tensor(S, L) * float("-inf")
            am = ones_tensor(L, L).to(bool)

            def func():
                return mha(qkv, qkv, qkv, need_weights=False, key_padding_mask=kpm, attn_mask=am)

            self.assertRaises(RuntimeError, func)

    @unittest.skipIf(TEST_WITH_CROSSREF, 'Fastpath not available with crossref')
    @torch.no_grad()
    def test_mask_check_fastpath(self):
        """
        Test that fastpath is executed independently of the masks that are passed.
        If the passed key padding mask is left aligned or mask_check=False, test that nested tensors are used
        (sparsity fastpath), otherwise use fastpath with traditional tensors.
        Also test that fast path is executed with both key padding mask and attention mask passed at the same time.
        """

        x = torch.Tensor([[[1, 2], [3, 4], [5, 6]]]).to(torch.float)

        def _test_fastpath(model, key_padding_mask, mock_return_value, attn_mask=None, nested_tensors=True):
            with patch('torch._transformer_encoder_layer_fwd') as fastpath_mock:
                fastpath_mock.return_value = mock_return_value
                model(x, src_key_padding_mask=key_padding_mask, mask=attn_mask)

                # If mock was called, fastpath was taken
                self.assertTrue(fastpath_mock.called)

                # If mock was called with nested tensors, sparsity fastpath was taken
                for call_args, _ in fastpath_mock.call_args_list:
                    self.assertEqual(call_args[0].is_nested, nested_tensors)

        encoder_layer = torch.nn.TransformerEncoderLayer(d_model=2, nhead=2, dim_feedforward=8, batch_first=True)

        model = torch.nn.TransformerEncoder(encoder_layer, num_layers=2, enable_nested_tensor=True, mask_check=True)
        model.eval()

        aligned_key_padding_mask = torch.Tensor([[0, 0, 1]]).to(torch.bool)
        not_aligned_key_padding_mask = torch.Tensor([[1, 0, 1]]).to(torch.bool)
        attn_mask = torch.Tensor([[1, 0, 1], [0, 1, 0], [1, 0, 1]]).to(torch.bool)
        nested_tensor_return_value = torch.nested.nested_tensor([torch.ones((2, 2), dtype=torch.float)])
        tensor_return_value = torch.ones((1, 3, 2), dtype=torch.float)

        # Left aligned mask results in sparsity fastpath
        _test_fastpath(model, aligned_key_padding_mask, nested_tensor_return_value, nested_tensors=True)

        # Not aligned mask results in fastpath
        _test_fastpath(model, not_aligned_key_padding_mask, tensor_return_value, nested_tensors=False)

        model = torch.nn.TransformerEncoder(encoder_layer, num_layers=2, enable_nested_tensor=False, mask_check=True)
        model.eval()

        # If nested tensor disabled, fastpath is always taken
        _test_fastpath(model, aligned_key_padding_mask, tensor_return_value, nested_tensors=False)
        _test_fastpath(model, not_aligned_key_padding_mask, tensor_return_value, nested_tensors=False)
        # Fast path is taken if both attention mask and key padding mask are present
        _test_fastpath(model, aligned_key_padding_mask, tensor_return_value, attn_mask=attn_mask, nested_tensors=False)

        model = torch.nn.TransformerEncoder(encoder_layer, num_layers=2, enable_nested_tensor=True, mask_check=False)
        model.eval()

        # Mask check disabled results in sparisty fastpath, independently of the mask
        _test_fastpath(model, aligned_key_padding_mask, nested_tensor_return_value, nested_tensors=True)
        _test_fastpath(model, not_aligned_key_padding_mask, nested_tensor_return_value, nested_tensors=True)

    # Test failing MHA when bias was NoneType
    def test_bias_is_none(self):
        x = torch.rand((1, 5, 10))
        model = torch.nn.modules.activation.MultiheadAttention(10, 1, bias=False, batch_first=True)
        model.eval()
        model(x, x, x)
        # completes without error

    def test_transformer_bias_is_none(self, device):
        batch_size = 2
        seqlen = 3
        d_model = 8
        nhead = 4

        encoder_layer = torch.nn.TransformerEncoderLayer(d_model, nhead, bias=False, batch_first=True, device=device)
        encoder_layer.eval()
        x = torch.randn(batch_size, seqlen, d_model, device=device)
        # runs without error
        encoder_layer(x)

        with self.assertWarnsRegex(UserWarning, "encoder_layer.self_attn was passed bias=False"):
            encoder = torch.nn.TransformerEncoder(encoder_layer, num_layers=1).eval()
            encoder(x)

        with self.assertWarnsRegex(UserWarning, "self_attn was passed bias=False"):
            transformer = torch.nn.Transformer(
                d_model=d_model, nhead=nhead, bias=False, batch_first=True, device=device
            ).eval()
            transformer(x, x)

    def test_train_with_is_causal(self, device):
        # training with is_causal
        S, L, E, H = 1, 2, 2, 1
        layer = nn.TransformerEncoderLayer(
            d_model=2,
            dim_feedforward=4,
            nhead=H,
            batch_first=True,
            activation="gelu",
            dropout=0,
        )
        criterion = nn.MSELoss()
        encoder = nn.TransformerEncoder(layer, 2).to(device)
        optimizer = optim.SGD(encoder.parameters(), lr=0.1, momentum=0.9)
        encoder.train()

        encoder.train()
        optimizer.zero_grad()
        inputs = torch.randn(S, L, E).to(device)
        mask = torch.nn.Transformer.generate_square_subsequent_mask(
            inputs.size(1), device=device
        )

        outputs = encoder(inputs, mask=mask, is_causal=True)

        loss = criterion(outputs[:, 0:2, :], inputs[:, 0:2, :])
        loss.backward()
        optimizer.step()

        # inference with is_causal
        t_qvk = torch.randn((S, L, E), device=device, dtype=torch.float32)
        mha = nn.MultiheadAttention(E, H).to(device)
        mask = torch.nn.Transformer.generate_square_subsequent_mask(
            S, device=device
        )

        attn_out, _ = mha(t_qvk, t_qvk, t_qvk, attn_mask=mask, is_causal=True)

        # Can't give only is_causal
        attn_mask = torch.randint(0, 2, size=(L, L), device=device, dtype=torch.bool)
        with self.assertRaises(RuntimeError):
            _ = mha(t_qvk, t_qvk, t_qvk, is_causal=True)

        # # Passing a causal mask sets is_causal to 1
        causal_mask = torch.triu(
            torch.ones(L, L, device=inputs.device) * float('-inf'), diagonal=1
        ).to(torch.bool)

        mock_layer = MagicMock(torch.nn.MultiheadAttention(E, H), return_value=inputs)
        encoder.layers[1] = mock_layer
        outputs = encoder(inputs, mask=causal_mask)
        mock_layer.assert_called_with(ANY, src_mask=ANY, is_causal=True, src_key_padding_mask=ANY)

        # check expected numerical values with all kernels
        self.is_causal_kernels([SDPBackend.MATH], device)

    def is_causal_kernels(self, kernels, device):
        def ones_tensor(*shape):
            return torch.ones(shape, device=device, dtype=torch.float32).to(device)
        S, L, E, H = 1, 2, 4, 1
        qkv = ones_tensor(S, L, E)

        mha = nn.MultiheadAttention(E, H).to(device)
        mha.in_proj_weight = Parameter(torch.ones((E * 3, E), device=device))
        mha.out_proj.weight = Parameter(torch.ones((E, E), device=device))
        expected = torch.ones(size=(S, L, E)).to(device) * 16
        mask = torch.nn.Transformer.generate_square_subsequent_mask(
            qkv.size(1), device=device
        )

        for kernel in kernels:
            with sdpa_kernel(backends=[kernel]):
                actual, _ = mha(qkv, qkv, qkv, attn_mask=mask, need_weights=False, is_causal=True)
                self.assertTrue(torch.equal(actual, expected))

                if kernel != SDPBackend.MATH:
                    # fails with embedding size not multiple of 4
                    with self.assertRaisesRegex(RuntimeError, "No available kernel"):
                        qkv_f, mha_f = ones_tensor(S, L, 2), nn.MultiheadAttention(2, H).to(device)
                        mask = torch.nn.Transformer.generate_square_subsequent_mask(
                            qkv_f.size(1), device=device
                        )
                        _ = mha_f(qkv_f, qkv_f, qkv_f, attn_mask=mask, need_weights=False, is_causal=True)
                        torch.cuda.synchronize()

    @skipIfRocm  # Missing EFFICIENT_ATTENTION
    @unittest.skipIf(
        not PLATFORM_SUPPORTS_FLASH_ATTENTION, "Platform does not supposrt fused SDPA or pre-SM80 hardware"
    )
    def test_is_causal_gpu(self):
        device = 'cuda'
        self.is_causal_kernels([SDPBackend.MATH, SDPBackend.EFFICIENT_ATTENTION], device)

    def test_script_mha_in_proj_weight_none(self):
        mha = torch.nn.MultiheadAttention(
            embed_dim=128, num_heads=8, kdim=256, vdim=256
        ).eval()

        torch.jit.script(mha)

    @unittest.skipIf(TEST_WITH_CROSSREF, 'Fastpath not available with crossref')
    @torch.no_grad()
    def test_disable_fastpath(self, device):
        def _test_te_fastpath_called(model, args, kwargs=None, return_value=None, is_called=True):
            if kwargs is None:
                kwargs = {}
            with patch('torch._transformer_encoder_layer_fwd') as fastpath_mock:
                fastpath_mock.return_value = return_value
                output = model(*args, **kwargs)
                self.assertTrue(fastpath_mock.called == is_called)

        def _test_mha_fastpath_called(model, args, kwargs=None, return_value=None, is_called=True):
            if kwargs is None:
                kwargs = {}
            with patch('torch._native_multi_head_attention') as fastpath_mock:
                fastpath_mock.return_value = return_value
                output = model(*args, **kwargs)
                self.assertTrue(fastpath_mock.called == is_called)

        inp = torch.tensor([[[1, 2], [3, 4], [5, 6]]], dtype=torch.float32, device=device)
        aligned_key_padding_mask = torch.tensor([[0, 0, 1]], dtype=torch.bool, device=device)
        src_key_padding_mask = torch.tensor([[1, 0, 1]], dtype=torch.bool, device=device)
        attn_mask = torch.tensor([[1, 0, 1], [0, 1, 0], [1, 0, 1]], dtype=torch.bool, device=device)
        te_return_value = torch.ones((1, 3, 2), dtype=torch.float32)

        encoder_layer = torch.nn.TransformerEncoderLayer(d_model=2, nhead=2, dim_feedforward=8, batch_first=True)
        te = torch.nn.TransformerEncoder(encoder_layer, num_layers=2, enable_nested_tensor=True, mask_check=True)
        te = te.to(device).eval()

        t = torch.nn.Transformer(d_model=2, nhead=2, batch_first=True, device=device).eval()
        src = torch.tensor([[[0, 1], [2, 3], [4, 5]]], dtype=torch.float32, device=device)
        tgt = torch.tensor([[[0, 1], [2, 3], [4, 5], [6, 7]]], dtype=torch.float32, device=device)
        t_return_value = torch.ones((1, 3, 2), dtype=torch.float32, device=device)

        mha = nn.MultiheadAttention(2, 2, batch_first=True, device=device).eval()
        q = torch.tensor([[[0, 1], [2, 3]]], dtype=torch.float32, device=device)
        mha_return_value = torch.ones((1, 3, 2), dtype=torch.float32, device=device)

        _test_te_fastpath_called(
            te, (inp,), kwargs={'src_key_padding_mask': src_key_padding_mask},
            return_value=te_return_value, is_called=True
        )
        _test_te_fastpath_called(t, (src, tgt), return_value=t_return_value, is_called=True)
        _test_mha_fastpath_called(mha, (q, q, q,), return_value=mha_return_value, is_called=True)

        torch.backends.mha.set_fastpath_enabled(False)
        _test_te_fastpath_called(
            te, (inp,), kwargs={'src_key_padding_mask': src_key_padding_mask},
            return_value=te_return_value, is_called=False
        )
        _test_te_fastpath_called(t, (src, tgt), return_value=t_return_value, is_called=False)
        _test_mha_fastpath_called(mha, (q, q, q,), return_value=mha_return_value, is_called=False)

        torch.backends.mha.set_fastpath_enabled(True)
        _test_te_fastpath_called(
            te, (inp,), kwargs={'src_key_padding_mask': src_key_padding_mask},
            return_value=te_return_value, is_called=True
        )
        _test_te_fastpath_called(t, (src, tgt), return_value=t_return_value, is_called=True)
        _test_mha_fastpath_called(mha, (q, q, q,), return_value=mha_return_value, is_called=True)


class TestSDPAFailureModes(NNTestCase):
    """ Used to test the failure modes of scaled_dot_product_attention
    """
    _do_cuda_memory_leak_check = True
    _do_cuda_non_default_stream = True

    @onlyCUDA
    @unittest.skipIf(
        not PLATFORM_SUPPORTS_FLASH_ATTENTION or not isSM8XDevice,
        "Does not support fused SDPA or not SM86+ hardware",
    )
    @parametrize("head_dim", [193, 204, 256])
    @parametrize("dropout_p", [0.0, 0.2])
    def test_flash_backward_failure_sm86plus(self, device, head_dim: int, dropout_p: float):
        dtype = torch.float16
        make_tensor = partial(torch.rand, device=device, dtype=dtype)
        # See check_requires_grad_and_head_dim_gt192_constraints_on_sm86_89 in
        # pytorch/aten/src/ATen/native/transformers/cuda/sdp_utils.h
        size = (2, 2, 4, head_dim)
        q, k, v = make_tensor(size), make_tensor(size), make_tensor(size)

        with sdpa_kernel(backends=[SDPBackend.MATH]):
            math_ref = torch.nn.functional.scaled_dot_product_attention(q, k, v, None, 0.0, False)

        with sdpa_kernel(backends=[SDPBackend.FLASH_ATTENTION]):
            # Should not fail because inputs don't require grad
            flash_ref = torch.nn.functional.scaled_dot_product_attention(q, k, v, None, 0.0, False)

            self.assertEqual(math_ref, flash_ref, atol=1e-3, rtol=1e-3)

            # Should fail because inputs require grad
            q = make_tensor(size, requires_grad=True)
            k = make_tensor(size, requires_grad=True)
            v = make_tensor(size, requires_grad=True)
            if 192 < head_dim <= 224 or (head_dim > 224 and dropout_p != 0.0):
                self.assertRaises(
                    RuntimeError,
                    lambda: torch.nn.functional.scaled_dot_product_attention(
                        q, k, v, None, dropout_p, False
                    ),
                )
            else:
                flash_ref = torch.nn.functional.scaled_dot_product_attention(q, k, v, None, dropout_p, False)

    @onlyCUDA
    def test_dispatch_fails_no_backend(self, device):
        dtype = torch.float16
        with sdpa_kernel(backends=[SDPBackend.ERROR]):
            size = (2, 3, 4)
            q = torch.randn(size, device=device, dtype=dtype)
            k = torch.randn(size, device=device, dtype=dtype)
            v = torch.randn(size, device=device, dtype=dtype)
            self.assertRaisesRegex(RuntimeError, "No viable backend for scaled_dot_product_attention was found.",
                                   lambda: torch._fused_sdp_choice(q, k, v))
            self.assertRaisesRegex(RuntimeError, "No viable backend for scaled_dot_product_attention was found.",
                                   lambda: torch.nn.functional.scaled_dot_product_attention(q, k, v))

    @onlyCUDA
    @unittest.skipIf(not PLATFORM_SUPPORTS_FUSED_ATTENTION, "Does not support fused scaled dot product attention")
    @parametrize(
        "kernel",
        PLATFORM_SPECIFIC_SDPA,
    )
    def test_invalid_fused_inputs_dim_3(self, device, kernel: SDPBackend):
        with sdpa_kernel(backends=[kernel]):
            # Dim is not 4
            size = (2, 3, 8)
            dtype = torch.float16
            q = torch.randn(size, device=device, dtype=dtype)
            k = torch.randn(size, device=device, dtype=dtype)
            v = torch.randn(size, device=device, dtype=dtype)
            with self.assertWarnsRegex(UserWarning, "All fused kernels requires query, key and value to be 4 dimensional"):
                self.assertRaises(RuntimeError, lambda: torch.nn.functional.scaled_dot_product_attention(
                    q, k, v, None, 0.0, False))

    @onlyCUDA
    @unittest.skipIf(not PLATFORM_SUPPORTS_FUSED_ATTENTION, "Does not support fused scaled dot product attention")
    @parametrize(
        "kernel",
        PLATFORM_SPECIFIC_SDPA,
    )
    def test_invalid_fused_inputs_broadcast(self, device, kernel: SDPBackend):
        with sdpa_kernel(backends=[kernel]):
            #  Fused Kernels don't support broadcasting for dense inputs
            dtype = torch.float16
            size = (2, 4, 3, 8)
            size_broadcast = (1, 4, 3, 8)
            q = torch.randn(size_broadcast, device=device, dtype=dtype)
            k = torch.randn(size, device=device, dtype=dtype)
            v = torch.randn(size, device=device, dtype=dtype)
            self.assertRaises(RuntimeError, lambda: torch.nn.functional.scaled_dot_product_attention(
                q, k, v, None, 0.0, False))

    @onlyCUDA
    @unittest.skipIf(not PLATFORM_SUPPORTS_FUSED_ATTENTION, "Does not support fused scaled dot product attention")
    @parametrize("kernel", PLATFORM_SPECIFIC_SDPA)
    def test_invalid_sequence_lengths(self, device, kernel: SDPBackend):
        with sdpa_kernel(backends=[kernel]):
            # Passing in a q,k,v with 0 length sequences will error
            dtype = torch.float16
            make_tensor = partial(torch.rand, device=device, dtype=dtype)
            size = SdpaShape(2, 2, 0, 8)
            q, k, v = make_tensor(size), make_tensor(size), make_tensor(size)
            with self.assertWarnsRegex(UserWarning, "All fused kernels do not support zero seq_len_q or seq_len_kv."):
                self.assertRaises(RuntimeError, lambda: torch.nn.functional.scaled_dot_product_attention(
                    q, k, v, None, 0.0, False))

    @onlyCUDA
    @unittest.skipIf(not PLATFORM_SUPPORTS_FUSED_ATTENTION, "Does not support fused scaled dot product attention")
    @parametrize("kernel", PLATFORM_SPECIFIC_SDPA)
    def test_invalid_last_dim_stride(self, device, kernel: SDPBackend):
        with sdpa_kernel(backends=[kernel]):
            # Passing in a q,k,v with last dim stride not equal to 1 will error
            dtype = torch.float16
            make_tensor = partial(torch.rand, device=device, dtype=dtype)
            size = SdpaShape(2, 2, 8, 8)
            q, k, v = make_tensor(size), make_tensor(size), make_tensor(size)
            q.as_strided_(size, [2, 2, 2, 2])
            with self.assertWarnsRegex(UserWarning, "All fused kernels require the last dimension of the input to have stride 1."):
                self.assertRaises(RuntimeError, lambda: torch.nn.functional.scaled_dot_product_attention(
                    q, k, v, None, 0.0, False))

    @onlyCUDA
    @unittest.skipIf(not PLATFORM_SUPPORTS_FLASH_ATTENTION, "Does not flash_attention fused scaled dot product attention")
    @parametrize("kernel", PLATFORM_SPECIFIC_SDPA)
    def test_invalid_fused_inputs_head_dim(self, device, kernel: SDPBackend):
        with sdpa_kernel(backends=[kernel]):
            # The embed dim per head is not divisible by 8 for flash attention
            dtype = torch.float16
            make_tensor = partial(torch.rand, device=device, dtype=dtype)
            size = SdpaShape(2, 2, 3, 9) if kernel == SDPBackend.EFFICIENT_ATTENTION else SdpaShape(2, 2, 3, 257)
            q, k, v = make_tensor(size), make_tensor(size), make_tensor(size)
            self.assertRaises(RuntimeError, lambda: torch.nn.functional.scaled_dot_product_attention(
                q, k, v, None, 0.0, False))

    @onlyCUDA
    @unittest.skipIf(not PLATFORM_SUPPORTS_FUSED_ATTENTION, "Does not support fused scaled dot product attention")
    @parametrize(
        "kernel",
        PLATFORM_SPECIFIC_SDPA,
    )
    def test_invalid_fused_inputs_invalid_dtype(self, device, kernel: SDPBackend):
        with sdpa_kernel(backends=[kernel]):
            # Invalid dtype for both Flash Attention and Mem Efficient Attention
            size = SdpaShape(2, 2, 3, 16)
            make_tensor = partial(torch.rand, device=device, dtype=torch.float64)
            q, k, v = make_tensor(size), make_tensor(size), make_tensor(size)
            self.assertRaises(RuntimeError, lambda: torch.nn.functional.scaled_dot_product_attention(
                q, k, v, None, 0.0, False))

    @onlyCUDA
    @unittest.skipIf(not PLATFORM_SUPPORTS_FLASH_ATTENTION, "Does not support flash attention")
    @parametrize("kernel", [SDPBackend.FLASH_ATTENTION])
    def test_invalid_fused_inputs_attn_mask_present(self, device, kernel: SDPBackend):
        with sdpa_kernel(backends=[kernel]):
            # Failures for unsupported SDP args
            size = SdpaShape(2, 2, 3, 16)
            make_tensor = partial(torch.rand, size, device=device, dtype=torch.float16)
            q, k, v = make_tensor(), make_tensor(), make_tensor()
            # Non-None attention mask
            mask = torch.ones((2, 2, 3, 3), device=device, dtype=q.dtype)
            self.assertRaises(RuntimeError, lambda: torch.nn.functional.scaled_dot_product_attention(
                q, k, v, mask, 0.0, False))

    @onlyCUDA
    @unittest.skipIf(not PLATFORM_SUPPORTS_FLASH_ATTENTION, "Does not support fused SDPA or pre-SM80 hardware")
    def test_unaligned_tensors(self, device):
        # The alignment is depdent on arch so we specifiy SM80OrLater
        dtype = torch.float16
        size = SdpaShape(2, 2, 8, 5)
        make_tensor = partial(torch.rand, size, device=device, dtype=dtype)
        q, k, v = make_tensor(), make_tensor(), make_tensor()
        with sdpa_kernel(backends=[SDPBackend.EFFICIENT_ATTENTION]):
            self.assertRaises(RuntimeError, lambda: torch.nn.functional.scaled_dot_product_attention(
                q, k, v, None, 0.0, False))

    @onlyCUDA
    @unittest.skipIf(not PLATFORM_SUPPORTS_FLASH_ATTENTION, "Does not support fused SDPA or pre-SM80 hardware")
    def test_flash_fail_fp32(self, device):
        dtype = torch.float
        size = SdpaShape(16, 16, 32, 32)
        make_tensor = partial(torch.rand, size, device=device, dtype=dtype)
        q, k, v = make_tensor(), make_tensor(), make_tensor()
        with sdpa_kernel(backends=[SDPBackend.FLASH_ATTENTION]):
            with self.assertWarnsRegex(UserWarning, "Expected query, key and value to all be of dtype: {Half, BFloat16}"):
                self.assertRaises(RuntimeError, lambda: torch.nn.functional.scaled_dot_product_attention(
                    q, k, v, None, 0.0, False))

    @onlyCUDA
    @unittest.skipIf(not PLATFORM_SUPPORTS_FLASH_ATTENTION, "Does not support SDPA or pre-SM80 hardware")
    def test_flash_autocast_fp32_float16(self, device):
        dtype = torch.float
        size = SdpaShape(16, 16, 32, 32)
        make_tensor = partial(torch.rand, size, device=device, dtype=dtype)
        q, k, v = make_tensor(), make_tensor(), make_tensor()
        with torch.autocast(device_type='cuda', dtype=torch.float16):
            with sdpa_kernel(backends=[SDPBackend.FLASH_ATTENTION]):
                _ = torch.nn.functional.scaled_dot_product_attention(
                    q, k, v, None, 0.0, False)

    @onlyCUDA
    @unittest.skipIf(not PLATFORM_SUPPORTS_FLASH_ATTENTION, "Does not support SDPA or pre-SM80 hardware")
    def test_flash_autocast_fp32_bfloat16(self, device):
        dtype = torch.float
        size = SdpaShape(16, 16, 32, 32)
        make_tensor = partial(torch.rand, size, device=device, dtype=dtype)
        q, k, v = make_tensor(), make_tensor(), make_tensor()
        with torch.autocast(device_type='cuda', dtype=torch.bfloat16):
            with sdpa_kernel(backends=[SDPBackend.FLASH_ATTENTION]):
                _ = torch.nn.functional.scaled_dot_product_attention(
                    q, k, v, None, 0.0, False)

    # Note: do not truncate the list according to platforms. These tests should always raise errors.
    @parametrize("kernel", [SDPBackend.MATH, SDPBackend.FLASH_ATTENTION, SDPBackend.EFFICIENT_ATTENTION])
    def test_invalid_inputs_different_datatypes(self, device, kernel: SDPBackend):
        with sdpa_kernel(backends=[kernel]):
            # Different datatypes
            shape = (1, 4, 8, 16)
            query = torch.randn(shape, dtype=torch.float32, device=device)
            key = torch.randn(shape, dtype=torch.float16, device=device)
            value = torch.randn(shape, dtype=torch.float16, device=device)
            self.assertRaises(RuntimeError, lambda: F.scaled_dot_product_attention(query, key, value))

    @onlyCUDA
    @parametrize("kernel", [SDPBackend.MATH, SDPBackend.FLASH_ATTENTION, SDPBackend.EFFICIENT_ATTENTION])
    def test_invalid_inputs_different_devices(self, device, kernel: SDPBackend):
        # Different devices
        shape = (1, 4, 8, 16)
        query = torch.randn(shape, dtype=torch.float32, device=device)
        key = torch.randn(shape, dtype=torch.float16, device='cpu')
        value = torch.randn(shape, dtype=torch.float16, device='cpu')
        self.assertRaises(RuntimeError, lambda: F.scaled_dot_product_attention(query, key, value))

    @parametrize("kernel", [SDPBackend.MATH, SDPBackend.FLASH_ATTENTION, SDPBackend.EFFICIENT_ATTENTION])
    def test_invalid_inputs_1_dimensional_inputs(self, device, kernel: SDPBackend):
        with sdpa_kernel(backends=[kernel]):
            # 1 dimensional input
            shape = (1, 4)
            query = torch.randn(4, dtype=torch.float16, device=device)
            key = torch.randn(shape, dtype=torch.float16, device=device)
            value = torch.randn(shape, dtype=torch.float16, device=device)
            self.assertRaises(RuntimeError, lambda: F.scaled_dot_product_attention(query, key, value))

    @onlyCUDA
    @skipIfRocm  # Missing EFFICIENT_ATTENTION
    @unittest.skipIf(not PLATFORM_SUPPORTS_MEM_EFF_ATTENTION, "Fused SDPA was not built for this system")
    def test_fused_kernels_nested_broadcasting_error_cases(self, device):
        # one of k,v needs to be broadcasted and other has non consistent seq_len dim
        rand_nested_tensor = partial(rand_sdpa_tensor, type="nested", device=device, dtype=torch.float32)
        batch, num_heads, head_dim = 32, 8, 64
        seq_lens_q = torch.randint(low=1, high=32, size=(batch,)).tolist()
        seq_lens_v = torch.randint(low=1, high=32, size=(batch,)).tolist()

        q_shape = SdpaShape(batch, num_heads, seq_lens_q, head_dim)
        k_shape = SdpaShape(1, num_heads, 1, head_dim)
        v_shape = SdpaShape(batch, num_heads, seq_lens_v, head_dim)

        query = rand_nested_tensor(q_shape).transpose(1, 2)
        key = rand_nested_tensor(k_shape).transpose(1, 2)
        value = rand_nested_tensor(v_shape).transpose(1, 2)

        with sdpa_kernel(backends=[SDPBackend.EFFICIENT_ATTENTION]):
            with self.assertRaisesRegex(RuntimeError, "No available kernel"):
                torch.nn.functional.scaled_dot_product_attention(
                    query, key, value, attn_mask=None, dropout_p=0.0, is_causal=False)

    @onlyCUDA
    @unittest.skipIf(not PLATFORM_SUPPORTS_FLASH_ATTENTION, "Fused SDPA was not built for this system")
    def test_nested_fails_on_padding_head_dim(self, device):
        dtype = torch.bfloat16
        seq_len_list = [2, 4, 5, 6, 7]
        shape = SdpaShape(5, 8, seq_len_list, 57)
        make_tensor = partial(rand_sdpa_tensor, shape=shape, type="nested", device=device, dtype=dtype)
        q, k, v = make_tensor(), make_tensor(), make_tensor()
        with sdpa_kernel(backends=[SDPBackend.FLASH_ATTENTION]):
            with self.assertWarnsRegex(UserWarning, "For NestedTensor inputs, Flash attention requires"):
                self.assertRaises(RuntimeError, lambda: torch.nn.functional.scaled_dot_product_attention(
                    q, k, v, None, 0.0, False))

    @onlyCUDA
    @unittest.skipIf(not PLATFORM_SUPPORTS_FUSED_ATTENTION or not isLessThanSM80Device,
                     "Current platform does not support fused SDPA or is an SM80+ device.")
    def test_mem_efficient_fail_bfloat16_less_than_sm80(self, device):
        dtype = torch.bfloat16
        size = SdpaShape(16, 16, 32, 32)
        make_tensor = partial(torch.rand, size, device=device, dtype=dtype)
        q, k, v = make_tensor(), make_tensor(), make_tensor()
        with sdpa_kernel(backends=[SDPBackend.EFFICIENT_ATTENTION]):
            with self.assertWarnsRegex(UserWarning, "Expected query, key and value to all be of dtype: {Half, Float}"):
                self.assertRaises(RuntimeError, lambda: torch.nn.functional.scaled_dot_product_attention(
                    q, k, v, None, 0.0, False))

    @onlyCUDA
    @unittest.skipIf(not PLATFORM_SUPPORTS_FLASH_ATTENTION, "Does not support flash attention")
    def test_flash_atteention_large_bf16_nan_values(self, device):
        query = torch.full((1, 1, 1, 64), 133120.0, dtype=torch.bfloat16, device="cuda")
        key = torch.full((1, 1, 1, 64), 133120.0, dtype=torch.bfloat16, device="cuda")
        value = torch.full((1, 1, 1, 64), 133120.0, dtype=torch.bfloat16, device="cuda")

        with sdpa_kernel(SDPBackend.FLASH_ATTENTION):
            out = torch.nn.functional.scaled_dot_product_attention(query, key, value)

        self.assertFalse(torch.isnan(out).any(), "Output should not contain NaNs!")

    @onlyCUDA
    @unittest.skipIf(not PLATFORM_SUPPORTS_FUSED_ATTENTION, "Fused SDPA was not built for this system")
    @parametrize("fused_kernel", [SDPBackend.FLASH_ATTENTION, SDPBackend.EFFICIENT_ATTENTION] if
                 PLATFORM_SUPPORTS_FLASH_ATTENTION else [SDPBackend.EFFICIENT_ATTENTION])
    def test_fused_kernels_seq_len_0_inputs(self, device, fused_kernel):
        rand_nested_tensor = partial(rand_sdpa_tensor, type="nested", device=device, dtype=torch.float16)
        batch, num_heads, head_dim = 32, 16, 64
        seq_lens = torch.randint(low=1, high=32, size=(batch,))
        # make sure some seq_lens are 0
        num_zeros = 10
        indices = torch.randint(low=0, high=batch, size=(num_zeros,))
        seq_lens.scatter_(0, indices, 0)

        shape = SdpaShape(batch, num_heads, seq_lens.tolist(), head_dim)
        query = rand_nested_tensor(shape)
        key = rand_nested_tensor(shape)
        value = rand_nested_tensor(shape)

        query = query.transpose(1, 2)
        key = key.transpose(1, 2)
        value = value.transpose(1, 2)

        with sdpa_kernel(backends=[fused_kernel]):
            with self.assertRaisesRegex(RuntimeError, "No available kernel"):
                torch.nn.functional.scaled_dot_product_attention(
                    query, key, value, attn_mask=None, dropout_p=0.0, is_causal=False)

    @onlyCUDA
    @unittest.skipIf(not PLATFORM_SUPPORTS_FLASH_ATTENTION, "Fused SDPA was not built for this system")
    def test_fused_kernels_nested_broadcasting_requires_grad_failure(self, device):
        rand_nested_tensor = partial(rand_sdpa_tensor, type="nested", device=device, dtype=torch.float16, requires_grad=True)
        batch, num_heads, head_dim, head_dim_v = 32, 16, 64, 64
        seq_lens = torch.randint(low=1, high=32, size=(batch,)).tolist()
        q_shape = SdpaShape(1, num_heads, 1, head_dim)
        k_shape = SdpaShape(batch, num_heads, seq_lens, head_dim)
        v_shape = SdpaShape(batch, 1, seq_lens, head_dim_v)

        # create a dense query
        query = torch.randn(q_shape, device=device, dtype=torch.float16, requires_grad=True)
        key = rand_nested_tensor(k_shape)
        value = rand_nested_tensor(v_shape)

        query = query.transpose(1, 2)
        key = key.transpose(1, 2)
        value = value.transpose(1, 2)

        with sdpa_kernel(backends=[SDPBackend.FLASH_ATTENTION]):
            with self.assertWarnsRegex(UserWarning, "Both fused kernels do not support training with broadcasted NT inputs"):
                with self.assertRaisesRegex(RuntimeError, "No available kernel"):
                    out = torch.nn.functional.scaled_dot_product_attention(
                        query, key, value, attn_mask=None, dropout_p=0.0, is_causal=False)

    @onlyCUDA
    @unittest.skipIf(not PLATFORM_SUPPORTS_FLASH_ATTENTION, "Does not support flash attention")
    def test_flash_attention_fail_with_non_square_causal_attention(self, device):
        dtype = torch.bfloat16
        q_shape = SdpaShape(1, 1, 8, 16)
        kv_shape = SdpaShape(1, 1, 12, 16)
        make_q = partial(torch.rand, q_shape, device=device, dtype=dtype)
        make_kv = partial(torch.rand, kv_shape, device=device, dtype=dtype)
        q, k, v = make_q(), make_kv(), make_kv()
        warning_str = "Flash attention does not support the is_causal flag when seqlen_q != seqlen_k."
        with sdpa_kernel(backends=[SDPBackend.FLASH_ATTENTION]):
            with self.assertWarnsRegex(UserWarning, warning_str):
                self.assertRaises(RuntimeError, lambda: torch.nn.functional.scaled_dot_product_attention(
                    q, k, v, None, 0.0, is_causal=True))

def _get_block_size_n(device, head_dim, is_dropout, is_causal):
    # This should match the block sizes in the CUDA kernel
    assert head_dim <= 256
    major, minor = torch.cuda.get_device_capability(device)
    is_sm8x = major == 8 and minor > 0  # Only include sm86 and sm89, exclude sm80 (A100)
    is_sm80 = major == 8 and minor == 0
    is_sm90 = major == 9 and minor == 0
    if head_dim <= 32:
        return 128
    if head_dim <= 64:
        return 128 if not is_dropout else 64
    elif head_dim <= 96:
        return 64
    elif head_dim <= 128:
        if is_sm8x:
            return 64 if (not is_dropout and is_causal) else 32
        else:
            return 64 if not is_dropout else 32
    elif head_dim <= 160:
        if is_sm8x:
            return 64
        else:
            return 32
    elif head_dim <= 192:
        return 64
    elif head_dim <= 224:
        return 64
    elif head_dim <= 256:
        return 64


def pad_last_dim(input_tensor, alignment_size, slice: bool = False):
    last_dim_size = input_tensor.size(-1)
    if (last_dim_size % alignment_size == 0):
        return input_tensor, last_dim_size
    pad_count = alignment_size - (last_dim_size % alignment_size)
    padded_tensor = F.pad(input_tensor, (0, pad_count))
    if slice:
        return padded_tensor[..., :last_dim_size], last_dim_size
    return padded_tensor, last_dim_size


class TestSDPA(NNTestCase):
    """ Used to test generic functionality of scaled_dot_product_attention
    Summary:
        If you are adding a new test to this class, make sure that it runs
        for both cpu and cuda. If you're test is only applicable to cuda,
        add it to TestSDPACudaOnly.
    """
    @parametrize("contiguous_inputs", [True, False])
    def test_sdp_math_gradcheck(self, device, contiguous_inputs: bool):

        batch_size, seq_len, num_heads, head_dim = 4, 4, 2, 16
        shape = SdpaShape(batch_size, num_heads, seq_len, head_dim)
        make_tensor = partial(rand_sdpa_tensor, type="dense", device=device,
                              dtype=torch.float64, requires_grad=True, packed=True)

        qkv = make_tensor(shape)
        query, key, value = qkv.chunk(3, dim=-1)

        query = query.view(batch_size, -1, num_heads, head_dim).transpose(1, 2)
        key = key.view(batch_size, -1, num_heads, head_dim).transpose(1, 2)
        value = value.view(batch_size, -1, num_heads, head_dim).transpose(1, 2)

        if contiguous_inputs:
            query = query.contiguous()
            key = key.contiguous()
            value = value.contiguous()

        with sdpa_kernel(backends=[SDPBackend.MATH]):
            assert gradcheck(lambda *args, **kwargs:
                             wrapper_set_seed(torch.nn.functional.scaled_dot_product_attention, *args, **kwargs),
                             (query, key, value, None, 0.0, False)
                             )

    @onlyCPU
    @parametrize("type", ["dense", "nested"])
    @parametrize("dropout", [0.0, 0.7])
    @parametrize("dtype", [torch.float64, torch.float32, torch.bfloat16, torch.half])
    def test_fused_sdp_choice_cpu(self, device, type: str, dropout: float, dtype: torch.dtype):
        # Test that cpu and nestedtensor cpu return MATH backend
        make_tensor = partial(rand_sdpa_tensor, type=type, device=device, dtype=dtype)
        size = SdpaShape(2, 8, 128, 64)
        q, k, v = make_tensor(size), make_tensor(size), make_tensor(size)
        if type == "nested" \
                or dropout > 0.0 \
                or dtype not in [torch.float32, torch.float64, torch.bfloat16, torch.float16]:
            assert torch._fused_sdp_choice(q, k, v, dropout_p=dropout) == SDPBackend.MATH.value
        else:
            assert torch._fused_sdp_choice(q, k, v, dropout_p=dropout) == SDPBackend.FLASH_ATTENTION.value

    @onlyCPU
    @parametrize("fused_kernel", [SDPBackend.FLASH_ATTENTION])
    @parametrize("dtype", [torch.float64, torch.float32, torch.bfloat16, torch.float16])
    @parametrize("batch_size", [2, 12])
    @parametrize("seq_len", [267, 1030])
    @parametrize("n_head", [1, 3])
    @parametrize("head_dim", [8, 16])
    @parametrize("causal", [True, False])
    @parametrize("train", [True, False])
    def test_scaled_dot_product_fused_attention_vs_math_cpu(
        self,
        device,
        fused_kernel,
        dtype,
        batch_size,
        seq_len,
        n_head,
        head_dim,
        causal,
        train,
    ):
        atol = 1e-5
        rtol = 5e-6
        if dtype is torch.bfloat16:
            atol = 5e-2
            rtol = 5e-2
        if dtype is torch.float16:
            atol = 1e-2
            rtol = 1e-2

        n_embd = n_head * head_dim
        make_tensor = partial(rand_sdpa_tensor, type="dense", device=device, dtype=dtype, packed=True, requires_grad=False)
        shape = SdpaShape(batch_size, n_head, seq_len, head_dim)
        x = make_tensor(shape)
        x2 = x.clone()

        if train:
            x.requires_grad_(True)
            x2.requires_grad_(True)

        q, k, v = x.split(n_embd, dim=2)
        q2, k2, v2 = x2.split(n_embd, dim=2)

        if dtype in [torch.bfloat16, torch.float16]:
            q2 = q2.float()
            k2 = k2.float()
            v2 = v2.float()

        # (B, nh, T, hs)
        k = k.view(batch_size, seq_len, n_head, head_dim).transpose(1, 2)
        q = q.view(batch_size, seq_len, n_head, head_dim).transpose(1, 2)
        v = v.view(batch_size, seq_len, n_head, head_dim).transpose(1, 2)
        k2 = k2.view(batch_size, seq_len, n_head, head_dim).transpose(1, 2)
        q2 = q2.view(batch_size, seq_len, n_head, head_dim).transpose(1, 2)
        v2 = v2.view(batch_size, seq_len, n_head, head_dim).transpose(1, 2)

        with sdpa_kernel(backends=[fused_kernel]):
            actual = torch.nn.functional.scaled_dot_product_attention(
                q, k, v, attn_mask=None, dropout_p=0.0, is_causal=causal)
        with sdpa_kernel(backends=[SDPBackend.MATH]):
            math_ref = torch.nn.functional.scaled_dot_product_attention(
                q2, k2, v2, attn_mask=None, dropout_p=0.0, is_causal=causal)

        if dtype in [torch.bfloat16, torch.float16]:
            math_ref = math_ref.to(dtype)

        self.assertEqual(actual, math_ref, atol=atol, rtol=rtol)

        if train:
            actual.sum().backward()
            math_ref.sum().backward()

            grad_x, grad_x2 = x.grad, x2.grad
            grad_q_actual, grad_k_actual, grad_v_actual = grad_x.split(n_embd, dim=2)
            grad_q_ref, grad_k_ref, grad_v_ref = grad_x2.split(n_embd, dim=2)

            self.assertEqual(grad_q_actual, grad_q_ref, atol=atol, rtol=rtol)
            self.assertEqual(grad_k_actual, grad_k_ref, atol=atol, rtol=rtol)
            self.assertEqual(grad_v_actual, grad_v_ref, atol=atol, rtol=rtol)

    @onlyCPU
    @parametrize("fused_kernel", [SDPBackend.FLASH_ATTENTION])
    @parametrize("dtype", [torch.float64, torch.float32, torch.bfloat16, torch.float16])
    @parametrize("batch_size", [2])
    @parametrize("q_seq_len", [267])
    @parametrize("kv_seq_len", [514])
    @parametrize("n_head", [3])
    @parametrize("head_dim", [8])
    @parametrize("mask_dim", [2, 4])
    @parametrize("bool_mask", [0, 1])
    @parametrize("train", [True, False])
    def test_scaled_dot_product_fused_attention_mask_vs_math_cpu(
        self,
        device,
        fused_kernel,
        dtype,
        batch_size,
        q_seq_len,
        kv_seq_len,
        n_head,
        head_dim,
        mask_dim,
        bool_mask,
        train,
    ):
        tol = Tolerances(1e-5, 5e-6)
        if dtype is torch.bfloat16:
            tol = Tolerances(5e-2, 5e-2)
        if dtype is torch.float16:
            tol = Tolerances(1e-2, 1e-2)
        for mask_shape in itertools.product(
            [q_seq_len, 1], [kv_seq_len, 1]
        ) if mask_dim == 2 else itertools.product(
            [batch_size, 1], [n_head, 1], [q_seq_len, 1], [kv_seq_len, 1]
        ):
            make_tensor = partial(rand_sdpa_tensor, type="dense", device=device, dtype=dtype, requires_grad=False)
            q_shape = SdpaShape(batch_size, n_head, q_seq_len, head_dim)
            kv_shape = SdpaShape(batch_size, n_head, kv_seq_len, head_dim)
            q = make_tensor(q_shape)
            k = make_tensor(kv_shape)
            v = make_tensor(kv_shape)
            q2, k2, v2 = q.clone(), k.clone(), v.clone()

            if train:
                q.requires_grad_(True)
                k.requires_grad_(True)
                v.requires_grad_(True)
                q2.requires_grad_(True)
                k2.requires_grad_(True)
                v2.requires_grad_(True)

            if dtype in [torch.bfloat16, torch.float16]:
                q2, k2, v2 = q2.float(), k2.float(), v2.float()
            # (B, nh, T, hs)
            q = q.view(batch_size, q_seq_len, n_head, head_dim).transpose(1, 2)
            k = k.view(batch_size, kv_seq_len, n_head, head_dim).transpose(1, 2)
            v = v.view(batch_size, kv_seq_len, n_head, head_dim).transpose(1, 2)
            if bool_mask:
                attn_mask = torch.randint(0, 2, size=mask_shape, dtype=torch.bool, device=device)
            else:
                attn_mask = torch.randn(mask_shape, dtype=dtype, device=device)
            q2 = q2.view(batch_size, q_seq_len, n_head, head_dim).transpose(1, 2)
            k2 = k2.view(batch_size, kv_seq_len, n_head, head_dim).transpose(1, 2)
            v2 = v2.view(batch_size, kv_seq_len, n_head, head_dim).transpose(1, 2)

            with sdpa_kernel(backends=[fused_kernel]):
                actual = torch.nn.functional.scaled_dot_product_attention(
                    q, k, v, attn_mask=attn_mask, dropout_p=0.0, is_causal=False)
            with sdpa_kernel(backends=[SDPBackend.MATH]):
                if not bool_mask and dtype in [torch.bfloat16, torch.float16]:
                    attn_mask = attn_mask.float()
                math_ref = torch.nn.functional.scaled_dot_product_attention(
                    q2, k2, v2, attn_mask=attn_mask, dropout_p=0.0, is_causal=False)

            if dtype in [torch.bfloat16, torch.float16]:
                math_ref = math_ref.to(dtype)

            self.assertEqual(actual, math_ref, atol=tol.atol, rtol=tol.rtol)

            if train:
                actual.sum().backward()
                math_ref.sum().backward()

                grad_q_actual, grad_k_actual, grad_v_actual = q.grad, k.grad, v.grad
                grad_q_ref, grad_k_ref, grad_v_ref = q2.grad, k2.grad, v2.grad

                self.assertEqual(grad_q_actual, grad_q_ref, atol=tol.atol, rtol=tol.rtol)
                self.assertEqual(grad_k_actual, grad_k_ref, atol=tol.atol, rtol=tol.rtol)
                self.assertEqual(grad_v_actual, grad_v_ref, atol=tol.atol, rtol=tol.rtol)

    @parametrize("kernel", [SDPBackend.MATH])
    def test_scaled_dot_product_attention_math_with_negative_scale(self, device, kernel: SDPBackend):
        # https://github.com/pytorch/pytorch/issues/105190.
        def ref(x):
            v1 = torch.matmul(x, x.transpose(-1, -2))
            v2 = v1 / -0.0001
            v3 = v2.softmax(dim=-1)
            v4 = torch.matmul(v3, x)
            return v4

        x = torch.randn(1, 3, 64, 64, device=device)
        ref_result = ref(x)
        with sdpa_kernel(backends=[kernel]):
            sdp_math = torch.nn.functional.scaled_dot_product_attention(x, x, x, scale=-1.0 / 0.0001)
        self.assertEqual(ref_result, sdp_math)

class TestSDPACudaOnly(NNTestCase):
    """ Used to test CUDA only functionality of scaled_dot_product_attention
    Quarks:
        There is some trickiness with this function. Its runtime behavior
        is dependent on the CUDA architecture you are testing it on. See
        `PLATFORM_SUPPORTS_FUSED_ATTENTION` at the top of the file.
        Summary:
            Math: always supported
            FlashAttention: Supported on sm80 or newer hardware
            MemEfficientAttention: Supported on sm50 or newer hardware
    """
    _do_cuda_memory_leak_check = True
    _do_cuda_non_default_stream = True

    # TODO USED FOR TESTING THE SCORES, e.g. testing ALIBI we don't need this now
    def normalize_flash_attn_S(
        self,
        attn_unnorm,
        q,
        k,
        v,
        query_padding_mask=None,
        key_padding_mask=None,
        attn_bias=None,
        is_dropout=False,
        causal=False,
        window_size=(-1, -1),  # -1 means infinite window size
        scale=None,
    ):
        """
        Arguments:
            q: (batch_size, seqlen_q, nheads, head_dim)
            k, v: (batch_size, seqlen_k, nheads, head_dim)
            key_padding_mask: (batch_size, seqlen_q)
            attn_bias: broadcastable to (batch_size, nheads, seqlen_q, seqlen_k)
        Output:
            softmax_lse: (batch_size, nheads, seqlen_q)
            softmax_max: (batch_size, nheads, seqlen_q)
        """
        q = q.transpose(1, 2)
        k = k.transpose(1, 2)
        v = v.transpose(1, 2)
        if causal:
            window_size = (window_size[0], 0)
        q, k, v = q.float(), k.float(), v.float()
        _, seqlen_q, _, head_dim = q.shape
        seqlen_k = k.shape[1]
        b = q.shape[0]
        from torch.nn.attention.bias import _calculate_scale
        scale = _calculate_scale(head_dim, scale)
        scores = torch.matmul(q.transpose(1, 2) * scale, k.permute(0, 2, 3, 1))
        if key_padding_mask is not None:
            scores.masked_fill_(~key_padding_mask.view(b, 1, 1, -1), float("-inf"))
        if window_size[0] >= 0 or window_size[1] >= 0:
            local_mask = self.construct_local_mask(
                seqlen_q,
                seqlen_k,
                window_size,
                query_padding_mask,
                key_padding_mask,
                q.device,
            )
            scores.masked_fill_(local_mask, float("-inf"))
        if attn_bias is not None:
            scores = scores + attn_bias.to(dtype=scores.dtype)
        block_size_n = _get_block_size_n(scores.device, head_dim, is_dropout, causal)
        scores_block = scores.split(block_size_n, dim=-1)
        lse_block = torch.stack([torch.logsumexp(s, dim=-1) for s in scores_block], dim=-1)
        lse = torch.logsumexp(lse_block, dim=-1)
        # lse could be -inf (i.e. all values in scores are -inf), and we want to set those to inf
        # so that when we do torch.exp(m - lse), we get 0.0 instead of NaN.
        lse[lse == float("-inf")] = float("inf")
        scores_max_block = torch.stack([torch.amax(s, dim=-1) for s in scores_block], dim=-1)
        cummax_block = torch.cummax(scores_max_block.flip(-1), dim=-1).values.flip(-1).unbind(dim=-1)
        attn_unnorm_block = attn_unnorm.split(block_size_n, dim=-1)
        attn_norm = torch.cat(
            [
                a * (torch.exp(m - lse)).unsqueeze(-1)
                for a, m in zip(attn_unnorm_block, cummax_block)
            ],
            dim=-1,
        )
        if query_padding_mask is not None:
            attn_norm.masked_fill_(~query_padding_mask.view(b, 1, -1, 1), 0.0)
            # attn_norm.masked_fill_(rearrange(~query_padding_mask, "b s -> b 1 s 1"), 0.0)
        return attn_norm.to(dtype=attn_unnorm.dtype)

    def construct_local_mask(self, seqlen_q, seqlen_k, window_size, query_padding_mask, key_padding_mask, device):
        # row_idx = rearrange(torch.arange(seqlen_q, device=device, dtype=torch.long), "s -> s 1")
        row_idx = torch.arange(seqlen_q, device=device, dtype=torch.long).view(-1, 1)
        col_idx = torch.arange(seqlen_k, device=device, dtype=torch.long)
        sk = (
            seqlen_k
            if key_padding_mask is None
            else key_padding_mask.sum(-1).view(-1, 1, 1, 1)
            # else rearrange(key_padding_mask.sum(-1), "b -> b 1 1 1")
        )
        sq = (
            seqlen_q
            if query_padding_mask is None
            else query_padding_mask.sum(-1).view(-1, 1, 1, 1)
            # else rearrange(query_padding_mask.sum(-1), "b -> b 1 1 1")
        )
        if window_size[0] < 0:
            return col_idx > row_idx + sk - sq + window_size[1]
        else:
            sk = torch.full_like(col_idx, seqlen_k) if key_padding_mask is None else sk
            return torch.logical_or(
                col_idx > torch.minimum(row_idx + sk - sq + window_size[1], sk),
                col_idx < row_idx + sk - sq - window_size[0],
            )

    def convert_flash_attn_S_to_softmax(
        self,
        S,
        seqlen_q,
        seqlen_k,
        query_padding_mask,
        key_padding_mask,
        causal=False,
        window_size=(-1, -1),  # -1 means infinite window size
    ):
        """FlashAttention stores the S matrix in a different way.
        Arguments:
            S: (batch_size, nheads, seqlen_q, seqlen_k)
            query_padding_mask: (batch_size, seqlen_q)
            key_padding_mask: (batch_size, seqlen_k)
        """
        if TEST_WITH_ROCM:
            return S
        b = S.shape[0]

        if causal:
            window_size = (window_size[0], 0)
        seqlen_q_rounded, seqlen_k_rounded = S.shape[-2:]
        S_converted = S
        if window_size[0] >= 0 or window_size[1] >= 0:
            local_mask = self.construct_local_mask(
                seqlen_q,
                seqlen_k,
                window_size,
                query_padding_mask,
                key_padding_mask,
                S.device,
            )
            local_mask = F.pad(
                local_mask,
                (0, seqlen_k_rounded - seqlen_k, 0, seqlen_q_rounded - seqlen_q),
                value=True,
            )
            S_converted = S_converted.masked_fill(local_mask, 0.0)

        # Need to zero out things not in attention_mask in case S was initialized with random values
        # and some of those values aren't overwritten.
        seqlen_q_og = (
            query_padding_mask.shape[-1] if query_padding_mask is not None else seqlen_q_rounded
        )
        if query_padding_mask is not None:
            query_padding_mask = F.pad(query_padding_mask, (0, seqlen_q_rounded - seqlen_q_og))
            # S_converted = S_converted.masked_fill(rearrange(~query_padding_mask, "b s -> b 1 s 1"), 0.0)
            S_converted = S_converted.masked_fill(~query_padding_mask.view(b, 1, -1, 1), 0.0)
        seqlen_k_og = key_padding_mask.shape[-1] if key_padding_mask is not None else seqlen_k
        if key_padding_mask is not None:
            key_padding_mask = F.pad(key_padding_mask, (0, seqlen_k_rounded - seqlen_k_og))
            S_converted = S_converted.masked_fill(~key_padding_mask.view(b, 1, 1, -1), 0.0)
            # S_converted = S_converted.masked_fill(rearrange(~key_padding_mask, "b s -> b 1 1 s"), 0.0)
        S_converted = F.pad(S_converted, (0, 0, 0, seqlen_q_og - seqlen_q_rounded))
        S_converted = F.pad(S_converted, (0, seqlen_k_og - seqlen_k_rounded))
        return S_converted[:, :, :seqlen_q, :seqlen_k]

    @skipIfRocm  # No cuDNN Attention
    @unittest.skipIf(not PLATFORM_SUPPORTS_CUDNN_ATTENTION, "cuDNN Attention is not supported on this system")
    def test_cudnn_attention_different_dk_dv(self, device):
        dtype = torch.bfloat16
        make_tensor = partial(torch.rand, device=device, dtype=dtype, requires_grad=True)
        batch, num_heads, head_dim_k, head_dim_v = 32, 16, 128, 64
        seq_len = 640
        q_shape = SdpaShape(batch, num_heads, seq_len, head_dim_k)
        k_shape = SdpaShape(batch, num_heads, seq_len, head_dim_k)
        v_shape = SdpaShape(batch, num_heads, seq_len, head_dim_v)
        query, key, value = make_tensor(q_shape), make_tensor(k_shape), make_tensor(v_shape)

        with sdpa_kernel(backends=[SDPBackend.CUDNN_ATTENTION]):
            actual = torch.nn.functional.scaled_dot_product_attention(
                query, key, value, attn_mask=None, dropout_p=0.0, is_causal=False)
        with sdpa_kernel(backends=[SDPBackend.MATH]):
            math_ref = torch.nn.functional.scaled_dot_product_attention(
                query.contiguous().to(torch.float32),
                key.contiguous().to(torch.float32),
                value.contiguous().to(torch.float32),
                attn_mask=None, dropout_p=0.0, is_causal=False)

        self.assertEqual(actual.contiguous(), math_ref.contiguous().to(dtype), atol=1e-3, rtol=1e-2)

    @skipIfRocm  # No cuDNN Attention
    @unittest.skipIf(not PLATFORM_SUPPORTS_CUDNN_ATTENTION, "cuDNN Attention is not supported on this system")
    def test_cudnn_attention_fail_d128(self, device):
        # Test that cuDNN attention dispatching correctly bails out on d > 128
        b, h = 1, 2
        s_q, s_kv = 128, 128
        d_qk, d_v = 128, 144

        q = torch.randn(b, h, s_q, d_qk, device=device, dtype=torch.bfloat16)
        k = torch.randn(b, h, s_kv, d_qk, device=device, dtype=torch.bfloat16)
        v = torch.randn(b, h, s_kv, d_v, device=device, dtype=torch.bfloat16)

        with sdpa_kernel(backends=[SDPBackend.CUDNN_ATTENTION]):
            with self.assertRaisesRegex(RuntimeError, "No available kernel."):
                o = torch.nn.functional.scaled_dot_product_attention(q, k, v)

    @unittest.skipIf(not PLATFORM_SUPPORTS_MEM_EFF_ATTENTION, "Fused SDPA was not built for this system")
    @parametrize("mask_dim", [1, 2, 3, 4])
    def test_mem_efficient_attention_mask_variants(self, device, mask_dim: List[int]):
        dtype = torch.float16
        make_tensor = partial(torch.rand, device=device, dtype=dtype, requires_grad=True)
        batch, num_heads, head_dim = 8, 8, 64
        seq_len_q, seq_len_kv = 64, 32
        query = make_tensor(SdpaShape(batch, num_heads, seq_len_q, head_dim))
        kv_shape = SdpaShape(batch, num_heads, seq_len_kv, head_dim)
        key, value = make_tensor(kv_shape), make_tensor(kv_shape)

        if mask_dim == 1:
            mask = torch.randn((seq_len_kv,), device=device, dtype=dtype)
        elif mask_dim == 2:
            mask = torch.randn((seq_len_q, seq_len_kv), device=device, dtype=dtype)
        elif mask_dim == 3:
            mask = torch.randn((num_heads, seq_len_q, seq_len_kv), device=device, dtype=dtype)
        elif mask_dim == 4:
            mask = torch.randn((batch, num_heads, seq_len_q, seq_len_kv), device=device, dtype=dtype)
        with sdpa_kernel(backends=[SDPBackend.EFFICIENT_ATTENTION]):
            out = F.scaled_dot_product_attention(query, key, value, mask)
        out.sum().backward()

    @unittest.skipIf(not PLATFORM_SUPPORTS_MEM_EFF_ATTENTION, "Fused SDPA was not built for this system")
    @parametrize("dtype", [torch.float, torch.float16])
    def test_mem_eff_attention_pad_mask(self, device, dtype):
        make_tensor = partial(torch.rand, device=device, dtype=dtype, requires_grad=True)
        batch, num_heads, head_dim = 8, 8, 64
        seq_len_q, seq_len_kv = 64, 15
        query = make_tensor(SdpaShape(batch, num_heads, seq_len_q, head_dim))
        kv_shape = SdpaShape(batch, num_heads, seq_len_kv, head_dim)
        key, value = make_tensor(kv_shape), make_tensor(kv_shape)
        mask = torch.randn((batch, num_heads, seq_len_q, seq_len_kv), device=device, dtype=dtype)
        with sdpa_kernel(backends=[SDPBackend.EFFICIENT_ATTENTION]):
            out = F.scaled_dot_product_attention(query, key, value, mask)
        out.sum().backward()

    @unittest.skipIf(not PLATFORM_SUPPORTS_MEM_EFF_ATTENTION, "Fused SDPA was not built for this system")
    @parametrize("dtype", [torch.float, torch.float16])
    def test_mem_eff_attention_non_contiguous_mask(self, device, dtype):
        make_tensor = partial(torch.rand, device=device, dtype=dtype, requires_grad=True)
        batch, num_heads, head_dim = 8, 8, 64
        seq_len_q, seq_len_kv = 64, 16
        query = make_tensor(SdpaShape(batch, num_heads, seq_len_q, head_dim))
        kv_shape = SdpaShape(batch, num_heads, seq_len_kv, head_dim)
        key, value = make_tensor(kv_shape), make_tensor(kv_shape)
        mask = torch.randn((batch, num_heads, seq_len_q, seq_len_kv), device=device, dtype=dtype)
        mask = torch.as_strided(mask, (batch, num_heads, seq_len_q, seq_len_kv), (0, 0, 0, 1))
        with sdpa_kernel(backends=[SDPBackend.EFFICIENT_ATTENTION]):
            out = F.scaled_dot_product_attention(query, key, value, mask)
        out.sum().backward()

    @unittest.skipIf(not PLATFORM_SUPPORTS_MEM_EFF_ATTENTION, "Fused SDPA was not built for this system")
    @parametrize("dtype", [torch.float, torch.float16])
    def test_mem_eff_attention_long_sequence_mask(self, device, dtype):
        if torch.cuda.get_device_properties('cuda').total_memory < 80 * 2**30:
            unittest.skip("This test requires substatnial GPU memory.")
            return
        make_tensor = partial(torch.rand, device=device, dtype=dtype, requires_grad=True)
        batch, num_heads, head_dim = 1, 32, 64
        seq_len_q, seq_len_kv = 8192, 8192
        query = make_tensor(SdpaShape(batch, num_heads, seq_len_q, head_dim))
        kv_shape = SdpaShape(batch, num_heads, seq_len_kv, head_dim)
        key, value = make_tensor(kv_shape), make_tensor(kv_shape)
        mask = torch.randn((batch, num_heads, seq_len_q, seq_len_kv), device=device, dtype=dtype)
        with sdpa_kernel(backends=[SDPBackend.EFFICIENT_ATTENTION]):
            out = F.scaled_dot_product_attention(query, key, value, mask)
        out.sum().backward()

    @unittest.skipIf(not PLATFORM_SUPPORTS_MEM_EFF_ATTENTION, "Fused SDPA was not built for this system")
    def test_mem_eff_attention_non_contig_mask_bug(self, device):
        # Without the fix this produces `AssertionError: assert 0.07352933287620544 < 1e-07`
        # Shapes taken from repro
        query_size = (3, 16, 1, 128)
        query_strides = (2304, 128, 2048, 1)
        key_size = (3, 16, 14, 128)
        key_strides = (3584, 0, 256, 1)
        value_size = (3, 16, 14, 128)
        value_strides = (3584, 0, 256, 1)
        attention_mask_size = (3, 1, 1, 14)
        attn_mask_strides = (14, 14, 14, 1)

        # Calculate the number of elements needed for each tensor
        query_num_elements = max(size * stride for size, stride in zip(query_size, query_strides))
        key_num_elements = max(size * stride for size, stride in zip(key_size, key_strides))
        value_num_elements = max(size * stride for size, stride in zip(value_size, value_strides))
        attention_mask_num_elements = max(size * stride for size, stride in zip(attention_mask_size, attn_mask_strides))

        # Create the tensors with the specified sizes and strides
        query = torch.randn(query_num_elements, device=device).as_strided(query_size, query_strides)
        key = torch.randn(key_num_elements, device=device).as_strided(key_size, key_strides)
        value = torch.randn(value_num_elements, device=device).as_strided(value_size, value_strides)
        bias = torch.randn(attention_mask_num_elements, device=device).as_strided(attention_mask_size, attn_mask_strides)

        with sdpa_kernel(backends=[SDPBackend.EFFICIENT_ATTENTION]):
            out = F.scaled_dot_product_attention(query, key, value, bias)
            out_contig = F.scaled_dot_product_attention(query, key, value, bias.contiguous())

        max_diff = (out - out_contig).abs().mean()
        self.assertTrue(max_diff.item() < 1e-7)

    @unittest.skipIf(not PLATFORM_SUPPORTS_FLASH_ATTENTION, "Fused SDPA was not built for this system")
    def test_singelton_head_dim_stride_ne_1(self, device):
        query = torch.tensor([[[[1, 2]]]], dtype=torch.float16, device=device)
        query = query.transpose(-1, -2)
        key = torch.tensor([[[[1]]]], dtype=torch.float16, device=device)
        value = torch.tensor([[[[1]]]], dtype=torch.float16, device=device)

        with torch.backends.cuda.sdp_kernel(enable_math=False, enable_flash=True, enable_mem_efficient=False):
            scaled_dot_product_attention(query, key, value)

    @unittest.skipIf(not PLATFORM_SUPPORTS_MEM_EFF_ATTENTION, "Fused SDPA was not built for this system")
    @parametrize("type", ["dense", "nested"])
    @parametrize("is_contiguous", [True, False])
    def test_scaled_dot_product_attention_fused_kernels_packed(self, device, type: str, is_contiguous: bool):
        if TEST_WITH_ROCM and type == 'nested':
            self.skipTest("ROCM does not support efficient attention on nested tensors, for now")
        make_tensor = partial(rand_sdpa_tensor, type=type, device=device, dtype=torch.float16, packed=True)

        batch_size, seq_len, num_heads, head_dim = 32, 64, 16, 64
        shape = SdpaShape(batch_size, num_heads, seq_len, head_dim)

        # Test Packed
        qkv = make_tensor(shape)
        query, key, value = qkv.chunk(3, dim=-1)

        query = query.view(batch_size, -1, num_heads, head_dim).transpose(1, 2)
        value = value.view(batch_size, -1, num_heads, head_dim).transpose(1, 2)
        key = key.view(batch_size, -1, num_heads, head_dim).transpose(1, 2)

        if is_contiguous:
            query = query.contiguous()
            key = key.contiguous()
            value = value.contiguous()

        with sdpa_kernel(backends=[SDPBackend.EFFICIENT_ATTENTION]):
            actual = torch.nn.functional.scaled_dot_product_attention(
                query, key, value, attn_mask=None, dropout_p=0.0, is_causal=False)
        with sdpa_kernel(backends=[SDPBackend.MATH]):
            math_ref = torch.nn.functional.scaled_dot_product_attention(
                query.contiguous(), key.contiguous(), value.contiguous(),
                attn_mask=None, dropout_p=0.0, is_causal=False)

        self.assertEqual(actual.contiguous(), math_ref.contiguous(), atol=2e-3, rtol=1e-2)

    @skipIfRocm  # Missing nested and EFFICIENT_ATTENTION
    @unittest.skipIf(not PLATFORM_SUPPORTS_FUSED_ATTENTION, "Fused SDPA was not built for this system")
    @parametrize("type", ["dense", "nested"])
    @parametrize("fused_kernel", [SDPBackend.FLASH_ATTENTION, SDPBackend.EFFICIENT_ATTENTION] if
                 PLATFORM_SUPPORTS_FLASH_ATTENTION else [SDPBackend.EFFICIENT_ATTENTION])
    def test_scaled_dot_product_attention_fused_kernels_packed_accuracy(self, device, type: str, fused_kernel: str):
        def rand_nt(shape):
            batch, seq_len, num_heads, head_dim = shape
            tensors = [6 * torch.rand((seq_len, 3 * num_heads * head_dim), device=device, dtype=torch.float32) - 3
                       for _ in range(batch)]
            return (torch.nested.nested_tensor(tensors, device=device, dtype=torch.float32),
                    torch.nested.nested_tensor(tensors, device=device, dtype=torch.float16))

        def rand_tensor(shape):
            batch, seq_len, num_heads, head_dim = shape
            tensor = 6 * torch.rand((batch, seq_len, 3 * num_heads * head_dim), device=device, dtype=torch.float32) - 3
            return tensor, tensor.to(dtype=torch.float16)

        batch_size, seq_len, num_heads, head_dim = 16, 8, 4, 64
        shape = (batch_size, seq_len, num_heads, head_dim)

        # Test Packed
        qkv, qkv_low_precision = rand_tensor(shape) if type == "dense" else rand_nt(shape)
        query, key, value = qkv.chunk(3, dim=-1)
        query_lp, key_lp, value_lp = qkv_low_precision.chunk(3, dim=-1)

        query = query.view(batch_size, -1, num_heads, head_dim).transpose(1, 2)
        key = key.view(batch_size, -1, num_heads, head_dim).transpose(1, 2)
        value = value.view(batch_size, -1, num_heads, head_dim).transpose(1, 2)

        query_lp = query_lp.view(batch_size, -1, num_heads, head_dim).transpose(1, 2)
        key_lp = key_lp.view(batch_size, -1, num_heads, head_dim).transpose(1, 2)
        value_lp = value_lp.view(batch_size, -1, num_heads, head_dim).transpose(1, 2)

        with sdpa_kernel(backends=[fused_kernel]):
            actual = torch.nn.functional.scaled_dot_product_attention(
                query_lp, key_lp, value_lp, attn_mask=None, dropout_p=0.0, is_causal=False)

        with sdpa_kernel(backends=[SDPBackend.MATH]):
            math_ref_lp = torch.nn.functional.scaled_dot_product_attention(
                query_lp.contiguous(), key_lp.contiguous(), value_lp.contiguous(),
                attn_mask=None, dropout_p=0.0, is_causal=False)

            math_query = query.contiguous()
            math_key = key.contiguous()
            math_value = value.contiguous()

            math_ref = torch.nn.functional.scaled_dot_product_attention(
                math_query, math_key, math_value, attn_mask=None, dropout_p=0.0, is_causal=False)

        actual_test = actual
        math_ref_test = math_ref
        math_ref_lp_test = math_ref_lp

        if actual_test.is_nested:
            actual_test = torch.nested.to_padded_tensor(actual_test.contiguous(), padding=0.0)
            math_ref_test = torch.nested.to_padded_tensor(math_ref_test, padding=0.0)
            math_ref_lp_test = torch.nested.to_padded_tensor(math_ref_lp_test, padding=0.0)

        actual_test = actual_test.to(dtype=torch.float32).contiguous()
        math_ref_test = math_ref_test.to(dtype=torch.float32).contiguous()
        math_ref_lp_test = math_ref_lp_test.to(dtype=torch.float32).contiguous()

        self.assertEqual(math_ref_test, math_ref_lp_test, atol=7e-3, rtol=7e-3)
        self.assertEqual(actual_test, math_ref_test, atol=7e-3, rtol=7e-3)

    @unittest.skipIf(not PLATFORM_SUPPORTS_MEM_EFF_ATTENTION, "Efficient Attention was not built for this system")
    @parametrize("contiguous_inputs", [True, False])
    @parametrize("is_causal", [True, False])
    def test_sdp_mem_efficient_grad_against_math(self, device, contiguous_inputs: bool, is_causal: bool):
        batch_size, seq_len, num_heads, head_dim = 4, 4, 2, 16
        make_tensor = partial(rand_sdpa_tensor, type="dense", device=device,
                              dtype=torch.float64, requires_grad=True, packed=True)

        qkv = make_tensor(SdpaShape(batch_size, num_heads, seq_len, head_dim))
        qkv_lp = qkv.detach().clone().to(torch.float32).requires_grad_()

        query, key, value = qkv.chunk(3, dim=-1)
        query_lp, key_lp, value_lp = qkv_lp.chunk(3, dim=-1)

        query = query.view(batch_size, -1, num_heads, head_dim).transpose(1, 2)
        key = key.view(batch_size, -1, num_heads, head_dim).transpose(1, 2)
        value = value.view(batch_size, -1, num_heads, head_dim).transpose(1, 2)

        query_lp = query_lp.view(batch_size, -1, num_heads, head_dim).transpose(1, 2)
        key_lp = key_lp.view(batch_size, -1, num_heads, head_dim).transpose(1, 2)
        value_lp = value_lp.view(batch_size, -1, num_heads, head_dim).transpose(1, 2)

        if contiguous_inputs:
            query = query.contiguous()
            key = key.contiguous()
            value = value.contiguous()

            query_lp = query_lp.contiguous()
            key_lp = key_lp.contiguous()
            value_lp = value_lp.contiguous()

        with sdpa_kernel(backends=[SDPBackend.MATH]):
            out = torch.nn.functional.scaled_dot_product_attention(query, key, value, None, 0.0, is_causal)

        with sdpa_kernel(backends=[SDPBackend.EFFICIENT_ATTENTION]):
            out_lp = torch.nn.functional.scaled_dot_product_attention(
                query_lp, key_lp, value_lp, None, 0.0, is_causal)

        rand_upward = torch.rand_like(out)
        rand_upward_lp = rand_upward.to(torch.float32)

        out.backward(rand_upward)
        out_lp.backward(rand_upward_lp)

        # Cast up and compare
        self.assertEqual(qkv.grad, qkv_lp.grad.to(torch.float64), atol=1e-5, rtol=1e-5)

    @unittest.skipIf(not PLATFORM_SUPPORTS_FLASH_ATTENTION, "Flash Attention was not built for this system")
    @parametrize("contiguous_inputs", [True, False])
    @parametrize("is_causal", [True, False])
    @parametrize("dtype", [torch.float16, torch.bfloat16])
    def test_sdp_flash_attention_grad_against_math(self, device, contiguous_inputs: bool, is_causal: bool, dtype: torch.dtype):
        batch_size, seq_len, num_heads, head_dim = 4, 4, 2, 16
        make_tensor = partial(rand_sdpa_tensor, type="dense", device=device,
                              dtype=torch.float64, requires_grad=True, packed=True)

        qkv = make_tensor(SdpaShape(batch_size, num_heads, seq_len, head_dim))
        qkv_lp = qkv.detach().clone().to(dtype).requires_grad_()

        query, key, value = qkv.chunk(3, dim=-1)
        query_lp, key_lp, value_lp = qkv_lp.chunk(3, dim=-1)

        query = query.view(batch_size, -1, num_heads, head_dim).transpose(1, 2)
        key = key.view(batch_size, -1, num_heads, head_dim).transpose(1, 2)
        value = value.view(batch_size, -1, num_heads, head_dim).transpose(1, 2)

        query_lp = query_lp.view(batch_size, -1, num_heads, head_dim).transpose(1, 2)
        key_lp = key_lp.view(batch_size, -1, num_heads, head_dim).transpose(1, 2)
        value_lp = value_lp.view(batch_size, -1, num_heads, head_dim).transpose(1, 2)

        if contiguous_inputs:
            query = query.contiguous()
            key = key.contiguous()
            value = value.contiguous()

            query_lp = query_lp.contiguous()
            key_lp = key_lp.contiguous()
            value_lp = value_lp.contiguous()

        with sdpa_kernel(backends=[SDPBackend.MATH]):
            out = torch.nn.functional.scaled_dot_product_attention(query, key, value, None, 0.0, is_causal)

        with sdpa_kernel(backends=[SDPBackend.FLASH_ATTENTION]):
            out_lp = torch.nn.functional.scaled_dot_product_attention(
                query_lp, key_lp, value_lp, None, 0.0, is_causal)

        rand_upward = torch.rand_like(out)
        rand_upward_lp = rand_upward.to(dtype)

        out.backward(rand_upward)
        out_lp.backward(rand_upward_lp)

        # Cast up and compare
        # Since we are doing the compute on fp16 we have to bump the tolerance
        # Bump down the tolearnce for blfoat16
        atol = 7e-4 if dtype == torch.float16 else 7e-3
        rtol = 7e-4 if dtype == torch.float16 else 7e-3
        if TEST_WITH_ROCM:
            atol = 9e-4 if dtype == torch.float16 else 9e-3
        self.assertEqual(qkv.grad, qkv_lp.grad.to(torch.float64), atol=atol, rtol=rtol)

    @skipIfRocm  # Missing nested and EFFICIENT_ATTENTION
    @unittest.skipIf(not PLATFORM_SUPPORTS_FUSED_ATTENTION, "Platform does not support fused SDPA")
    @parametrize("type", ["dense", "nested"])
    def test_fused_sdp_choice(self, device, type: str):
        batch_size, seq_len, num_heads, head_dim = 2, 128, 8, 64
        shape = SdpaShape(batch_size, num_heads, seq_len, head_dim)
        make_tensor = partial(rand_sdpa_tensor, device=device, dtype=torch.float16, packed=True, requires_grad=True)

        qkv = make_tensor(shape, type=type)
        query, key, value = qkv.chunk(3, dim=-1)

        query = query.view(batch_size, -1, num_heads, head_dim).transpose(1, 2)
        value = value.view(batch_size, -1, num_heads, head_dim).transpose(1, 2)
        key = key.view(batch_size, -1, num_heads, head_dim).transpose(1, 2)

        if type != "nested" and PLATFORM_SUPPORTS_CUDNN_ATTENTION and SM90OrLater:
            self.assertEqual(torch._fused_sdp_choice(query, key, value), SDPBackend.CUDNN_ATTENTION.value)
        elif PLATFORM_SUPPORTS_FLASH_ATTENTION:
            self.assertEqual(torch._fused_sdp_choice(query, key, value), SDPBackend.FLASH_ATTENTION.value)
        elif type != "nested" and PLATFORM_SUPPORTS_CUDNN_ATTENTION:  # e.g., we're on Windows
            self.assertEqual(torch._fused_sdp_choice(query, key, value), SDPBackend.CUDNN_ATTENTION.value)
        else:
            self.assertEqual(torch._fused_sdp_choice(query, key, value), SDPBackend.EFFICIENT_ATTENTION.value)

        # Change dtype to float32 so that efficient attention should get chosen
        make_tensor = partial(rand_sdpa_tensor, device=device, dtype=torch.float32, packed=True)

        qkv = make_tensor(shape, type=type)
        query, key, value = qkv.chunk(3, dim=-1)

        query = query.view(batch_size, -1, num_heads, head_dim).transpose(1, 2)
        value = value.view(batch_size, -1, num_heads, head_dim).transpose(1, 2)
        key = key.view(batch_size, -1, num_heads, head_dim).transpose(1, 2)

        assert torch._fused_sdp_choice(query, key, value) == SDPBackend.EFFICIENT_ATTENTION.value

    @skipIfRocm  # Missing triton.float32 ("triton" prefix is to locate skipped UTs), and deterministic algo
    @unittest.skipIf(not PLATFORM_SUPPORTS_MEM_EFF_ATTENTION, "Platform does not support fused SDPA")
    @parametrize("warn_only", [True, False])
    def test_sdp_choice_with_determinism(self, device, warn_only):
        batch_size, seq_len, num_heads, head_dim = 1, 64, 8, 64
        shape = SdpaShape(batch_size, num_heads, seq_len, head_dim)
        make_tensor = partial(rand_sdpa_tensor, type="dense", device=device, dtype=torch.float32, packed=False)
        query, key, value = make_tensor(shape), make_tensor(shape), make_tensor(shape)

        with use_deterministic_algorithims(True, warn_only=warn_only):
            with sdpa_kernel(backends=[SDPBackend.EFFICIENT_ATTENTION, SDPBackend.MATH]):
                assert torch._fused_sdp_choice(query, key, value) == SDPBackend.EFFICIENT_ATTENTION.value

    @skipIfRocm  # Missing deterministic algo
    @unittest.skipIf(not PLATFORM_SUPPORTS_FUSED_ATTENTION, "Fused SDPA was not built for this system")
    @parametrize("fused_kernel", PLATFORM_SPECIFIC_SDPA)
    @parametrize("warn_only", [True, False])
    def test_fused_backwards_throws_determinism_warning(self, device, warn_only, fused_kernel):
        batch_size, seq_len, num_heads, head_dim = 1, 64, 8, 64
        shape = SdpaShape(batch_size, num_heads, seq_len, head_dim)
        make_tensor = partial(rand_sdpa_tensor, type="dense", device=device, dtype=torch.float16, packed=False, requires_grad=True)
        query, key, value = make_tensor(shape), make_tensor(shape), make_tensor(shape)

        kernel_name = "Memory Efficient attention" if fused_kernel == SDPBackend.EFFICIENT_ATTENTION else \
            "Flash Attention" if fused_kernel == SDPBackend.FLASH_ATTENTION else "cuDNN Attention"
        warning_context = (
            self.assertWarnsRegex(
                UserWarning,
                f"{kernel_name} defaults to a non-deterministic algorithm.",
            )
            if warn_only
            else contextlib.nullcontext()
        )
        with use_deterministic_algorithims(True, warn_only=warn_only):
            with sdpa_kernel(backends=[fused_kernel]):
                with warning_context:
                    if warn_only or fused_kernel != SDPBackend.CUDNN_ATTENTION:
                        torch.nn.functional.scaled_dot_product_attention(query, key, value).sum().backward()
                    else:
                        # cuDNN attention has no deterministic fallback
                        self.assertRaises(RuntimeError, lambda:
                                          torch.nn.functional.scaled_dot_product_attention(query, key, value).sum().backward())

    @unittest.skip("This test is not behaving deterministaclly non-deterministaclly on CI/CD")
    @unittest.skipIf(not PLATFORM_SUPPORTS_FLASH_ATTENTION, "Platform does not support fused SDPA")
    def test_mem_eff_backwards_determinism(self, device):
        # Need big seq_len to ensure that num_splits > 1
        dtype = torch.float32
        batch_size, seq_len, n_heads, head_dim = 1, 1024, 8, 64
        query = torch.rand(batch_size, n_heads, seq_len, head_dim,
                           device=device, dtype=dtype, requires_grad=True)
        key = torch.rand(batch_size, n_heads, seq_len, head_dim, device=device,
                         dtype=dtype, requires_grad=True)
        value = torch.rand(batch_size, n_heads, seq_len, head_dim,
                           device=device, dtype=dtype, requires_grad=True)

        with sdpa_kernel(backends=[SDPBackend.EFFICIENT_ATTENTION]):
            # Run once to establish baseline
            out = F.scaled_dot_product_attention(query, key, value)
            upward_grad = torch.rand_like(out)
            out.backward(upward_grad)
            intial_query_grad = query.grad

            # Re-run the op with the same upward grad and check that the backward is
            # not deterministic
            diff_anwser_once = False
            for _ in range(100):
                query.grad = None
                out = F.scaled_dot_product_attention(query, key, value)
                out.backward(upward_grad)
                if not torch.equal(intial_query_grad, query.grad):
                    diff_anwser_once = True
                    break
            self.assertTrue(diff_anwser_once)

        with use_deterministic_algorithims(True, warn_only=False):
            query.grad = None
            out = F.scaled_dot_product_attention(query, key, value)
            upward_grad = torch.rand_like(out)
            out.backward(upward_grad)
            intial_query_grad = query.grad

            # Re-run the op with the same upward grad and check that the backward is
            # deterministic now that we have enforced it
            diff_anwser_once = False
            for _ in range(100):
                query.grad = None
                out = F.scaled_dot_product_attention(query, key, value)
                out.backward(upward_grad)
                if not torch.equal(intial_query_grad, query.grad):
                    diff_anwser_once = True
                    break
            self.assertFalse(diff_anwser_once)

    # verified passing successfully on H100
    @unittest.skipIf(not PLATFORM_SUPPORTS_MEM_EFF_ATTENTION, "Does not support SDPA")
    @unittest.skipIf(IS_JETSON, "causing sigkill on Jetson")
    @parametrize("batch_size", [1, 8])
    @parametrize("seq_len_q", [4, 8, 64, 128, 256, 512, 1024, 2048] if MEM_EFF_CAPABILITY_MATCHES_SM80
                 else [4, 8, 64, 128, 256, 512])
    @parametrize("seq_len_k", [4, 8, 64, 128, 256, 512, 1024, 2048] if MEM_EFF_CAPABILITY_MATCHES_SM80
                 else [4, 8, 64, 128, 256, 512])
    @parametrize("head_dim", [8, 16, 32, 64, 72, 96, 128] if MEM_EFF_CAPABILITY_MATCHES_SM80
                 else [8, 16, 32, 64])
    @parametrize("is_causal", [False, True])
    @parametrize("dropout_p", [0.0, 0.22])
    @parametrize("dtype", [torch.float16, torch.bfloat16, torch.float32] if MEM_EFF_CAPABILITY_MATCHES_SM80
                 else [torch.float16, torch.float32])
    @parametrize("scale", [None, "l1"])
    def test_mem_efficient_attention_vs_math_ref_grads(self, device, batch_size: int, seq_len_q: int, seq_len_k: int,
                                                       head_dim: int, is_causal: bool, dropout_p: float, dtype: torch.dtype,
                                                       scale: str):
        def _get_mem_eff_drop_mask(batch_size, n_heads, q_len, kv_len, p, seed, offset, device=device):
            mask = torch.empty((batch_size, n_heads, q_len, kv_len), device=device, dtype=torch.float32)
            rand_uniform = torch._fill_mem_eff_dropout_mask_(mask, p, seed, offset)
            mask = (rand_uniform > p).to(torch.float32)
            return mask
        if max(seq_len_q, seq_len_k) >= 2048 and torch.cuda.get_device_properties('cuda').total_memory < 40 * 2**30:
            unittest.skip("Reference implementation OOM")
            return
        if TEST_WITH_ROCM and seq_len_q * seq_len_k * head_dim * batch_size > 1024 * 1024 * 128:
            torch.cuda.empty_cache()  # Prevent memory fragmentation
        seed = 42
        scale = scale if scale is None else (1 / head_dim)
        n_heads = 4
        query = torch.rand(batch_size, n_heads, seq_len_q, head_dim,
                           device=device, dtype=dtype, requires_grad=True)
        key = torch.rand(batch_size, n_heads, seq_len_k, head_dim, device=device,
                         dtype=dtype, requires_grad=True)
        value = torch.rand(batch_size, n_heads, seq_len_k, head_dim,
                           device=device, dtype=dtype, requires_grad=True)

        # Run the math kernel on low precision references
        query_ref_lp, key_ref_lp, value_ref_lp = query_key_value_clones(query, key, value, dtype=dtype)

        higher_precision_dtype = torch.float64 if dtype == torch.float32 else torch.float32
        query_ref, key_ref, value_ref = query_key_value_clones(query, key, value, dtype=higher_precision_dtype)

        # Create real output
        with sdpa_kernel(backends=[SDPBackend.EFFICIENT_ATTENTION]):
            # Set the seed and run the kernel
            torch.manual_seed(seed)
            out = F.scaled_dot_product_attention(query, key, value, dropout_p=dropout_p, is_causal=is_causal, scale=scale)

        if dropout_p == 0.0:
            with sdpa_kernel(backends=[SDPBackend.MATH]):
                # High Precision Math Reference
                out_ref = F.scaled_dot_product_attention(query_ref, key_ref, value_ref,
                                                         dropout_p=dropout_p, is_causal=is_causal, scale=scale)
                # Low Precision Math Reference
                out_lp_ref = F.scaled_dot_product_attention(query_ref_lp, key_ref_lp, value_ref_lp,
                                                            dropout_p=dropout_p, is_causal=is_causal, scale=scale)
        else:
            if seq_len_q > 1024:
                self.skipTest("Will call _fill_mem_eff_dropout_mask with too many threads!")
            # Create the dropout_mask
            torch.manual_seed(seed)
            dropout_mask = _get_mem_eff_drop_mask(batch_size, n_heads, seq_len_q, seq_len_k, dropout_p, seed, 0, device=device)
            # High Precision Math Reference
            out_ref = torch.ops.aten._scaled_dot_product_attention_math(
                query_ref, key_ref, value_ref, dropout_p=dropout_p, is_causal=is_causal, scale=scale, dropout_mask=dropout_mask)[0]
            # Low Precision Math Reference
            out_lp_ref = torch.ops.aten._scaled_dot_product_attention_math(
                query_ref_lp, key_ref_lp, value_ref_lp, dropout_p=dropout_p, is_causal=is_causal, scale=scale,
                dropout_mask=dropout_mask)[0]

        upstream_grad = torch.rand_like(out, requires_grad=False)

        out.backward(upstream_grad)
        out_ref.backward(upstream_grad.to(out_ref.dtype))
        out_lp_ref.backward(upstream_grad.to(out_lp_ref.dtype))

        # [Note] Fused Tolerances
        # Establish the numerical error between the "true" high precision math output
        # and the low precision math reference. We use this reference for the atol
        # And we use the default rtol for the low precision type.
        # We then provide a fudge factor for gradients respectively to account
        # for the use of the fused kernel rather than the eager implemntation.
        output_ref_atol, output_ref_rtol = get_tolerances(out_ref, out_lp_ref)

        # Fudge Factor when dropout is enabled
        dropout_fudge_factor = 1.5 if dropout_p == 0.0 else 2.0

        query_fudge_factor = dropout_fudge_factor
        grad_q_ref_atol, grad_q_ref_rtol = get_tolerances(query_ref.grad, query_ref_lp.grad, query_fudge_factor)

        # TODO: Investigate why grad_k needs larger tolerances
        key_fudge_factor = 8 * dropout_fudge_factor
        grad_k_ref_atol, grad_k_ref_rtol = get_tolerances(key_ref.grad, key_ref_lp.grad, key_fudge_factor)

        value_fudge_factor = 7 if not SM80OrLater and dtype == torch.float16 else 1.0
        if TEST_WITH_ROCM:
            value_fudge_factor = max(2.0, value_fudge_factor)
        grad_v_ref_atol, grad_v_ref_rtol = get_tolerances(value_ref.grad, value_ref_lp.grad, value_fudge_factor)

        self.assertEqual(out, out_ref.to(out.dtype), atol=output_ref_atol, rtol=output_ref_rtol)
        self.assertEqual(query.grad, query_ref.grad.to(query.grad.dtype),
                         atol=grad_q_ref_atol, rtol=grad_q_ref_rtol)
        self.assertEqual(key.grad, key_ref.grad.to(key.grad.dtype),
                         atol=grad_k_ref_atol, rtol=grad_k_ref_rtol)
        self.assertEqual(value.grad, value_ref.grad.to(value.grad.dtype),
                         atol=grad_v_ref_atol, rtol=grad_v_ref_rtol)


    @unittest.skipIf(not PLATFORM_SUPPORTS_MEM_EFF_ATTENTION, "Does not support SDPA")
    @unittest.skipIf(IS_JETSON, "causing sigkill on Jetson")
    @parametrize("batch_size", [1, 8])
    @parametrize("seq_len_q", [4, 8, 64, 128, 256, 312, 512, 1024, 2048] if MEM_EFF_CAPABILITY_MATCHES_SM80
                 else [4, 8, 64, 128, 152, 256, 512])
    @parametrize("seq_len_k", [4, 8, 64, 65, 128, 256, 408, 512, 1024, 2048] if MEM_EFF_CAPABILITY_MATCHES_SM80
                 else [4, 8, 37, 64, 128, 256, 512])
    @parametrize("head_dim", [8, 16, 32, 64, 72, 96, 128] if MEM_EFF_CAPABILITY_MATCHES_SM80
                 else [8, 16, 32, 64])
    @parametrize("is_causal", [False])
    @parametrize("dropout_p", [0.0, 0.22])
    @parametrize("dtype", [torch.float16, torch.bfloat16, torch.float32] if MEM_EFF_CAPABILITY_MATCHES_SM80
                 else [torch.float16, torch.float32])
    @parametrize("scale", [None, "l1"])
    def test_mem_efficient_attention_attn_mask_vs_math_ref_grads(self, device, batch_size: int, seq_len_q: int,
                                                                 seq_len_k: int, head_dim: int, is_causal: bool,
                                                                 dropout_p: float, dtype: torch.dtype,
                                                                 scale: str):
        def _get_mem_eff_drop_mask(batch_size, n_heads, q_len, kv_len, p, seed, offset, device=device):
            mask = torch.empty((batch_size, n_heads, q_len, kv_len), device=device, dtype=torch.float32)
            rand_uniform = torch._fill_mem_eff_dropout_mask_(mask, p, seed, offset)
            mask = (rand_uniform > p).to(torch.float32)
            return mask
        if max(seq_len_q, seq_len_k) >= 2048 and torch.cuda.get_device_properties('cuda').total_memory < 40 * 2**30:
            unittest.skip("Reference implementation OOM")
            return
        if TEST_WITH_ROCM and dtype == torch.float32:
            unittest.skip("Skip fp32 attn_mask gradients on ROCM, for now.")
            return
        if TEST_WITH_ROCM and seq_len_q * seq_len_k * head_dim * batch_size > 1024 * 1024 * 128:
            torch.cuda.empty_cache()  # Prevent memory fragmentation
        seed = 42
        scale = scale if scale is None else (1 / head_dim)
        n_heads = 4
        query = torch.rand(batch_size, n_heads, seq_len_q, head_dim,
                           device=device, dtype=dtype, requires_grad=True)
        key = torch.rand(batch_size, n_heads, seq_len_k, head_dim, device=device,
                         dtype=dtype, requires_grad=True)
        value = torch.rand(batch_size, n_heads, seq_len_k, head_dim,
                           device=device, dtype=dtype, requires_grad=True)

        attn_mask = torch.rand(seq_len_q, seq_len_k, device=device, dtype=dtype, requires_grad=True)

        # Run the math kernel on low precision references
        query_ref_lp, key_ref_lp, value_ref_lp = query_key_value_clones(query, key, value, dtype=dtype)
        attn_mask_ref_lp = attn_mask.detach().to(dtype).requires_grad_(True)

        higher_precision_dtype = torch.float64 if dtype == torch.float32 else torch.float32
        query_ref, key_ref, value_ref = query_key_value_clones(query, key, value, dtype=higher_precision_dtype)
        attn_mask_ref = attn_mask.detach().to(higher_precision_dtype).requires_grad_(True)

        # Create real output
        with sdpa_kernel(backends=[SDPBackend.EFFICIENT_ATTENTION]):
            # Set the seed and run the kernel
            torch.manual_seed(seed)
            out = F.scaled_dot_product_attention(query, key, value, attn_mask, dropout_p=dropout_p,
                                                 is_causal=is_causal, scale=scale)

        if dropout_p == 0.0:
            with sdpa_kernel(backends=[SDPBackend.MATH]):
                # High Precision Math Reference
                out_ref = F.scaled_dot_product_attention(query_ref, key_ref, value_ref, attn_mask_ref,
                                                         dropout_p=dropout_p, is_causal=is_causal, scale=scale)
                # Low Precision Math Reference
                out_lp_ref = F.scaled_dot_product_attention(query_ref_lp, key_ref_lp, value_ref_lp, attn_mask_ref_lp,
                                                            dropout_p=dropout_p, is_causal=is_causal, scale=scale)
        else:
            if seq_len_q > 1024:
                self.skipTest("Will call _fill_mem_eff_dropout_mask with too many threads!")
            # Create the dropout_mask
            torch.manual_seed(seed)
            dropout_mask = _get_mem_eff_drop_mask(batch_size, n_heads, seq_len_q,
                                                  seq_len_k, dropout_p, seed, 0, device=device)
            # High Precision Math Reference
            out_ref = torch.ops.aten._scaled_dot_product_attention_math(
                query_ref, key_ref, value_ref, attn_mask_ref, dropout_p=dropout_p, is_causal=is_causal,
                scale=scale, dropout_mask=dropout_mask)[0]
            # Low Precision Math Reference
            out_lp_ref = torch.ops.aten._scaled_dot_product_attention_math(
                query_ref_lp, key_ref_lp, value_ref_lp, attn_mask_ref_lp,
                dropout_p=dropout_p, is_causal=is_causal, scale=scale,
                dropout_mask=dropout_mask)[0]

        upstream_grad = torch.rand_like(out, requires_grad=False)

        out.backward(upstream_grad)
        out_ref.backward(upstream_grad.to(out_ref.dtype))
        out_lp_ref.backward(upstream_grad.to(out_lp_ref.dtype))

        # [Note] Fused Tolerances
        # Establish the numerical error between the "true" high precision math output
        # and the low precision math reference. We use this reference for the atol
        # And we use the default rtol for the low precision type.
        # We then provide a fudge factor for gradients respectively to account
        # for the use of the fused kernel rather than the eager implemntation.
        output_ref_atol, output_ref_rtol = get_tolerances(out_ref, out_lp_ref)

        # Fudge Factor when dropout is enabled
        dropout_fudge_factor = 1.0 if dropout_p == 0.0 else 1.75
        mask_fudge_factor = 1.0 if attn_mask is None else 1.5
        query_fudge_factor = 2.0

        grad_q_ref_atol, grad_q_ref_rtol = get_tolerances(query_ref.grad, query_ref_lp.grad, query_fudge_factor)

        # TODO: Investigate why grad_k needs larger tolerances
        key_fudge_factor = 8 * dropout_fudge_factor * mask_fudge_factor
        grad_k_ref_atol, grad_k_ref_rtol = get_tolerances(key_ref.grad, key_ref_lp.grad, key_fudge_factor)

        value_fudge_factor = 7 if not SM80OrLater and dtype == torch.float16 else 1.0
        if TEST_WITH_ROCM:
            value_fudge_factor = max(2.0, value_fudge_factor)
        grad_v_ref_atol, grad_v_ref_rtol = get_tolerances(value_ref.grad, value_ref_lp.grad, value_fudge_factor)

        mask_fudge_factor = 12 if attn_mask.numel() > 512 else 22
        grad_attn_mask_atol, grad_attn_mask_rtol = get_tolerances(
            attn_mask_ref.grad, attn_mask_ref_lp.grad, mask_fudge_factor)

        self.assertEqual(out, out_ref.to(out.dtype), atol=output_ref_atol, rtol=output_ref_rtol)
        self.assertEqual(query.grad, query_ref.grad.to(query.grad.dtype),
                         atol=grad_q_ref_atol, rtol=grad_q_ref_rtol)
        self.assertEqual(key.grad, key_ref.grad.to(key.grad.dtype),
                         atol=grad_k_ref_atol, rtol=grad_k_ref_rtol)
        self.assertEqual(value.grad, value_ref.grad.to(value.grad.dtype),
                         atol=grad_v_ref_atol, rtol=grad_v_ref_rtol)

        self.assertEqual(attn_mask.grad, attn_mask_ref.grad.to(attn_mask.grad.dtype),
                         atol=grad_attn_mask_atol, rtol=grad_attn_mask_rtol)

    @unittest.skipIf(not PLATFORM_SUPPORTS_FLASH_ATTENTION, "Does not support SDPA or pre-SM80 hardware")
    @unittest.skipIf(IS_JETSON, "causing sigkill on Jetson")
    @parametrize("batch_size", [1, 8])
    @parametrize("seq_len_q", [4, 8, 64, 143, 256, 512, 1024, 2048])
    @parametrize("seq_len_k", [4, 8, 64, 128, 256, 587, 1024, 2048])
    @parametrize("head_dim", [8, 16, 21, 32, 64, 72, 96, 128, 160, 192, 203, 256])
    @parametrize("is_causal", [True, False])
    @parametrize("dropout_p", [0.0, 0.22, 0.48])
    @parametrize("dtype", [torch.float16, torch.bfloat16])
    @parametrize("scale", [None, "l1"])
    def test_flash_attention_vs_math_ref_grads(self, device, batch_size: int, seq_len_q: int, seq_len_k: int,
                                               head_dim: int, is_causal: bool, dropout_p: float, dtype: torch.dtype,
                                               scale: str):
        if isSM8XDevice and head_dim in range(193, 256 + 1):
            self.skipTest("Flash attention on sm86, sm87, and sm89 for headdim > 192 currently disabled")
        if is_causal and seq_len_q != seq_len_k:
            self.skipTest("Flash V2 does not accept is_casual when seq_len_q != seq_len_k")
        if TEST_WITH_ROCM and seq_len_q >= 1024 and seq_len_k >= 1024 and batch_size > 1:
            torch.cuda.empty_cache()  # Prevent memory fragmentation

        scale = scale if scale is None else (1 / head_dim)
        n_heads = 4
        query = torch.rand(batch_size, n_heads, seq_len_q, head_dim,
                           device=device, dtype=dtype, requires_grad=True)
        key = torch.rand(batch_size, n_heads, seq_len_k, head_dim, device=device,
                         dtype=dtype, requires_grad=True)
        value = torch.rand(batch_size, n_heads, seq_len_k, head_dim,
                           device=device, dtype=dtype, requires_grad=True)

        # Run the math kernel on low precision references
        query_ref_lp, key_ref_lp, value_ref_lp = query_key_value_clones(query, key, value, dtype=dtype)

        higher_precision_dtype = torch.float64 if dtype == torch.float32 else torch.float32
        query_ref, key_ref, value_ref = query_key_value_clones(query, key, value, dtype=higher_precision_dtype)

        is_dropout = dropout_p > 0.0

        if not is_dropout:
            with sdpa_kernel(backends=[SDPBackend.FLASH_ATTENTION]):
                out = F.scaled_dot_product_attention(query, key, value, dropout_p=dropout_p, is_causal=is_causal, scale=scale)
            with sdpa_kernel(backends=[SDPBackend.MATH]):
                # High Precision Math Reference
                out_ref = F.scaled_dot_product_attention(
                    query_ref, key_ref, value_ref, is_causal=is_causal, scale=scale)
                # Low Precision Math Reference
                out_lp_ref = F.scaled_dot_product_attention(
                    query_ref_lp, key_ref_lp, value_ref_lp, is_causal=is_causal, scale=scale)
        else:
            # Problem: We pad sizes in the composite region of the top level SDPA. But we need the
            # Debug mask when have dropout. So I am going to manualy pad up here when testing dropout
            q_padded, q_og_size = pad_last_dim(query, 8)
            k_padded, k_og_size = pad_last_dim(key, 8)
            v_padded, v_og_size = pad_last_dim(value, 8)
            # scale needs to be calculated on the og head_size
            if scale is None:
                scale = 1 / math.sqrt(q_og_size)
            output_tuple = torch.ops.aten._scaled_dot_product_flash_attention(
                q_padded, k_padded, v_padded, dropout_p=dropout_p, is_causal=is_causal, scale=scale, return_debug_mask=is_dropout)
            out = output_tuple[0]
            out = out[..., :v_og_size]
            # Build dropout_mask
            dbug_mask = output_tuple[-1]
            query_padding_mask = torch.ones(
                batch_size, seq_len_q, device=device, dtype=torch.bool)
            key_padding_mask = torch.ones(
                batch_size, seq_len_k, device=device, dtype=torch.bool)

            softmax_mask = self.convert_flash_attn_S_to_softmax(
                dbug_mask, seq_len_q, seq_len_k, query_padding_mask, key_padding_mask,
                causal=is_causal)[:, :, :seq_len_q, :seq_len_k]
            dropout_mask = softmax_mask >= 0
            # attn_unnorm = softmax_mask.abs()
            # attn = self.normalize_flash_attn_S(attn_unnorm, q_padded,
            #                                    k_padded, v_padded, query_padding_mask,
            #                                    key_padding_mask, None, True, is_causal, scale=scale)

            # High Precision Math Reference
            out_ref = torch.ops.aten._scaled_dot_product_attention_math(
                query_ref, key_ref, value_ref, dropout_p=dropout_p, is_causal=is_causal, scale=scale, dropout_mask=dropout_mask)[0]
            # Low Precision Math Reference
            out_lp_ref = torch.ops.aten._scaled_dot_product_attention_math(
                query_ref_lp, key_ref_lp, value_ref_lp, dropout_p=dropout_p, is_causal=is_causal, scale=scale,
                dropout_mask=dropout_mask)[0]

        upstream_grad = torch.rand_like(out, requires_grad=False)

        # backward for flash attention on sm86, sm87, and sm89 for headdim >= 193 currently disabled
        if isSM8XDevice and head_dim in range(193, 256):
            self.assertRaises(RuntimeError, lambda: out.backward(upstream_grad))
            return
        out.backward(upstream_grad)
        out_ref.backward(upstream_grad.to(out_ref.dtype))
        out_lp_ref.backward(upstream_grad.to(out_lp_ref.dtype))

        # See [Note] Fused Tolerances above
        output_fudge_factor = 3 if head_dim % 8 != 0 or TEST_WITH_ROCM else 1
        output_ref_atol, output_ref_rtol = get_tolerances(out_ref, out_lp_ref, output_fudge_factor)

        # TODO: Investigate why grad_q needs larger tolerances
        query_fudge_factor = 4
        grad_q_ref_atol, grad_q_ref_rtol = get_tolerances(query_ref.grad, query_ref_lp.grad, query_fudge_factor)

        key_fudge_factor = 2
        grad_k_ref_atol, grad_k_ref_rtol = get_tolerances(key_ref.grad, key_ref_lp.grad, key_fudge_factor)

        value_fudge_factor = 2
        grad_v_ref_atol, grad_v_ref_rtol = get_tolerances(value_ref.grad, value_ref_lp.grad, value_fudge_factor)

        self.assertEqual(out, out_ref.to(out.dtype), atol=output_ref_atol, rtol=output_ref_rtol)
        self.assertEqual(query.grad, query_ref.grad.to(query.grad.dtype),
                         atol=grad_q_ref_atol, rtol=grad_q_ref_rtol)
        self.assertEqual(key.grad, key_ref.grad.to(key.grad.dtype),
                         atol=grad_k_ref_atol, rtol=grad_k_ref_rtol)
        self.assertEqual(value.grad, value_ref.grad.to(value.grad.dtype),
                         atol=grad_v_ref_atol, rtol=grad_v_ref_rtol)

    @skipIfRocm  # FIXME: "capturing stream has unjoined work"
    @unittest.skipIf(not PLATFORM_SUPPORTS_FLASH_ATTENTION, "Does not support SDPA or pre-SM80 hardware")
    @parametrize("batch_size", [1, 8])
    @parametrize("seq_len_q", [256, 512, 1024])
    @parametrize("seq_len_k", [256, 512, 1024])
    @parametrize("head_dim", [32, 64])
    @parametrize("is_causal", [True, False])
    @parametrize("dropout_p", [0.0, 0.22])
    @parametrize("dtype", [torch.float16,])
    @parametrize("scale", [None, "l1"])
    @parametrize("fused_kernel", PLATFORM_SPECIFIC_SDPA)
    def test_fused_attention_vs_math_ref_grads_cudagraph(self, device, batch_size: int, seq_len_q: int, seq_len_k: int,
                                                         head_dim: int,
                                                         is_causal: bool,
                                                         dropout_p: float,
                                                         dtype: torch.dtype,
                                                         scale: str,
                                                         fused_kernel: SDPBackend):
        def _get_mem_eff_drop_mask(batch_size, n_heads, q_len, kv_len, dropout_p, seed, offset, device=device):
            mask = torch.empty((batch_size, n_heads, q_len, kv_len), device=device, dtype=torch.float32)
            rand_uniform = torch._fill_mem_eff_dropout_mask_(mask, dropout_p, seed, offset)
            mask = (rand_uniform > dropout_p).to(torch.float32)
            return mask

        def get_dropout_mask(output, fused_kernel, batch_size, n_heads, q_len, kv_len, dropout_p, device=device):
            if fused_kernel == SDPBackend.EFFICIENT_ATTENTION:
                output_seed, output_offset = output_tuple[2], output_tuple[3]
                output_seed = output_seed.item()
                output_offset = output_offset.item()
                return _get_mem_eff_drop_mask(batch_size, n_heads, q_len, kv_len,
                                              dropout_p, output_seed, output_offset, device=device)
            else:
                # Build dropout_mask
                dbug_mask = output_tuple[-1]
                query_padding_mask = torch.ones(
                    batch_size, seq_len_q, device=device, dtype=torch.bool)
                key_padding_mask = torch.ones(
                    batch_size, seq_len_k, device=device, dtype=torch.bool)

                softmax_mask = self.convert_flash_attn_S_to_softmax(
                    dbug_mask, seq_len_q, seq_len_k, query_padding_mask, key_padding_mask,
                    causal=is_causal)[:, :, :seq_len_q, :seq_len_k]
                dropout_mask = softmax_mask >= 0
                return dropout_mask

        if fused_kernel == SDPBackend.FLASH_ATTENTION and is_causal and seq_len_q != seq_len_k:
            self.skipTest("Flash V2 does not accept is_casual when seq_len_q != seq_len_k")

        seed = 42
        scale = scale if scale is None else (1 / head_dim)
        n_heads = 4
        query = torch.rand(batch_size, n_heads, seq_len_q, head_dim,
                           device=device, dtype=dtype, requires_grad=True)
        key = torch.rand(batch_size, n_heads, seq_len_k, head_dim, device=device,
                         dtype=dtype, requires_grad=True)
        value = torch.rand(batch_size, n_heads, seq_len_k, head_dim,
                           device=device, dtype=dtype, requires_grad=True)

        fused_op = (torch.ops.aten._scaled_dot_product_efficient_attention
                    if fused_kernel == SDPBackend.EFFICIENT_ATTENTION else torch.ops.aten._scaled_dot_product_flash_attention
                    if fused_kernel == SDPBackend.FLASH_ATTENTION else torch.ops.aten._scaled_dot_product_cudnn_attention)
        # Run the math kernel on low precision references
        query_ref_lp, key_ref_lp, value_ref_lp = query_key_value_clones(query, key, value, dtype=dtype)

        higher_precision_dtype = torch.float64 if dtype == torch.float32 else torch.float32
        query_ref, key_ref, value_ref = query_key_value_clones(query, key, value, dtype=higher_precision_dtype)

        # warmup
        s = torch.cuda.Stream()
        s.wait_stream(torch.cuda.current_stream())
        # Set the global seed before capture
        torch.manual_seed(seed)
        kwargs = {"dropout_p": dropout_p, "is_causal": is_causal, "scale": scale}
        if fused_kernel == SDPBackend.EFFICIENT_ATTENTION:
            kwargs["compute_log_sumexp"] = True
            kwargs["attn_bias"] = None
        if fused_kernel == SDPBackend.FLASH_ATTENTION:
            kwargs['return_debug_mask'] = dropout_p > 0.0
        if fused_kernel == SDPBackend.CUDNN_ATTENTION:
            kwargs["compute_log_sumexp"] = True
            kwargs["attn_bias"] = None
            if "return_debug_mask" in kwargs:
                kwargs.pop("return_debug_mask")
        with torch.cuda.stream(s):
            # Create real output
            output_tuple = fused_op(query, key, value, **kwargs)

        torch.cuda.current_stream().wait_stream(s)
        out = output_tuple[0]
        upstream_grad = torch.rand_like(out, requires_grad=False)
        s.wait_stream(torch.cuda.current_stream())
        with torch.cuda.stream(s):
            out.backward(upstream_grad)
        for x in (query, key, value):
            x.grad = None
        g = torch.cuda.CUDAGraph()
        # Create real output
        with torch.cuda.graph(g):
            tmp = torch.rand_like(query, device=query.device)  # test non-zero intragraph offset
            # Create real output
            output_tuple = fused_op(query, key, value, **kwargs)
            assert all(not isinstance(o, torch.Tensor) or o.is_cuda for o in output_tuple)
        g.replay()
        out_first = output_tuple[0].clone()
        g.replay()
        out = output_tuple[0]
        if dropout_p == 0.0:
            self.assertEqual(out_first, out, atol=0, rtol=0)
        else:
            # replays produce different results
            self.assertNotEqual(out_first, out)

        with sdpa_kernel(backends=[SDPBackend.MATH]):
            if dropout_p == 0.0:
                # High Precision Math Reference
                out_ref = F.scaled_dot_product_attention(query_ref, key_ref, value_ref,
                                                         dropout_p=dropout_p, is_causal=is_causal, scale=scale)
                # Low Precision Math Reference
                out_lp_ref = F.scaled_dot_product_attention(query_ref_lp, key_ref_lp, value_ref_lp,
                                                            dropout_p=dropout_p, is_causal=is_causal, scale=scale)
            # cuDNN attention doesn't support returning dropout mask
            elif fused_kernel != SDPBackend.CUDNN_ATTENTION:
                # Create the dropout_mask
                dropout_mask = get_dropout_mask(output_tuple, fused_kernel, batch_size,
                                                n_heads, seq_len_q, seq_len_k, dropout_p, device)
                # High Precision Math Reference
                out_ref = torch.ops.aten._scaled_dot_product_attention_math(
                    query_ref, key_ref, value_ref, dropout_p=dropout_p, is_causal=is_causal,
                    scale=scale, dropout_mask=dropout_mask)[0]
                # Low Precision Math Reference
                out_lp_ref = torch.ops.aten._scaled_dot_product_attention_math(
                    query_ref_lp, key_ref_lp, value_ref_lp, dropout_p=dropout_p, is_causal=is_causal, scale=scale,
                    dropout_mask=dropout_mask)[0]


        g1 = torch.cuda.CUDAGraph()
        with torch.cuda.graph(g1):
            out.backward(upstream_grad)
        g1.replay()
        if fused_kernel != SDPBackend.CUDNN_ATTENTION or dropout_p == 0.0:
            out_ref.backward(upstream_grad.to(out_ref.dtype))
            out_lp_ref.backward(upstream_grad.to(out_lp_ref.dtype))

            # [Note] Fused Tolerances
            # Establish the numerical error between the "true" high precision math output
            # and the low precision math reference. We use this reference for the atol
            # And we use the default rtol for the low precision type.
            # We then provide a fudge factor for gradients respectively to account
            # for the use of the fused kernel rather than the eager implemntation.
            output_ref_atol, output_ref_rtol = get_tolerances(out_ref, out_lp_ref)

            # Fudge Factor when dropout is enabled
            dropout_fudge_factor = 1.0 if dropout_p == 0.0 else 1.5

            query_fudge_factor = dropout_fudge_factor
            grad_q_ref_atol, grad_q_ref_rtol = get_tolerances(query_ref.grad, query_ref_lp.grad, query_fudge_factor)

            # TODO: Investigate why grad_k needs larger tolerances
            key_fudge_factor = 8 * dropout_fudge_factor
            grad_k_ref_atol, grad_k_ref_rtol = get_tolerances(key_ref.grad, key_ref_lp.grad, key_fudge_factor)

            value_fudge_factor = 7 if not SM80OrLater and dtype == torch.float16 else 1.0
            grad_v_ref_atol, grad_v_ref_rtol = get_tolerances(value_ref.grad, value_ref_lp.grad, value_fudge_factor)

            self.assertEqual(out, out_ref.to(out.dtype), atol=output_ref_atol, rtol=output_ref_rtol)
            self.assertEqual(query.grad, query_ref.grad.to(query.grad.dtype),
                             atol=grad_q_ref_atol, rtol=grad_q_ref_rtol)
            self.assertEqual(key.grad, key_ref.grad.to(key.grad.dtype),
                             atol=grad_k_ref_atol, rtol=grad_k_ref_rtol)
            self.assertEqual(value.grad, value_ref.grad.to(value.grad.dtype),
                             atol=grad_v_ref_atol, rtol=grad_v_ref_rtol)

    @skipIfRocm  # Nested Tensor
    @unittest.skipIf(not PLATFORM_SUPPORTS_FUSED_ATTENTION, "Fused SDPA was not built for this system")
    @parametrize("fused_kernel", [SDPBackend.FLASH_ATTENTION, SDPBackend.EFFICIENT_ATTENTION] if
                 PLATFORM_SUPPORTS_FLASH_ATTENTION else [SDPBackend.EFFICIENT_ATTENTION])
    def test_fused_kernels_seq_len_1_inputs(self, device, fused_kernel):
        rand_nested_tensor = partial(rand_sdpa_tensor, type="nested", device=device, dtype=torch.float16)
        batch, num_heads, head_dim = 32, 16, 64
        seq_lens = torch.randint(low=1, high=32, size=(batch,))
        # make sure some seq_lens are 1
        num_ones = 10
        indices = torch.randint(low=0, high=batch, size=(num_ones,))
        seq_lens.scatter_(0, indices, 1)

        shape = SdpaShape(batch, num_heads, seq_lens.tolist(), head_dim)
        query = rand_nested_tensor(shape)
        key = rand_nested_tensor(shape)
        value = rand_nested_tensor(shape)

        query = query.transpose(1, 2)
        key = key.transpose(1, 2)
        value = value.transpose(1, 2)

        with sdpa_kernel(backends=[fused_kernel]):
            actual = torch.nn.functional.scaled_dot_product_attention(
                query, key, value, attn_mask=None, dropout_p=0.0, is_causal=False)
        with sdpa_kernel(backends=[SDPBackend.MATH]):
            math_ref = torch.nn.functional.scaled_dot_product_attention(
                query.contiguous().to(torch.float32),
                key.contiguous().to(torch.float32),
                value.contiguous().to(torch.float32),
                attn_mask=None, dropout_p=0.0, is_causal=False)

        self.assertEqual(actual.contiguous(), math_ref.contiguous().to(torch.float16), atol=1e-3, rtol=1e-2)


    @skipIfRocm  # Nested tensor
    @unittest.skipIf(not PLATFORM_SUPPORTS_FUSED_ATTENTION, "Fused SDPA was not built for this system")
    @parametrize("kernel", [SDPBackend.FLASH_ATTENTION, SDPBackend.EFFICIENT_ATTENTION] if
                 PLATFORM_SUPPORTS_FLASH_ATTENTION else [SDPBackend.EFFICIENT_ATTENTION])
    @parametrize("expand_q_batch", [True, False])
    @parametrize("expand_k_batch", [True, False])
    @parametrize("expand_v_batch", [True, False])
    @parametrize("expand_q_num_heads", [True, False])
    @parametrize("expand_k_num_heads", [True, False])
    @parametrize("expand_v_num_heads", [True, False])
    def test_fused_kernels_nested_broadcasting(
        self,
        device,
        kernel,
        expand_q_batch,
        expand_k_batch,
        expand_v_batch,
        expand_q_num_heads,
        expand_k_num_heads,
        expand_v_num_heads,
    ):
        is_efficient = kernel == SDPBackend.EFFICIENT_ATTENTION
        dtype = torch.float32 if is_efficient else torch.float16
        rand_nested_tensor = partial(rand_sdpa_tensor, type="nested", device=device, dtype=dtype)
        batch, num_heads, head_dim = 32, 8, 64
        head_dim_v = 32 if is_efficient else head_dim
        seq_lens_q = (torch.randint(low=1, high=5, size=(1,)).item()
                      if expand_q_batch
                      else torch.randint(low=1, high=32, size=(batch,)).tolist())
        seq_lens_kv = (torch.randint(low=1, high=5, size=(1,)).item()
                       if (expand_k_batch or expand_v_batch)
                       else torch.randint(low=1, high=32, size=(batch,)).tolist())

        batch_q = 1 if expand_q_batch else batch
        batch_k = 1 if expand_k_batch else batch
        batch_v = 1 if expand_v_batch else batch

        # handle case where all batch_sizes are 1
        batch = max(batch_q, batch_k, batch_v)

        num_heads_q = 1 if expand_q_num_heads else num_heads
        num_heads_k = 1 if expand_k_num_heads else num_heads
        num_heads_v = 1 if expand_v_num_heads else num_heads

        # handle case where all num_heads are 1
        num_heads = max(num_heads_q, num_heads_k, num_heads_v)

        q_shape = SdpaShape(batch_q, num_heads_q, seq_lens_q, head_dim)
        k_shape = SdpaShape(batch_k, num_heads_k, seq_lens_kv, head_dim)
        v_shape = SdpaShape(batch_v, num_heads_v, seq_lens_kv, head_dim_v)

        query = rand_nested_tensor(q_shape)
        key = rand_nested_tensor(k_shape)
        value = rand_nested_tensor(v_shape)

        def _broadcast(t, batch_broadcasted, num_heads_broadcasted):
            if batch_broadcasted and num_heads_broadcasted:
                # (1, seq_len, 1, head_dim) -> (batch, seq_len, num_heads, head_dim)
                result = torch.nested.nested_tensor(
                    [t[0].expand(-1, num_heads, t.size(-1)) for _ in range(batch)], dtype=torch.float32)
            elif batch_broadcasted:
                # (1, seq_len, num_heads, head_dim) -> (batch, seq_len, num_heads, head_dim)
                result = torch.nested.nested_tensor([t[0] for _ in range(batch)], dtype=torch.float32)
            elif num_heads_broadcasted:
                # (batch, seq_len, 1, head_dim) -> (batch, seq_len, num_heads, head_dim)
                result = torch.nested.nested_tensor([x.expand(-1, num_heads, t.size(-1))
                                                    for x in t.unbind()], dtype=torch.float32)
            else:
                result = t.to(torch.float32)
            return result

        query_expanded = _broadcast(query, expand_q_batch, expand_q_num_heads).transpose(1, 2)
        key_expanded = _broadcast(key, expand_k_batch, expand_k_num_heads).transpose(1, 2)
        value_expanded = _broadcast(value, expand_v_batch, expand_v_num_heads).transpose(1, 2)

        query = query.transpose(1, 2)
        key = key.transpose(1, 2)
        value = value.transpose(1, 2)

        with sdpa_kernel(backends=[kernel]):
            actual = torch.nn.functional.scaled_dot_product_attention(
                query, key, value, attn_mask=None, dropout_p=0.0, is_causal=False)
        with sdpa_kernel(backends=[SDPBackend.MATH]):
            math_ref = torch.nn.functional.scaled_dot_product_attention(
                query_expanded.contiguous(), key_expanded.contiguous(), value_expanded.contiguous(),
                attn_mask=None, dropout_p=0.0, is_causal=False)

        self.assertEqual(actual.contiguous(), math_ref.contiguous().to(dtype), atol=1.5e-3, rtol=1e-2)

    @skipIfRocm  # Nested tensor
    @unittest.skipIf(not PLATFORM_SUPPORTS_MEM_EFF_ATTENTION, "Fused SDPA was not built for this system")
    def test_fused_kernels_nested_broadcasting_query_dense(self, device):
        rand_nested_tensor = partial(rand_sdpa_tensor, type="nested", device=device, dtype=torch.float32)
        batch, num_heads, head_dim, head_dim_v = 32, 16, 64, 96
        seq_lens = torch.randint(low=1, high=32, size=(batch,)).tolist()
        q_shape = (1, 1, num_heads, head_dim)
        k_shape = SdpaShape(batch, num_heads, seq_lens, head_dim)
        v_shape = SdpaShape(batch, 1, seq_lens, head_dim_v)

        # create a dense query
        query = torch.randn(q_shape, device=device, dtype=torch.float32)
        key = rand_nested_tensor(k_shape)
        value = rand_nested_tensor(v_shape)

        # (1, 1, num_heads, head_dim) -> (batch, 1, num_heads, head_dim)
        query_expanded = torch.nested.nested_tensor([query.squeeze(0) for _ in range(batch)]).transpose(1, 2)
        # (batch, seq_lens, 1, head_dim) -> (batch, seq_lens, num_heads, head_dim)
        value_expanded = torch.nested.nested_tensor(
            [t.expand(-1, num_heads, head_dim_v) for t in value.unbind()]).transpose(1, 2)

        query = query.transpose(1, 2)
        key = key.transpose(1, 2)
        value = value.transpose(1, 2)

        with sdpa_kernel(backends=[SDPBackend.EFFICIENT_ATTENTION]):
            actual = torch.nn.functional.scaled_dot_product_attention(
                query, key, value, attn_mask=None, dropout_p=0.0, is_causal=False)
        with sdpa_kernel(backends=[SDPBackend.MATH]):
            math_ref = torch.nn.functional.scaled_dot_product_attention(
                query_expanded.contiguous(), key.contiguous(), value_expanded.contiguous(),
                attn_mask=None, dropout_p=0.0, is_causal=False)

        self.assertEqual(actual.contiguous(), math_ref.contiguous(), atol=1e-3, rtol=1e-2)

    @onlyCUDA
    @skipIfRocm  # Nested tensor
    @unittest.skipIf(not PLATFORM_SUPPORTS_FLASH_ATTENTION, "Does not support SDPA or pre-SM80 hardware")
    @parametrize("batch_size", [8, 32])
    @parametrize("max_seq_len_q", [32, 256])
    @parametrize("max_seq_len_kv", [32, 256])
    @parametrize("head_dim", [8, 64])
    @parametrize("dropout_p", [0.0, 0.1])
    @parametrize("dtype", [torch.float16])
    @parametrize("scale", [None, "l1"])
    @parametrize("is_causal", [True, False])
    def test_flash_attention_vs_math_ref_grads_nestedtensor(self, device, batch_size: int, max_seq_len_q: int, max_seq_len_kv: int,
                                                            head_dim: int, dropout_p: float, dtype: torch.dtype,
                                                            scale: str, is_causal: bool):
        if is_causal:
            # TODO we should support this
            self.assertRaisesRegex(RuntimeError, "Nested tensors for query / key are not supported when is_causal=True")
            return
        scale = scale if scale is None else (1 / head_dim)
        n_heads = 4
        seq_lens_q = torch.randint(low=1, high=max_seq_len_q, size=(batch_size,))
        # Set one entry to max length
        seq_lens_q[torch.randint(0, batch_size, size=(1,))] = max_seq_len_q
        seq_lens_kv = torch.randint(low=1, high=max_seq_len_kv, size=(batch_size,))
        seq_lens_kv[torch.randint(0, batch_size, size=(1,))] = max_seq_len_kv

        def rand_nt(sequence_list, num_heads, head_dim):
            tensors = [torch.rand((num_heads, seq_len, head_dim)) for seq_len in sequence_list]
            return torch.nested.nested_tensor(tensors, requires_grad=True, device=device, dtype=dtype)

        query = rand_nt(seq_lens_q, n_heads, head_dim)
        key = rand_nt(seq_lens_kv, n_heads, head_dim)
        value = rand_nt(seq_lens_kv, n_heads, head_dim)

        # Run the math kernel on low precision references
        query_ref_lp = query.clone().detach().requires_grad_(True)
        key_ref_lp = key.clone().detach().requires_grad_(True)
        value_ref_lp = value.clone().detach().requires_grad_(True)

        query_ref = query.clone().detach().to(torch.float32).requires_grad_(True)
        key_ref = key.clone().detach().to(torch.float32).requires_grad_(True)
        value_ref = value.clone().detach().to(torch.float32).requires_grad_(True)

        is_dropout = dropout_p > 0.0

        if not is_dropout:
            with sdpa_kernel(backends=[SDPBackend.FLASH_ATTENTION]):
                out = F.scaled_dot_product_attention(query, key, value, dropout_p=dropout_p, is_causal=is_causal, scale=scale)
            with sdpa_kernel(backends=[SDPBackend.MATH]):
                # High Precision Math Reference
                out_ref = F.scaled_dot_product_attention(
                    query_ref, key_ref, value_ref, is_causal=is_causal, scale=scale)
                # Low Precision Math Reference
                out_lp_ref = F.scaled_dot_product_attention(
                    query_ref_lp, key_ref_lp, value_ref_lp, is_causal=is_causal, scale=scale)
        else:
            # Create real output
            output_tuple = torch.ops.aten._scaled_dot_product_flash_attention(
                query, key, value, dropout_p=dropout_p, is_causal=is_causal,
                scale=scale, return_debug_mask=is_dropout)
            out = output_tuple[0]
            dbug_mask = output_tuple[-1]

            query_padding_mask = torch.arange(max_seq_len_q).unsqueeze(0).expand(
                batch_size, max_seq_len_q
            ) < seq_lens_q.unsqueeze(-1)
            query_padding_mask = query_padding_mask.to("cuda")

            key_padding_mask = torch.arange(max_seq_len_kv).unsqueeze(0).expand(
                batch_size, max_seq_len_kv
            ) < seq_lens_kv.unsqueeze(-1)
            key_padding_mask = key_padding_mask.to("cuda")

            softmax_mask = self.convert_flash_attn_S_to_softmax(
                dbug_mask, max_seq_len_q, max_seq_len_kv, query_padding_mask, key_padding_mask, causal=is_causal)
            dropout_mask = softmax_mask >= 0
            nt_stack = []
            for tensor_component in range(batch_size):
                batch_stack = []
                for head in range(n_heads):
                    batch_stack.append(dropout_mask[tensor_component, head,
                                                    0:seq_lens_q[tensor_component],
                                                    0:seq_lens_kv[tensor_component]].unsqueeze(0))
                nt_stack.append(torch.cat(batch_stack))
            nested_dropout_mask = torch.nested.nested_tensor(nt_stack)
            # High Precision Math Reference
            out_ref = torch.ops.aten._scaled_dot_product_attention_math(
                query_ref, key_ref, value_ref, dropout_p=dropout_p,
                is_causal=is_causal, scale=scale, dropout_mask=nested_dropout_mask)[0]
            # Low Precision Math Reference
            out_lp_ref = torch.ops.aten._scaled_dot_product_attention_math(
                query_ref_lp, key_ref_lp, value_ref_lp, dropout_p=dropout_p, is_causal=is_causal, scale=scale,
                dropout_mask=nested_dropout_mask)[0]

        upstream_grad = out.detach().clone().contiguous()

        out.backward(upstream_grad)
        out_ref.backward(upstream_grad.to(out_ref.dtype))
        out_lp_ref.backward(upstream_grad.to(out_lp_ref.dtype))

        # See [Note] Fused Tolerances above
        output_ref_atol, output_ref_rtol = calculate_nt_tolerances(out_ref, out_lp_ref, out.dtype)
        grad_q_ref_atol, grad_q_ref_rtol = calculate_nt_tolerances(query_ref.grad, query_ref_lp.grad,
                                                                   query.grad.dtype, fudge_factor=4)
        grad_k_ref_atol, grad_k_ref_rtol = calculate_nt_tolerances(key_ref.grad, key_ref_lp.grad, key.grad.dtype)
        grad_v_ref_atol, grad_v_ref_rtol = calculate_nt_tolerances(value_ref.grad, value_ref_lp.grad, value.grad.dtype)

        self.assertEqual(out, out_ref.to(out.dtype), atol=output_ref_atol, rtol=output_ref_rtol)
        self.assertEqual(query.grad, query_ref.grad.to(query.grad.dtype),
                         atol=grad_q_ref_atol, rtol=grad_q_ref_rtol)
        self.assertEqual(key.grad.contiguous(), key_ref.grad.contiguous().to(key.grad.dtype),
                         atol=grad_k_ref_atol, rtol=grad_k_ref_rtol)
        self.assertEqual(value.grad, value_ref.grad.to(value.grad.dtype),
                         atol=grad_v_ref_atol, rtol=grad_v_ref_rtol)

class TestAttnBias(NNTestCase):

    def run_test(
        self,
        device,
        make_q,
        make_kv,
        attn_bias=None,
        forw_tolerances: Optional[Tolerances] = None,
        grad_tolerances: Optional[Tolerances] = None,
        backend=None,
        causal_variant=None,
    ):
        if backend is not None:
            torch._dynamo.reset()

        query, key, value = make_q(), make_kv(), make_kv()
        query_prototype, key_prototype, value_prototype = query_key_value_clones(query, key, value)

        realized = attn_bias._materialize(device) if attn_bias is not None else None
        pytorch_output = scaled_dot_product_attention(
            query, key, value, attn_mask=realized, dropout_p=0.0, is_causal=False
        )

        sdpa_op = (
            torch.compile(scaled_dot_product_attention, backend=backend)
            if backend is not None
            else scaled_dot_product_attention
        )
        sdpa_output = sdpa_op(
            query_prototype,
            key_prototype,
            value_prototype,
            attn_mask=attn_bias,
            dropout_p=0.0,
            is_causal=False,
            scale=None,
        )

        dOut = torch.randn_like(pytorch_output)
        pytorch_output.backward(dOut)
        sdpa_output.backward(dOut)

        # Use default assert_close tolerances for dtypes
        if forw_tolerances is None:
            forw_tolerances = Tolerances(atol=None, rtol=None)
        if grad_tolerances is None:
            grad_tolerances = Tolerances(atol=None, rtol=None)

        torch.testing.assert_close(pytorch_output, sdpa_output, rtol=forw_tolerances.rtol, atol=forw_tolerances.atol)
        torch.testing.assert_close(query.grad, query_prototype.grad, rtol=grad_tolerances.rtol, atol=grad_tolerances.atol)
        torch.testing.assert_close(key.grad, key_prototype.grad, rtol=grad_tolerances.rtol, atol=grad_tolerances.atol)
        torch.testing.assert_close(value.grad, value_prototype.grad, rtol=grad_tolerances.rtol, atol=grad_tolerances.atol)

    @skipIfRocm  # No support for the second variant for now
    @parametrize("causal_variant", [CausalVariant.UPPER_LEFT, CausalVariant.LOWER_RIGHT])
    @parametrize(
        "shape",
        [(16, 16, 128, 128, 16), (16, 16, 128, 256, 32), (16, 16, 256, 128, 32), (1, 1, 23, 56, 15)],
    )
    def test_causal_variants(self, device, causal_variant: CausalVariant, shape: List[Tuple[int]]):
        make_tensor = partial(
            torch.rand, device=device, dtype=torch.float16, requires_grad=True
        )

        bsz, num_heads, seq_len_q, seq_len_kv, head_dim = shape
        make_q_tensor = partial(make_tensor, SdpaShape(bsz, num_heads, seq_len_q, head_dim))
        make_kv_tensor = partial(make_tensor, SdpaShape(bsz, num_heads, seq_len_kv, head_dim))
        if causal_variant == CausalVariant.LOWER_RIGHT and seq_len_q > seq_len_kv:
            self.skipTest(
                "Lower right causal mask will produce NaNs in the output when seq_len_q > seq_len_kv!"
            )

        forw_tol = Tolerances(1e-3, 1e-3)
        grad_tol = Tolerances(5e-3, 5e-3)

        if causal_variant == CausalVariant.UPPER_LEFT:
            attn_bias = causal_upper_left(seq_len_q, seq_len_kv)
        else:
            print(seq_len_q, seq_len_kv)
            attn_bias = causal_lower_right(seq_len_q, seq_len_kv)

        with sdpa_kernel(backends=[SDPBackend.EFFICIENT_ATTENTION,
                                   SDPBackend.FLASH_ATTENTION,
                                   SDPBackend.MATH,
                                   SDPBackend.CUDNN_ATTENTION]):
            self.run_test(device, make_q_tensor, make_kv_tensor, attn_bias, forw_tol, grad_tol, backend=None)

    @skipIfRocm  # CausalVariant
    @parametrize("causal_variant", [CausalVariant.UPPER_LEFT, CausalVariant.LOWER_RIGHT])
    @parametrize(
        "shape",
        [(16, 16, 128, 128, 16), (16, 16, 128, 256, 32), (16, 16, 256, 128, 32), (1, 1, 23, 56, 15)],
    )
    @unittest.skipIf(IS_WINDOWS, "torch.compile is not supported on windows")
    @skipIfTorchDynamo("This function already calls torch.compile.")
    def test_causal_variants_compile(self, device, causal_variant: CausalVariant, shape: List[Tuple[int]]):
        cnts = CompileCounterWithBackend("aot_eager")
        make_tensor = partial(
            torch.rand, device=device, dtype=torch.float16, requires_grad=True
        )

        bsz, num_heads, seq_len_q, seq_len_kv, head_dim = shape
        make_q_tensor = partial(make_tensor, SdpaShape(bsz, num_heads, seq_len_q, head_dim))
        make_kv_tensor = partial(make_tensor, SdpaShape(bsz, num_heads, seq_len_kv, head_dim))
        if causal_variant == CausalVariant.LOWER_RIGHT and seq_len_q > seq_len_kv:
            self.skipTest(
                "Lower right causal mask will produce NaNs in the output when seq_len_q > seq_len_kv!"
            )
        forw_tol = Tolerances(1e-3, 1e-3)
        grad_tol = Tolerances(5e-3, 5e-3)

        if causal_variant == CausalVariant.UPPER_LEFT:
            attn_bias = causal_upper_left(seq_len_q, seq_len_kv)
        else:
            attn_bias = causal_lower_right(seq_len_q, seq_len_kv)

        with sdpa_kernel(backends=[SDPBackend.EFFICIENT_ATTENTION,
                                   SDPBackend.FLASH_ATTENTION,
                                   SDPBackend.MATH,
                                   SDPBackend.CUDNN_ATTENTION]):
            self.run_test(device, make_q_tensor, make_kv_tensor, attn_bias, forw_tol, grad_tol, backend=cnts)
        self.assertEqual(cnts.frame_count, 1, "Compiled graph should have 1 frame!")

    @parametrize("shape", [(16, 16, 128, 128, 16), (16, 16, 128, 256, 32), (16, 16, 256, 128, 32), (1, 1, 23, 56, 15)])
    def test_is_causal_equals_upper_left(self, device, shape: List[Tuple[int]]):
        make_tensor = partial(
            torch.rand, device=device, dtype=torch.float16, requires_grad=True
        )

        bsz, num_heads, seq_len_q, seq_len_kv, head_dim = shape
        make_q_tensor = partial(make_tensor, SdpaShape(bsz, num_heads, seq_len_q, head_dim))
        make_kv_tensor = partial(make_tensor, SdpaShape(bsz, num_heads, seq_len_kv, head_dim))

        forw_tol = Tolerances(1e-3, 1e-3)
        grad_tol = Tolerances(5e-3, 5e-3)

        query = make_q_tensor()
        key = make_kv_tensor()
        value = make_kv_tensor()
        attn_bias = causal_upper_left(seq_len_q, seq_len_kv)

        out_attn_bias = scaled_dot_product_attention(query, key, value, attn_mask=attn_bias, dropout_p=0.0)
        out_is_causal = scaled_dot_product_attention(query, key, value, is_causal=True, dropout_p=0.0)
        torch.testing.assert_close(out_attn_bias, out_is_causal, rtol=forw_tol.rtol, atol=forw_tol.atol)

    def test_is_causal_and_mask_fails(self, device):
        make_tensor = partial(
            torch.rand, device=device, dtype=torch.float16, requires_grad=True
        )
        make_q_tensor = partial(make_tensor, SdpaShape(16, 16, 128, 16))
        make_kv_tensor = partial(make_tensor, SdpaShape(16, 16, 128, 16))

        query = make_q_tensor()
        key = make_kv_tensor()
        value = make_kv_tensor()
        attn_bias = causal_upper_left(128, 128)

        with self.assertRaisesRegex(ValueError, "CausalBias should not be used with causal=True"):
            scaled_dot_product_attention(query, key, value, attn_mask=attn_bias, is_causal=True, dropout_p=0.0)

<<<<<<< HEAD
=======
@unittest.skipIf(IS_FBCODE, "Ninja is required to load C++ extensions and it's not compatible with Buck ")
>>>>>>> a21d4363
class TestSDPAPrivateUse1Only(NNTestCase):
    @classmethod
    def setUpClass(cls):
        remove_build_path()
        cls.module = torch.utils.cpp_extension.load(
            name="custom_device_extension",
            sources=[
                "cpp_extensions/open_registration_extension.cpp",
            ],
            extra_include_paths=["cpp_extensions"],
            extra_cflags=["-g"],
            verbose=True,
        )
        # register torch.foo module and foo device to torch
        torch.utils.rename_privateuse1_backend("foo")
        torch.utils.generate_methods_for_privateuse1_backend(for_storage=True)
        torch._register_device_module("foo", generate_faked_module())

    @skipIfTorchDynamo()
    def test_fused_sdp_choice_privateuseone(self):
        batch_size, seq_len, num_heads, head_dim = 4, 256, 2, 128
        make_tensor = partial(torch.rand, device="cpu", dtype=torch.float16)
        shape = SdpaShape(batch_size, num_heads, seq_len, head_dim)
        q_cpu, k_cpu, v_cpu = make_tensor(shape), make_tensor(shape), make_tensor(shape)
        q_privateuse1 = q_cpu.to("foo")
        k_privateuse1 = k_cpu.to("foo")
        v_privateuse1 = v_cpu.to("foo")
        assert torch._fused_sdp_choice(q_privateuse1, k_privateuse1, v_privateuse1) == SDPBackend.OVERRIDEABLE.value

    def test_scaled_dot_product_fused_attention_overrideable(self):
        batch_size, seq_len, num_heads, head_dim = 4, 256, 2, 128
        make_tensor = partial(torch.rand, device="cpu", dtype=torch.float16)
        shape = SdpaShape(batch_size, num_heads, seq_len, head_dim)
        q_cpu, k_cpu, v_cpu = make_tensor(shape), make_tensor(shape), make_tensor(shape)
        q_privateuse1 = q_cpu.to("foo")
        k_privateuse1 = k_cpu.to("foo")
        v_privateuse1 = v_cpu.to("foo")
        actual = torch.nn.functional.scaled_dot_product_attention(
            q_privateuse1, k_privateuse1, v_privateuse1, attn_mask=None, dropout_p=0.0)

    def test_scaled_dot_product_fused_attention_overrideable_backward(self):
        batch_size, seq_len, num_heads, head_dim = 4, 256, 2, 128
        make_tensor = partial(torch.rand, device="cpu", dtype=torch.float16, requires_grad=True)
        shape = (batch_size, num_heads, seq_len, head_dim)
        q_cpu, k_cpu, v_cpu = make_tensor(shape), make_tensor(shape), make_tensor(shape)
        attn_mask = make_tensor((batch_size, num_heads, seq_len, seq_len))
        q_privateuse1 = q_cpu.to("foo")
        k_privateuse1 = k_cpu.to("foo")
        v_privateuse1 = v_cpu.to("foo")
        attn_mask_privateuse1 = attn_mask.to("foo")
        output, logsumexp, cum_seq_q, cum_seq_k, max_q, max_k, philox_seed, philox_offset, debug_attn_mask = \
            torch.ops.aten._scaled_dot_product_fused_attention_overrideable(
                q_privateuse1, k_privateuse1, v_privateuse1, attn_bias=attn_mask_privateuse1)

        rand_upward = torch.rand(shape, device="cpu", dtype=torch.float16, requires_grad=False)
        rand_upward_privateuse1 = rand_upward.to("foo")
        grad_input_mask = [True, True, True, True]
        grad_q, grad_k, grad_v, grad_attn_mask = torch.ops.aten._scaled_dot_product_fused_attention_overrideable_backward(
            rand_upward_privateuse1, q_privateuse1, k_privateuse1, v_privateuse1, attn_mask_privateuse1,
            grad_input_mask, output, logsumexp, cum_seq_q, cum_seq_k, max_q, max_k, dropout_p=0.0,
            is_causal=False, philox_seed=philox_seed, philox_offset=philox_offset)

if NOTEST_CPU:
    device_types = ("cuda", )
else:
    device_types = ("cpu", "cuda")

instantiate_device_type_tests(TestTransformers, globals(), only_for=device_types)
instantiate_device_type_tests(TestSDPAFailureModes, globals(), only_for=device_types)
instantiate_device_type_tests(TestSDPA, globals(), only_for=device_types)
instantiate_device_type_tests(TestSDPACudaOnly, globals(), only_for=("cuda"))
instantiate_device_type_tests(TestAttnBias, globals(), only_for=device_types)

if __name__ == '__main__':
    run_tests()<|MERGE_RESOLUTION|>--- conflicted
+++ resolved
@@ -51,18 +51,11 @@
     tf32_on_and_off
 )
 
-<<<<<<< HEAD
-from test_cpp_extensions_open_device_registration import (
-    remove_build_path,
-    generate_faked_module
-)
-=======
 if not IS_FBCODE:
     from test_cpp_extensions_open_device_registration import (
         remove_build_path,
         generate_faked_module
     )
->>>>>>> a21d4363
 
 if TEST_FAIRSEQ:
     import fairseq.models.transformer as fairseq_transformer
@@ -3641,10 +3634,7 @@
         with self.assertRaisesRegex(ValueError, "CausalBias should not be used with causal=True"):
             scaled_dot_product_attention(query, key, value, attn_mask=attn_bias, is_causal=True, dropout_p=0.0)
 
-<<<<<<< HEAD
-=======
 @unittest.skipIf(IS_FBCODE, "Ninja is required to load C++ extensions and it's not compatible with Buck ")
->>>>>>> a21d4363
 class TestSDPAPrivateUse1Only(NNTestCase):
     @classmethod
     def setUpClass(cls):
