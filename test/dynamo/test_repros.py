"""
PYTEST_DONT_REWRITE (prevents pytest from rewriting assertions, which interferes
with test_rewrite_assert_with_msg and test_rewrite_assert_without_msg)
"""

# Owner(s): ["module: dynamo"]
import collections
import contextlib
import copy
import functools
import gc
import inspect
import itertools
import random
import unittest
import warnings
import weakref
from abc import ABC
from collections import namedtuple
from copy import deepcopy
from enum import Enum
from functools import wraps
from typing import Any, Dict, Iterator, List, Tuple
from unittest import mock

import numpy as np

import torch

import torch._dynamo.test_case
import torch._dynamo.testing
import torch._dynamo.utils

import torch._functorch.config
import torch.library
import torch.utils._pytree as pytree
from torch import nn
from torch._dynamo.debug_utils import same_two_models
from torch._dynamo.testing import CompileCounter, rand_strided, same
from torch._inductor.utils import fresh_inductor_cache
from torch.nn import functional as F

from torch.testing._internal.common_cuda import PLATFORM_SUPPORTS_FLASH_ATTENTION
from torch.testing._internal.common_utils import (
    disable_translation_validation_if_dynamic_shapes,
    instantiate_parametrized_tests,
    parametrize,
    TEST_WITH_ROCM,
)
from torch.testing._internal.two_tensor import TwoTensor


_orig_module_call = torch.nn.Module.__call__

# Custom operator that only supports CPU and Meta
lib = torch.library.Library("test_sample", "DEF")  # noqa: TOR901
lib.define("foo(Tensor self) -> Tensor")
lib.impl("foo", torch.sin, "CPU")


requires_cuda = unittest.skipUnless(torch.cuda.is_available(), "requires cuda")


_GLOBAL_CPU_TENSOR = torch.randn(3)


def exists(val):
    return val is not None


def maybe(fn):
    @wraps(fn)
    def inner(x, *args, **kwargs):
        if not exists(x):
            return x
        return fn(x, *args, **kwargs)

    return inner


def is_fx_tracing_test() -> bool:
    """
    Copied from the hpc trainer codebase
    """
    return torch.nn.Module.__call__ is not _orig_module_call


def has_detectron2():
    try:
        from detectron2.layers.mask_ops import _paste_masks_tensor_shape

        return _paste_masks_tensor_shape is not None
    except ImportError:
        return False


def _do_paste_mask(masks, boxes, img_h: int, img_w: int, skip_empty: bool = True):
    # from detectron2 mask_ops.py

    device = masks.device

    if skip_empty and not torch.jit.is_scripting():
        x0_int, y0_int = torch.clamp(boxes.min(dim=0).values.floor()[:2] - 1, min=0).to(
            dtype=torch.int32
        )
        x1_int = torch.clamp(boxes[:, 2].max().ceil() + 1, max=img_w).to(
            dtype=torch.int32
        )
        y1_int = torch.clamp(boxes[:, 3].max().ceil() + 1, max=img_h).to(
            dtype=torch.int32
        )
    else:
        x0_int, y0_int = 0, 0
        x1_int, y1_int = img_w, img_h
    x0, y0, x1, y1 = torch.split(boxes, 1, dim=1)  # each is Nx1

    N = masks.shape[0]

    img_y = torch.arange(y0_int, y1_int, device=device, dtype=torch.float32) + 0.5
    img_x = torch.arange(x0_int, x1_int, device=device, dtype=torch.float32) + 0.5
    img_y = (img_y - y0) / (y1 - y0) * 2 - 1
    img_x = (img_x - x0) / (x1 - x0) * 2 - 1
    # img_x, img_y have shapes (N, w), (N, h)

    gx = img_x[:, None, :].expand(N, img_y.size(1), img_x.size(1))
    gy = img_y[:, :, None].expand(N, img_y.size(1), img_x.size(1))
    grid = torch.stack([gx, gy], dim=3)

    if not torch.jit.is_scripting():
        if not masks.dtype.is_floating_point:
            masks = masks.float()
    img_masks = F.grid_sample(masks, grid.to(masks.dtype), align_corners=False)

    if skip_empty and not torch.jit.is_scripting():
        return img_masks[:, 0], (slice(y0_int, y1_int), slice(x0_int, x1_int))
    else:
        return img_masks[:, 0], ()


def global_fn(x):
    return torch.sin(x)


def cat(tensors, dim=0):
    # from detectron2 wrappers.py
    assert isinstance(tensors, (list, tuple))
    if len(tensors) == 1:
        return tensors[0]
    return torch.cat(tensors, dim)


def shapes_to_tensor(x, device=None):
    # from detectron2 wrappers.py
    if torch.jit.is_scripting():
        return torch.as_tensor(x, device=device)
    if torch.jit.is_tracing():
        assert all(
            isinstance(t, torch.Tensor) for t in x
        ), "Shape should be tensor during tracing!"
        # as_tensor should not be used in tracing because it records a constant
        ret = torch.stack(x)
        if ret.device != device:  # avoid recording a hard-coded device if not necessary
            ret = ret.to(device=device)
        return ret
    return torch.as_tensor(x, device=device)


fw_graph = [None]
bw_graph = [None]


def aot_graph_capture_backend(gm, args):
    from functorch.compile import min_cut_rematerialization_partition
    from torch._functorch.aot_autograd import aot_module_simplified

    def fw_compiler(gm, _):
        fw_graph[0] = gm
        return gm

    def bw_compiler(gm, _):
        bw_graph[0] = gm
        return gm

    return aot_module_simplified(
        gm,
        args,
        fw_compiler,
        bw_compiler,
        partition_fn=min_cut_rematerialization_partition,
        keep_inference_input_mutations=True,
    )


class Boxes:
    # from detectron2 poolers.py
    def __init__(self, tensor: torch.Tensor):
        """
        Args:
            tensor (Tensor[float]): a Nx4 matrix.  Each row is (x1, y1, x2, y2).
        """
        device = (
            tensor.device if isinstance(tensor, torch.Tensor) else torch.device("cpu")
        )
        tensor = torch.as_tensor(tensor, dtype=torch.float32, device=device)
        if tensor.numel() == 0:
            # Use reshape, so we don't end up creating a new tensor that does not depend on
            # the inputs (and consequently confuses jit)
            tensor = tensor.reshape((-1, 4)).to(dtype=torch.float32, device=device)
        assert tensor.dim() == 2 and tensor.size(-1) == 4, tensor.size()
        self.tensor = tensor

    def __len__(self) -> int:
        return self.tensor.shape[0]

    @property
    def device(self):
        return self.tensor.device


def convert_boxes_to_pooler_format(box_lists):
    # from detectron2 structures.py
    boxes = torch.cat([x.tensor for x in box_lists], dim=0)
    # __len__ returns Tensor in tracing.
    sizes = shapes_to_tensor([x.__len__() for x in box_lists], device=boxes.device)
    indices = torch.repeat_interleave(
        torch.arange(len(box_lists), dtype=boxes.dtype, device=boxes.device), sizes
    )
    return cat([indices[:, None], boxes], dim=1)


ReformerBackwardOutput = namedtuple(
    "ReformerBackwardOutput",
    ["attn_output", "hidden_states", "grad_attn_output", "grad_hidden_states"],
)
ReformerEncoderOutput = namedtuple(
    "ReformerEncoderOutput",
    ["hidden_states", "all_hidden_states", "all_attentions", "past_buckets_states"],
)


class _ReversibleFunction(torch.autograd.Function):
    # taken from modeling_reformer.py in huggingface
    @staticmethod
    def forward(
        ctx,
        hidden_states,
        layers,
        attention_mask,
        head_mask,
        num_hashes,
        all_hidden_states,
        all_attentions,
        past_buckets_states,
        use_cache,
        orig_sequence_length,
        output_hidden_states,
        output_attentions,
    ):
        all_buckets = ()

        # split duplicated tensor
        hidden_states, attn_output = torch.chunk(hidden_states, 2, dim=-1)

        for layer_id, (layer, layer_head_mask) in enumerate(zip(layers, head_mask)):
            if output_hidden_states is True:
                all_hidden_states.append(hidden_states)

            attn_output = layer(attn_output)
            all_buckets = all_buckets + (attn_output,)

        # Add last layer
        if output_hidden_states is True:
            all_hidden_states.append(hidden_states)

        # attach params to ctx for backward
        ctx.save_for_backward(attn_output.detach(), hidden_states.detach())
        ctx.layers = layers
        ctx.all_buckets = all_buckets
        ctx.head_mask = head_mask
        ctx.attention_mask = attention_mask

        # Concatenate 2 RevNet outputs
        return torch.cat([attn_output, hidden_states], dim=-1)

    @staticmethod
    def backward(ctx, grad_hidden_states):
        grad_attn_output, grad_hidden_states = torch.chunk(
            grad_hidden_states, 2, dim=-1
        )

        # free memory
        del grad_attn_output

        # num of return vars has to match num of forward() args
        # return gradient for hidden_states arg and None for other args
        return (
            grad_hidden_states,
            None,
            None,
            None,
            None,
            None,
            None,
            None,
            None,
            None,
            None,
            None,
        )


class ReformerEncoder(torch.nn.Module):
    def __init__(self):
        super().__init__()
        self.dropout = 0.5
        self.layer_norm = torch.nn.LayerNorm(512, eps=1.0e-12)
        self.layers = [torch.nn.Linear(256, 256)]

    def forward(
        self,
        hidden_states,
        attention_mask=None,
        head_mask=[None] * 6,
        num_hashes=None,
        use_cache=False,
        orig_sequence_length=64,
        output_hidden_states=False,
        output_attentions=False,
    ):
        # hidden_states and attention lists to be filled if wished
        all_hidden_states = []
        all_attentions = []
        past_buckets_states = [((None), (None)) for i in range(len(self.layers))]

        # concat same tensor for reversible ResNet
        hidden_states = torch.cat([hidden_states, hidden_states], dim=-1)
        hidden_states = _ReversibleFunction.apply(
            hidden_states,
            self.layers,
            attention_mask,
            head_mask,
            num_hashes,
            all_hidden_states,
            all_attentions,
            past_buckets_states,
            use_cache,
            orig_sequence_length,
            output_hidden_states,
            output_attentions,
        )

        # Apply layer norm to concatenated hidden states
        hidden_states = self.layer_norm(hidden_states)

        # Apply dropout
        hidden_states = torch.nn.functional.dropout(
            hidden_states, p=self.dropout, training=self.training
        )

        return ReformerEncoderOutput(
            hidden_states=hidden_states,
            all_hidden_states=all_hidden_states,
            all_attentions=all_attentions,
            past_buckets_states=past_buckets_states,
        )


class ListConfig:
    class ValueNode:
        def __init__(self, value):
            self.value = value

        def _dereference_node(self):
            return self

        def _is_missing(self):
            return False

        def _value(self):
            return self.value

    # Based on an example from omegaconfig.listconfig
    class ListIterator(Iterator[Any]):
        def __init__(self, lst: Any, resolve: bool) -> None:
            self.resolve = resolve
            self.iterator = iter(lst.__dict__["_content"])
            self.index = 0

        def __next__(self) -> Any:
            x = next(self.iterator)
            if self.resolve:
                x = x._dereference_node()
                if x._is_missing():
                    raise AssertionError

            self.index = self.index + 1
            if isinstance(x, ListConfig.ValueNode):
                return x._value()
            raise AssertionError

    def __iter__(self):
        return self._iter_ex(True)

    def _iter_ex(self, resolve: bool) -> Iterator[Any]:
        try:
            return ListConfig.ListIterator(self, resolve)
        except Exception:
            raise AssertionError from None

    def __init__(self):
        self._content = [
            ListConfig.ValueNode(1),
            ListConfig.ValueNode(3),
            ListConfig.ValueNode(torch.tensor([7.0])),
        ]


def longformer_chunk(hidden_states, window_overlap=256):
    """convert into overlapping chunks. Chunk size = 2w, overlap size = w"""

    # non-overlapping chunks of size = 2w
    hidden_states = hidden_states.view(
        hidden_states.size(0),
        hidden_states.size(1) // (window_overlap * 2),
        window_overlap * 2,
        hidden_states.size(2),
    )

    # use `as_strided` to make the chunks overlap with an overlap size = window_overlap
    chunk_size = list(hidden_states.size())
    chunk_size[1] = chunk_size[1] * 2 - 1

    chunk_stride = list(hidden_states.stride())
    chunk_stride[1] = chunk_stride[1] // 2
    return hidden_states.as_strided(size=chunk_size, stride=chunk_stride)


class PartialT5(torch.nn.Module):
    # Highly simplified T5Attention prefix
    def __init__(self):
        super().__init__()
        self.q = torch.nn.Linear(512, 512)
        self.k = torch.nn.Linear(512, 512)
        self.v = torch.nn.Linear(512, 512)

    def forward(
        self,
        hidden_states,
        key_value_states=None,
        past_key_value=None,
        query_length=None,
    ):
        batch_size, seq_length = hidden_states.shape[:2]

        real_seq_length = seq_length

        if past_key_value is not None:
            assert (
                len(past_key_value) == 2
            ), f"past_key_value should have 2 past states: keys and values. Got { len(past_key_value)} past states"
            real_seq_length += (
                past_key_value[0].shape[2] if query_length is None else query_length
            )

        def shape(states):
            """projection"""
            return states.view(batch_size, -1, 8, 64).transpose(1, 2)

        def project(hidden_states, proj_layer, key_value_states, past_key_value):
            """projects hidden states correctly to key/query states"""
            if key_value_states is None:
                # self-attn
                # (batch_size, n_heads, seq_length, dim_per_head)
                hidden_states = shape(proj_layer(hidden_states))
            elif past_key_value is None:
                # cross-attn
                # (batch_size, n_heads, seq_length, dim_per_head)
                hidden_states = shape(proj_layer(key_value_states))

            if past_key_value is not None:
                if key_value_states is None:
                    # self-attn
                    # (batch_size, n_heads, key_length, dim_per_head)
                    hidden_states = torch.cat([past_key_value, hidden_states], dim=2)
                else:
                    # cross-attn
                    hidden_states = past_key_value
            return hidden_states

        # get query states
        query_states = shape(
            self.q(hidden_states)
        )  # (batch_size, n_heads, seq_length, dim_per_head)

        # get key/value states
        key_states = project(
            hidden_states,
            self.k,
            key_value_states,
            past_key_value[0] if past_key_value is not None else None,
        )
        value_states = project(
            hidden_states,
            self.v,
            key_value_states,
            past_key_value[1] if past_key_value is not None else None,
        )

        # compute scores
        scores = torch.matmul(query_states, key_states.transpose(3, 2))

        # (truncated here )
        return scores, value_states


class ChunkReformerFeedForward(torch.nn.Module):
    # simplified from HF modeling_reformer.py
    def __init__(self):
        super().__init__()
        self.layer_norm = torch.nn.LayerNorm(256, eps=1e-12)
        self.dense = torch.nn.Linear(256, 256)
        self.output = torch.nn.Linear(256, 256)

    def forward(self, attention_output):
        return apply_chunking_to_forward(
            self.forward_chunk,
            attention_output + 1,
        )

    def forward_chunk(self, hidden_states):
        hidden_states = self.layer_norm(hidden_states)
        hidden_states = self.dense(hidden_states)
        return self.output(hidden_states)


def apply_chunking_to_forward(forward_fn, *input_tensors):
    # simplified from HF model_utils.py
    assert len(input_tensors) > 0
    tensor_shape = input_tensors[0].shape[1]
    assert all(input_tensor.shape[1] == tensor_shape for input_tensor in input_tensors)
    num_args_in_forward_chunk_fn = len(inspect.signature(forward_fn).parameters)
    if num_args_in_forward_chunk_fn != len(input_tensors):
        raise ValueError

    return forward_fn(*input_tensors)


def _validate_model_kwargs(fn, model_kwargs):
    # simplified from transformers.generation.utils._validate_model_kwargs
    unused_model_args = []
    model_args = set(inspect.signature(fn).parameters)
    for key, value in model_kwargs.items():
        if value is not None and key not in model_args:
            unused_model_args.append(key)
    if unused_model_args:
        raise ValueError(
            f"The following `model_kwargs` are not used by the model: {unused_model_args} (note: typos in the"
            " generate arguments will also show up in this list)"
        )


class FakeMamlInner(torch.nn.Module):
    def __init__(self):
        super().__init__()
        self.linear = torch.nn.Linear(784, 5)

    def forward(self, x, ignored=None, bn_training=False):
        return self.linear(x.view(x.shape[0], -1))


class PartialMaml(torch.nn.Module):
    # Highly simplified version of maml.meta.Meta.finetuning
    def __init__(self):
        super().__init__()
        self.net = FakeMamlInner()
        self.update_step_test = 10
        self.update_lr = 0.4

    def forward(self, x_spt, y_spt, x_qry, y_qry):
        querysz = x_qry.size(0)

        corrects = [0 for _ in range(self.update_step_test + 1)]

        # in order to not ruin the state of running_mean/variance and bn_weight/bias
        # we finetuning on the copied model instead of self.net
        net = deepcopy(self.net)

        # 1. run the i-th task and compute loss for k=0
        logits = net(x_spt)
        loss = F.cross_entropy(logits, y_spt)
        grad = torch.autograd.grad(loss, net.parameters())
        fast_weights = [
            p[1] - self.update_lr * p[0] for p in zip(grad, net.parameters())
        ]

        # this is the loss and accuracy before first update
        with torch.no_grad():
            # [setsz, nway]
            logits_q = net(x_qry, net.parameters(), bn_training=True)
            # [setsz]
            pred_q = F.softmax(logits_q, dim=1).argmax(dim=1)
            # scalar
            correct = torch.eq(pred_q, y_qry).sum().item()
            corrects[0] = corrects[0] + correct

        # this is the loss and accuracy after the first update
        with torch.no_grad():
            # [setsz, nway]
            logits_q = net(x_qry, fast_weights, bn_training=True)
            # [setsz]
            pred_q = F.softmax(logits_q, dim=1).argmax(dim=1)
            # scalar
            correct = torch.eq(pred_q, y_qry).sum().item()
            corrects[1] = corrects[1] + correct

        del net

        accs = torch.tensor(corrects) / querysz

        return accs


def softmax_backward_data(parent, grad_output, output, dim, self):
    from torch import _softmax_backward_data

    return _softmax_backward_data(grad_output, output, parent.dim, self.dtype)


class XSoftmax(torch.autograd.Function):
    # transformers.models.deberta.modeling_deberta.XSoftmax
    @staticmethod
    def forward(self, input, mask, dim):
        self.dim = dim
        rmask = ~(mask.to(torch.bool))
        output = input.masked_fill(rmask, torch.tensor(torch.finfo(input.dtype).min))
        output = torch.softmax(output, self.dim)
        output.masked_fill_(rmask, 0)
        self.save_for_backward(output, rmask)
        return output

    @staticmethod
    def backward(self, grad_output):
        (output, rmask) = self.saved_tensors
        inputGrad = softmax_backward_data(self, grad_output, output, self.dim, output)
        return inputGrad, None, None


class ModelOutput(collections.OrderedDict):
    """based on file_utils.py in HuggingFace"""

    def __getitem__(self, k):
        if isinstance(k, str):
            inner_dict = dict(self.items())
            return inner_dict[k]
        else:
            return self.to_tuple()[k]

    def __setattr__(self, name, value):
        if name in self.keys() and value is not None:
            # Don't call self.__setitem__ to avoid recursion errors
            super().__setitem__(name, value)
        super().__setattr__(name, value)

    def __setitem__(self, key, value):
        # Will raise a KeyException if needed
        super().__setitem__(key, value)
        # Don't call self.__setattr__ to avoid recursion errors
        super().__setattr__(key, value)

    def to_tuple(self):
        return tuple(self[k] for k in self.keys())


def create_rand_mask_from_inputs(
    from_blocked_mask,
    to_blocked_mask,
    rand_attn,
    num_attention_heads,
    num_rand_blocks,
    batch_size,
    from_seq_length,
    from_block_size,
):
    """taken from HF modeling_big_bird.py"""
    num_windows = from_seq_length // from_block_size - 2
    rand_mask = torch.stack(
        [p1[i1.flatten()] for p1, i1 in zip(to_blocked_mask, rand_attn)]
    )
    rand_mask = rand_mask.view(
        batch_size, num_attention_heads, num_windows, num_rand_blocks * from_block_size
    )
    rand_mask = torch.einsum("blq,bhlk->bhlqk", from_blocked_mask[:, 1:-1], rand_mask)
    return rand_mask


class SequentialAppendList(torch.nn.Sequential):
    """from timm/models/vovnet.py"""

    def forward(self, x: torch.Tensor, concat_list: List[torch.Tensor]) -> torch.Tensor:
        for i, module in enumerate(self):
            if i == 0:
                concat_list.append(module(x))
            else:
                concat_list.append(module(concat_list[-1]))
        x = torch.cat(concat_list, dim=1)
        return x, concat_list


class BatchNormAct2d(torch.nn.BatchNorm2d):
    """Taken from timm"""

    def __init__(
        self,
        num_features,
        eps=1e-5,
        momentum=0.1,
        affine=True,
        track_running_stats=True,
        act_layer=torch.nn.ReLU,
        inplace=True,
    ):
        super().__init__(
            num_features,
            eps=eps,
            momentum=momentum,
            affine=affine,
            track_running_stats=track_running_stats,
        )
        self.act = act_layer(inplace=inplace)

    @torch.jit.ignore
    def _forward_python(self, x):
        return super().forward(x)

    def forward(self, x):
        if torch.jit.is_scripting():
            x = self._forward_jit(x)
        else:
            x = self._forward_python(x)
        x = self.act(x)
        return x


def get_parameter_dtype(parameter):
    """from huggingface model_utils.py"""
    try:
        return next(parameter.parameters()).dtype
    except StopIteration:
        # For nn.DataParallel compatibility in PyTorch 1.5

        def find_tensor_attributes(module):
            tuples = [(k, v) for k, v in module.__dict__.items() if torch.is_tensor(v)]
            return tuples

        gen = parameter._named_members(get_members_fn=find_tensor_attributes)
        first_tuple = next(gen)
        return first_tuple[1].dtype


class DummyConfig:
    attn_layers = ["local", "lsh", "local", "lsh", "local", "lsh"]
    lsh_attn_chunk_length = 64
    local_attn_chunk_length = 64


def _get_min_chunk_len(config):
    """from hf_Reformer"""
    attn_types = config.attn_layers
    attn_types_set = set(attn_types)
    if len(attn_types_set) == 1 and attn_types[0] == "lsh":
        return config.lsh_attn_chunk_length
    elif len(attn_types_set) == 1 and attn_types[0] == "local":
        return config.local_attn_chunk_length
    elif len(attn_types_set) == 2 and attn_types_set == set(  # noqa: C405
        ["lsh", "local"]
    ):
        return min(config.lsh_attn_chunk_length, config.local_attn_chunk_length)
    else:
        raise NotImplementedError(
            f"Only attn layer types 'lsh' and 'local' exist, but `config.attn_layers`: {config.attn_layers}. Select "
            "attn layer types from ['lsh', 'local'] only."
        )


def _stable_argsort(vector, dim):
    """from hf_Reformer"""
    # this function scales the vector so that torch.argsort is stable.
    # torch.argsort is not stable on its own
    scale_offset = torch.arange(vector.shape[dim], device=vector.device).view(1, 1, -1)
    scale_offset = scale_offset.expand(vector.shape)
    scaled_vector = vector.shape[dim] * vector + (scale_offset % vector.shape[dim])
    return torch.argsort(scaled_vector, dim=dim)


def _get_sorted_bucket_idx_and_undo_sorted_bucket_idx(buckets):
    """from hf_Reformer"""
    # no gradients are needed
    with torch.no_grad():
        # hash-based sort
        sorted_bucket_idx = _stable_argsort(buckets, dim=-1)

        # create simple indices to scatter to, to have undo sort
        indices = (
            torch.arange(sorted_bucket_idx.shape[-1], device=buckets.device)
            .view(1, 1, -1)
            .expand(sorted_bucket_idx.shape)
        )

        # get undo sort
        undo_sorted_bucket_idx = sorted_bucket_idx.new(*sorted_bucket_idx.size())
        undo_sorted_bucket_idx.scatter_(-1, sorted_bucket_idx, indices)

    return sorted_bucket_idx, undo_sorted_bucket_idx


class CustomList1(list):
    def __call__(self, x):
        for processor in self:
            x = processor(x)
        return x

    def clear(self):
        pass  # this prevents RestrictedListSubclassVariable from kicking in


class CustomList2(list):
    def __call__(self, x):
        for processor in self:
            x = processor(x)
        return x

    def length_times_10(self):
        return len(self) * 10

    def append_twice(self, x):
        self.extend([x, x])


def _merge_criteria_processor_list(default_list, custom_list):
    # simplified transformers/generation/utils.py
    if len(custom_list) == 0:
        return default_list
    for default in default_list:
        for custom in custom_list:
            if type(custom) is type(default):
                raise ValueError
    default_list.extend(custom_list)
    return default_list


class FeedForwardLayer(nn.Module):
    def __init__(self, d_model, dim_feedforward, activation, dropout) -> None:
        super().__init__()
        self.linear1 = nn.Linear(d_model, dim_feedforward)
        self.activation = activation
        self.dropout1 = nn.Dropout(dropout)
        self.linear2 = nn.Linear(dim_feedforward, d_model)
        self.dropout2 = nn.Dropout(dropout)

    def forward(self, x):
        return self.dropout2(
            self.linear2(self.dropout1(self.activation(self.linear1(x))))
        )


class TransformerEncoderLayer(nn.Module):
    def __init__(
        self,
        d_model,
        nhead,
        dim_feedforward=2048,
        dropout=0.1,
        activation=nn.ReLU(),
        layer_norm_eps=1e-5,
    ):
        super().__init__()
        self.self_attn = nn.MultiheadAttention(d_model, nhead, dropout=dropout)
        self.norm1 = nn.LayerNorm(d_model, eps=layer_norm_eps)
        self.norm2 = nn.LayerNorm(d_model, eps=layer_norm_eps)
        self.dropout = nn.Dropout(dropout)
        self.ff_block = FeedForwardLayer(d_model, dim_feedforward, activation, dropout)

    def forward(self, src, src_mask=None, src_key_padding_mask=None):
        x = src
        x = self.norm1(x + self._sa_block(x, src_mask, src_key_padding_mask))
        x = self.norm2(x + self._ff_block(x))
        return x

    # self-attention block
    def _sa_block(self, x, attn_mask, key_padding_mask):
        x = self.self_attn(
            x,
            x,
            x,
            attn_mask=attn_mask,
            key_padding_mask=key_padding_mask,
            need_weights=False,
        )[0]
        return self.dropout(x)

    # feed forward block
    def _ff_block(self, x):
        return self.ff_block(x)


class MockModule(torch.nn.Module):
    def inner_fn(self, left, right):
        return tuple(left) == tuple(right)

    def fn(self, tensor):
        if type(tensor) is int:
            return False

        torch.add(tensor, tensor)
        return self.inner_fn(tensor.shape, (1, 2, 3))


class IncByOne:
    def __init__(self, x):
        self.x = x + 1


class IncByTwo:
    def __init__(self, x):
        self.x = x + 2


class ReproTests(torch._dynamo.test_case.TestCase):
    def test_do_paste_mask(self):
        torch._dynamo.utils.counters.clear()
        cnt = torch._dynamo.testing.CompileCounter()
        opt__do_paste_mask = torch.compile(_do_paste_mask, backend=cnt)
        opt__do_paste_mask(
            torch.randn(1, 1, 28, 28),
            torch.tensor([[0.0, 1, 2, 4]]) * 1,
            427,
            640,
            True,
        )
        opt__do_paste_mask(
            torch.randn(1, 1, 28, 28),
            torch.tensor([[0.0, 1, 2, 4]]) * 2,
            427,
            640,
            True,
        )
        opt__do_paste_mask(
            torch.randn(1, 1, 28, 28),
            torch.tensor([[0.0, 1, 2, 4]]) * 3,
            612,
            612,
            True,
        )
        opt__do_paste_mask(
            torch.randn(1, 1, 28, 28),
            torch.tensor([[0.0, 1, 2, 4]]) * 4,
            612,
            612,
            True,
        )
        opt__do_paste_mask(
            torch.randn(1, 1, 28, 28),
            torch.tensor([[0.0, 1, 2, 4]]) * 2,
            427,
            640,
            False,
        )
        # (dynamic shapes, static shapes)
        self.assertIn(cnt.frame_count, (5, 7))
        self.assertIn(cnt.op_count, (104, 106, 127))

    def test_convert_boxes_to_pooler_format(self):
        boxes1 = [
            Boxes(torch.arange(0, 8).reshape((2, 4))),
            Boxes(torch.arange(8, 16).reshape((2, 4))),
        ]
        boxes2 = [
            Boxes(torch.arange(16, 20).reshape((1, 4))),
            Boxes(torch.arange(20, 24).reshape((1, 4))),
        ]
        correct1 = convert_boxes_to_pooler_format(boxes1)
        correct2 = convert_boxes_to_pooler_format(boxes2)
        fn = convert_boxes_to_pooler_format
        cnt = torch._dynamo.testing.CompileCounter()
        opt_fn = torch._dynamo.optimize(cnt)(fn)
        self.assertTrue(same(opt_fn(boxes1), correct1))
        self.assertTrue(same(opt_fn(boxes2), correct2))

        # repeat_interleave is a dynamic shape operator we do not execute/
        # In the future, we could reduce the frame_count down to 1
        # by guarding on the exact values of `Tensor repeats` arg
        if torch._dynamo.config.assume_static_by_default:
            self.assertExpectedInline(cnt.frame_count, """4""")
            self.assertExpectedInline(cnt.op_count, """10""")
        else:
            self.assertExpectedInline(cnt.frame_count, """4""")
            self.assertExpectedInline(cnt.op_count, """14""")

    def test_boxes_len(self):
        def fn(boxes):
            return len(boxes) + boxes.__len__() + boxes.tensor

        boxes1 = Boxes(torch.arange(0, 8).reshape((2, 4)))
        cnt = torch._dynamo.testing.CompileCounter()
        opt_fn = torch._dynamo.optimize_assert(cnt)(fn)
        self.assertTrue(same(opt_fn(boxes1), boxes1.tensor + 4.0))

        if torch._dynamo.config.assume_static_by_default:
            self.assertExpectedInline(cnt.frame_count, """1""")
            self.assertExpectedInline(cnt.op_count, """1""")
        else:
            self.assertExpectedInline(cnt.frame_count, """1""")
            self.assertExpectedInline(cnt.op_count, """6""")

    def _reformer(self, nopython):
        input = torch.randn([1, 64, 256])
        model = ReformerEncoder()
        torch.manual_seed(1337)
        correct = copy.deepcopy(model)(input)
        cnt = torch._dynamo.testing.CompileCounter()
        torch.manual_seed(1337)
        opt_model = torch._dynamo.optimize(cnt, nopython=nopython)(model)
        self.assertTrue(same(opt_model(input), correct))
        return cnt

    @requires_cuda
    def test_sub_alpha_scalar_repro(self):
        @torch.compile(backend="aot_eager")
        def f(x):
            return x.sub(1, alpha=2)

        f(torch.ones(2, device="cuda", dtype=torch.float64))

    # https://github.com/pytorch/pytorch/issues/113010
    def test_out_overload_non_contiguous(self):
        def f(x, y):
            return torch.abs(x, out=y.T)

        f_compiled = torch.compile(f, backend="aot_eager")

        x_ref = torch.arange(4, dtype=torch.float32).reshape(2, 2)
        y_ref = torch.arange(4, dtype=torch.float32).reshape(2, 2)
        x_test = torch.arange(4, dtype=torch.float32).reshape(2, 2)
        y_test = torch.arange(4, dtype=torch.float32).reshape(2, 2)

        out_ref = f(x_ref, y_ref)
        out_test = f_compiled(x_test, y_test)
        self.assertEqual(out_ref, out_test)
        self.assertEqual(y_ref, y_test)

    # https://github.com/pytorch/pytorch/issues/109053
    def test_view_dtype_overload(self):
        def f(x):
            return x.view(torch.int32)

        f_compiled = torch.compile(f, backend="aot_eager")

        x1 = torch.ones(4, requires_grad=True)
        out_ref = f(x1)
        out_test = f_compiled(x1)
        self.assertEqual(out_ref, out_test)

        x2 = torch.ones(4, requires_grad=False)
        out_ref = f(x2)
        out_test = f_compiled(x2)
        self.assertEqual(out_ref, out_test)

    # https://github.com/pytorch/pytorch/issues/90552
    def test_intermediate_leaf_requires_grad(self):
        def f(x):
            leaf = torch.ones(2, requires_grad=True)
            return leaf, leaf * 2

        f_compiled = torch.compile(f, backend="aot_eager")
        x = torch.arange(4, dtype=torch.float32).reshape(2, 2)

        leaf, out = f(x)
        leaf_test, out_test = f_compiled(x)
        out.sum().backward()
        out_test.sum().backward()
        self.assertEqual(leaf.grad, leaf_test.grad)

    # https://github.com/pytorch/pytorch/issues/113263
    def test_unpack_hooks_dont_run_during_tracing(self):
        def f(x, y):
            return x * y

        f_compiled = torch.compile(f, backend="aot_eager")

        pack_count = 0
        unpack_count = 0

        def pack_hook(x):
            nonlocal pack_count
            pack_count += 1
            return x

        # unpack hook shouldn't run during compilation, while we trace the forward
        def unpack_hook(x):
            nonlocal unpack_count
            unpack_count += 1
            return x

        x = torch.ones(4, requires_grad=True)
        y = torch.ones(4, requires_grad=False)
        with torch.autograd.graph.saved_tensors_hooks(pack_hook, unpack_hook):
            out_test = f_compiled(x, y)
            self.assertEqual(pack_count, 1)
            self.assertEqual(unpack_count, 0)
            out_test.sum().backward()
            self.assertEqual(pack_count, 1)
            self.assertEqual(unpack_count, 1)

    # https://github.com/pytorch/pytorch/issues/113263
    def test_unpack_hooks_can_be_disabled(self):
        def f(x, y):
            return x * y

        f_compiled = torch.compile(f, backend="aot_eager")

        x = torch.ones(4, requires_grad=True)
        y = torch.ones(4, requires_grad=False)
        with torch.autograd.graph.disable_saved_tensors_hooks("hooks are disabled"):
            out_test = f_compiled(x, y)
            out_test.sum().backward()

    # https://github.com/pytorch/pytorch/issues/113263
    def test_disabling_unpack_hooks_within_compiled_region(self):
        def g(z):
            with torch.autograd.graph.disable_saved_tensors_hooks("hooks are disabled"):
                return z + 5

        def f(x, y):
            z = x * y
            return g(z)

        f_compiled = torch.compile(f, backend="aot_eager")

        x = torch.ones(4, requires_grad=True)
        y = torch.ones(4, requires_grad=False)
        out_test = f_compiled(x, y)
        out_test.sum().backward()

    # See https://github.com/pytorch/pytorch/issues/97745
    def test_gan_repro_trying_to_backward_through_the_graph_a_second_time(self):
        def f(a, b):
            c = torch.ones(2, 2)
            d = torch.ones(2, 2)
            e = torch.matmul(a, c)
            g_loss = torch.abs(e - d).mean()
            g_loss.backward()
            fake_d_pred = torch.matmul(b, e.detach())
            d_loss = fake_d_pred.mean()
            d_loss.backward()

        a_ref = torch.randn(2, 2, requires_grad=True)
        b_ref = torch.randn(2, 2, requires_grad=True)
        out_ref = f(a_ref, b_ref)

        a_test = a_ref.clone().detach().requires_grad_(True)
        b_test = b_ref.clone().detach().requires_grad_(True)
        out_test = torch.compile(f, backend="aot_eager")(a_test, b_test)

        self.assertEqual(out_ref, out_test)
        self.assertEqual(a_ref.grad, a_test.grad)
        self.assertEqual(b_ref.grad, b_test.grad)

    # https://github.com/pytorch/pytorch/issues/111603
    def test_tuple_enum_as_key_dict(self):
        class MyEnum(Enum):
            A = "a"

        class SomeModel(torch.nn.Module):
            def __init__(self) -> None:
                super().__init__()
                self.linear = torch.nn.Linear(1, 1)

            def forward(self, x) -> torch.Tensor:
                return self.linear(x[MyEnum.A])

        x = {MyEnum.A: torch.rand(8, 1)}
        model_pytorch = SomeModel()
        model = torch.compile(model_pytorch)
        # Executing twice works
        model(x)
        y = model(x)
        self.assertEqual(y, model_pytorch(x))

    def test_embedding_backward_broadcasting_decomp(self):
        def f(grad_output, indices):
            num_weights = 10
            padding_idx = 1
            scale_grad_by_freq = True
            return torch.ops.aten.embedding_dense_backward(
                grad_output, indices, num_weights, padding_idx, scale_grad_by_freq
            )

        f_compiled = torch.compile(f, backend="aot_eager")

        grad_output = torch.ones(2, 4, 3, dtype=torch.float16)
        indices = torch.ones(2, 4, dtype=torch.int64)

        out_ref = f(grad_output, indices)
        out_test = f_compiled(grad_output, indices)

        self.assertEqual(out_ref, out_test)

    def test_reformer_eval(self):
        with torch.no_grad():
            cnt = self._reformer(nopython=True)
        self.assertEqual(cnt.frame_count, 1)
        self.assertEqual(cnt.op_count, 11)

    def test_reformer_train(self):
        with torch.enable_grad():
            cnt = self._reformer(nopython=False)
        expected_op_count = (
            """11""" if torch._dynamo.config.inline_inbuilt_nn_modules else """5"""
        )

        self.assertExpectedInline(cnt.frame_count, """1""")
        self.assertExpectedInline(cnt.op_count, expected_op_count)

    @disable_translation_validation_if_dynamic_shapes
    def test_longformer_chunk(self):
        input1 = torch.randn([1, 4096, 1])
        input2 = torch.randn([12, 4096, 64])
        correct1 = longformer_chunk(input1)
        correct2 = longformer_chunk(input2)
        fn = longformer_chunk
        cnt = torch._dynamo.testing.CompileCounter()
        opt_fn = torch._dynamo.optimize_assert(cnt)(fn)
        self.assertTrue(same(opt_fn(input1), correct1))
        self.assertTrue(same(opt_fn(input2), correct2))
        self.assertTrue(same(opt_fn(input1), correct1))
        self.assertTrue(same(opt_fn(input2), correct2))

        if torch._dynamo.config.assume_static_by_default:
            if torch._dynamo.config.automatic_dynamic_shapes:
                self.assertExpectedInline(cnt.frame_count, """2""")
                self.assertExpectedInline(cnt.op_count, """14""")
            else:
                self.assertExpectedInline(cnt.frame_count, """2""")
                self.assertExpectedInline(cnt.op_count, """4""")
        else:
            self.assertExpectedInline(cnt.frame_count, """2""")
            self.assertExpectedInline(cnt.op_count, """35""")

    def test_hf_t5_forward(self):
        input = torch.randn([1, 2048, 512])
        model = PartialT5()
        correct = model(input)
        cnt = torch._dynamo.testing.CompileCounter()
        opt_model = torch._dynamo.optimize_assert(cnt)(model)
        self.assertTrue(same(opt_model(input), correct))

        if torch._dynamo.config.assume_static_by_default:
            self.assertExpectedInline(cnt.frame_count, """1""")
            self.assertExpectedInline(cnt.op_count, """11""")
        else:
            self.assertExpectedInline(cnt.frame_count, """1""")
            self.assertExpectedInline(cnt.op_count, """11""")

    def test_module_in_skipfiles(self):
        model = nn.Linear(10, 10)
        cnt = torch._dynamo.testing.CompileCounter()
        torch.compile(model, backend=cnt, fullgraph=True)(torch.randn([5, 10]))
        self.assertEqual(cnt.frame_count, 1)
        self.assertEqual(cnt.op_count, 1)

    def test_function_in_skipfiles(self):
        cnt = torch._dynamo.testing.CompileCounter()
        torch.compile(torch.sin, backend=cnt, fullgraph=True)(torch.randn([5, 10]))
        self.assertEqual(cnt.frame_count, 1)
        self.assertEqual(cnt.op_count, 1)

    def test_slicing_dynamic_shape(self):
        def fn(y):
            x = torch.ones(8)
            idx = y[0]
            out = x[idx:]
            return (out + 3) * 5

        counter = torch._dynamo.testing.CompileCounter()
        opt_fn = torch._dynamo.optimize(counter)(fn)
        out = opt_fn(torch.ones(10, dtype=torch.long))
        # idx should be 1 -> slicing off [1:] of 8 elem tensor
        self.assertEqual(list(out.shape), [7])

        self.assertEqual(counter.op_count, 2)
        self.assertEqual(counter.frame_count, 1)

        self.assertEqual(list(opt_fn(torch.tensor([4])).shape), [4])

    def test_slicing_dynamic_shape_setitem(self):
        def fn(input_lengths: torch.Tensor, new_ones_1):
            getitem_13 = input_lengths[3]
            new_ones_1[(3, slice(getitem_13, None, None))] = 0
            setitem_13 = new_ones_1
            return (setitem_13,)

        x = torch.randn(10).to(dtype=torch.int64)
        y = torch.randn(10, 204)
        ref = fn(x, y)
        opt_fn = torch._dynamo.optimize("aot_eager")(fn)
        res = opt_fn(x, y)
        self.assertTrue(same(ref, res))

    def test_chunk_reformer_ff(self):
        input = torch.randn([1, 4096, 256])
        model = ChunkReformerFeedForward()
        correct = model(input)
        cnt = torch._dynamo.testing.CompileCounter()
        opt_model = torch._dynamo.optimize_assert(cnt)(model)
        self.assertTrue(same(opt_model(input), correct))

        self.assertEqual(cnt.frame_count, 1)
        self.assertLessEqual(cnt.op_count, 10)

    # see: https://github.com/pytorch/pytorch/issues/80067
    # NB: When you remove the expectedFailure, don't forget to
    # uncomment/adjust the assertEqual below
    @unittest.expectedFailure
    @torch._dynamo.config.patch(
        fake_tensor_propagation=True, capture_scalar_outputs=True
    )
    def test_maml_item_capture(self):
        a = torch.randn(5, 1, 28, 28)
        b = torch.zeros(5, dtype=torch.int64)
        c = torch.randn(75, 1, 28, 28)
        d = torch.zeros(75, dtype=torch.int64)
        model = PartialMaml()
        correct = model(a, b, c, d)
        cnt = torch._dynamo.testing.CompileCounter()
        opt_model = torch._dynamo.optimize(cnt)(model)
        for _ in range(10):
            self.assertTrue(same(opt_model(a, b, c, d), correct))

        # if torch._dynamo.config.assume_static_by_default:
        #     self.assertExpectedInline(cnt.frame_count, """2""")
        # else:
        #     self.assertExpectedInline(cnt.frame_count, """3""")
        # TODO(jansel): figure out why op count depends on imports
        self.assertIn(cnt.op_count, (36, 35, 34, 29, 28, 27))

    # see: https://github.com/pytorch/pytorch/issues/80067
    @torch._dynamo.config.patch(capture_scalar_outputs=False)
    def test_maml_no_item_capture(self):
        a = torch.randn(5, 1, 28, 28)
        b = torch.zeros(5, dtype=torch.int64)
        c = torch.randn(75, 1, 28, 28)
        d = torch.zeros(75, dtype=torch.int64)
        model = PartialMaml()
        correct = model(a, b, c, d)
        cnt = torch._dynamo.testing.CompileCounter()
        opt_model = torch._dynamo.optimize(cnt)(model)
        for _ in range(10):
            self.assertTrue(same(opt_model(a, b, c, d), correct))

        if torch._dynamo.config.assume_static_by_default:
            self.assertExpectedInline(cnt.frame_count, """4""")
        else:
            self.assertExpectedInline(cnt.frame_count, """5""")

    def test_hf_model_output(self):
        ex = ModelOutput(a=torch.randn(10), b=torch.randn(10), c=torch.randn(10))

        def fn1(x):
            return x["a"] + 1

        def fn2(x):
            return x.a + 1

        def fn3(x):
            return x.to_tuple()[0] + 1

        def fn4(x):
            return x[0] + 1

        cnt = torch._dynamo.testing.CompileCounter()
        for fn in (fn1, fn2, fn3, fn4):
            cnt.clear()
            opt_fn = torch._dynamo.optimize_assert(cnt)(fn)
            self.assertTrue(same(opt_fn(ex), ex.a + 1))
            self.assertEqual(cnt.frame_count, 1)
            self.assertEqual(cnt.op_count, 1)

    @disable_translation_validation_if_dynamic_shapes
    def test_create_rand_mask_from_inputs(self):
        args = [
            torch.randn([1, 64, 64]),
            torch.randn([1, 64, 64]),
            torch.zeros([1, 12, 62, 3], dtype=torch.int64),
            12,
            3,
            1,
            4096,
            64,
        ]
        correct = create_rand_mask_from_inputs(*args)
        fn = create_rand_mask_from_inputs

        cnt = torch._dynamo.testing.CompileCounter()
        opt_fn = torch._dynamo.optimize_assert(cnt)(fn)
        self.assertTrue(same(opt_fn(*args), correct))
        if torch._dynamo.config.assume_static_by_default:
            self.assertExpectedInline(cnt.frame_count, """1""")
            self.assertExpectedInline(cnt.op_count, """8""")
        else:
            self.assertExpectedInline(cnt.frame_count, """1""")
            self.assertExpectedInline(cnt.op_count, """11""")

    def test_rng_state(self):
        def fn():
            state = torch.get_rng_state()
            before = torch.rand(1000)
            torch.set_rng_state(state)
            after = torch.rand(1000)
            return before, after

        cnt = torch._dynamo.testing.CompileCounter()
        opt_fn = torch._dynamo.optimize(cnt)(fn)

        before, after = opt_fn()
        self.assertTrue(same(before, after))
        self.assertEqual(cnt.frame_count, 2)
        self.assertEqual(cnt.op_count, 2)  # rand, rand
        try:
            graph, _ = torch._dynamo.export(fn)()
            # See https://github.com/pytorch/pytorch/pull/87490
            self.fail("unexpected export success")
        except torch._dynamo.exc.Unsupported:
            pass

    def test_threading_local(self):
        import threading

        foo = threading.local()
        foo.x = torch.rand(1)

        def f(x):
            return torch.cat([x, foo.x])

        cnt = torch._dynamo.testing.CompileCounter()
        opt_f = torch._dynamo.optimize(cnt, nopython=True)(f)

        inp = torch.ones(1)
        out = f(inp)
        opt_out = opt_f(inp)
        self.assertEqual(opt_out, out)
        self.assertEqual(cnt.frame_count, 1)

    def test_seq_append_list(self):
        x = torch.randn(4, 10)
        model = SequentialAppendList(
            torch.nn.Linear(10, 10),
            torch.nn.ReLU(),
            torch.nn.Linear(10, 10),
            torch.nn.ReLU(),
        )
        # this one is tricky because it mutates the list provided as an input
        l1 = [x]
        l2 = [x]
        correct, _ = model(x, l1)
        cnt = torch._dynamo.testing.CompileCounter()
        opt_model = torch._dynamo.optimize_assert(cnt)(model)
        result, l3 = opt_model(x, l2)
        self.assertTrue(same(result, correct))
        self.assertTrue(same(l1, l2))
        self.assertIs(l2, l3)
        self.assertEqual(cnt.frame_count, 1)
        self.assertEqual(cnt.op_count, 5)

    def test_batch_norm_act(self):
        a = torch.randn(5, 1, 28, 28)
        model = BatchNormAct2d(1).eval()
        correct = model(a)
        cnt = torch._dynamo.testing.CompileCounter()
        if not torch._dynamo.config.specialize_int:
            # _local_scalar_dense causes graph break w 0-dim tensor
            opt_model = torch._dynamo.optimize(cnt)(model)
            self.assertTrue(same(opt_model(a), correct))
            return

        opt_model = torch._dynamo.optimize_assert(cnt)(model)
        self.assertTrue(same(opt_model(a), correct))
        self.assertEqual(cnt.frame_count, 1)
        self.assertEqual(cnt.op_count, 2)

    def test_get_parameter_dtype(self):
        model = SequentialAppendList(
            torch.nn.Linear(10, 10),
            torch.nn.ReLU(),
        )

        def fn(model, x):
            return x + torch.randn(10, dtype=get_parameter_dtype(model))

        cnt = torch._dynamo.testing.CompileCounter()
        opt_fn = torch._dynamo.optimize_assert(cnt)(fn)
        self.assertEqual(opt_fn(model, torch.randn(10)).dtype, torch.float32)
        self.assertEqual(cnt.frame_count, 1)
        self.assertEqual(cnt.op_count, 2)

    def test_nn_parameter(self):
        def test_fn():
            a = torch.nn.Parameter(torch.randn(5, 5))
            # Checks that TensorVariable stores the type information correctly
            self.assertTrue(isinstance(a, torch.nn.Parameter))
            return a

        cnt = torch._dynamo.testing.CompileCounter()
        opt_test_fn = torch._dynamo.optimize(cnt)(test_fn)
        out = opt_test_fn()
        self.assertTrue(isinstance(out, torch.nn.Parameter))

    def test_Size(self):
        def test_fn():
            a = torch.randn(4)
            x = torch.Size([1, 2, 3])
            # Checks that SizeVariable return torch.Size object
            assert isinstance(x, torch.Size)
            # Causes graph breaks and checks reconstruction of SizeVariable
            # object
            self.assertIsInstance(x, torch.Size)
            return a

        cnt = torch._dynamo.testing.CompileCounter()
        opt_test_fn = torch._dynamo.optimize(cnt)(test_fn)
        opt_test_fn()

    # See https://github.com/pytorch/pytorch/issues/100067
    def test_copy_weird_strides(self):
        # This test requires inductor's copy() decomp to preserve strides properly.
        def test_fn(a):
            b = torch.zeros(48, 4, 256, 513)
            b[:, 0, 1:256, 1:256] = a
            c = b.view(4, 12, 1024, 513)
            d = c.transpose(2, 1)
            d.add_(1)
            return d

        sh, st, dt, dev, rg = (
            (48, 255, 255),
            (787968, 513, 1),
            torch.float16,
            "cpu",
            True,
        )
        a = rand_strided(sh, st, dt, dev).requires_grad_(rg)
        compiled_f = torch.compile(test_fn, backend="aot_eager_decomp_partition")
        out1 = test_fn(a)
        out2 = compiled_f(a)
        self.assertEqual(out1, out2)

    def test_indexing_with_list(self):
        def test_fn():
            def run_test(tensor, *idx):
                npt = tensor.numpy()
                assert npt[idx].shape == tensor[idx].shape

            x = torch.arange(0, 10)
            cases = [
                [None, None],
                [1, None],
            ]

            for case in cases:
                run_test(x, *case)

            return torch.randn(4)

        cnt = torch._dynamo.testing.CompileCounter()
        opt_test_fn = torch._dynamo.optimize(cnt)(test_fn)
        opt_test_fn()

    def test_reformer_min_chunk_len(self):
        def fn(cfg):
            t = torch.empty(10)
            t.fill_(_get_min_chunk_len(cfg))
            return t[0]

        cfg = DummyConfig()
        cnt = torch._dynamo.testing.CompileCounter()
        opt_fn = torch._dynamo.optimize_assert(cnt)(fn)
        self.assertEqual(opt_fn(cfg), 64)
        # With unspec int, maximum computation is preserved
        if torch._dynamo.config.assume_static_by_default:
            self.assertExpectedInline(cnt.frame_count, """1""")
            self.assertExpectedInline(cnt.op_count, """3""")
        else:
            self.assertExpectedInline(cnt.frame_count, """1""")
            self.assertExpectedInline(cnt.op_count, """4""")

    def test_reformer_sorting(self):
        x = torch.zeros([1, 12, 4096], dtype=torch.int64)
        correct = _get_sorted_bucket_idx_and_undo_sorted_bucket_idx(x)
        fn = _get_sorted_bucket_idx_and_undo_sorted_bucket_idx

        cnt = torch._dynamo.testing.CompileCounter()
        opt_fn = torch._dynamo.optimize_assert(cnt)(fn)
        self.assertTrue(same(opt_fn(x), correct))
        if torch._dynamo.config.assume_static_by_default:
            self.assertExpectedInline(cnt.frame_count, """1""")
            self.assertExpectedInline(cnt.op_count, """14""")
        else:
            self.assertExpectedInline(cnt.frame_count, """1""")
            self.assertExpectedInline(cnt.op_count, """27""")

    def test_recursive_map(self):
        # https://github.com/pytorch/torchdynamo/issues/132
        def _recursive_map(struct, batch_dim=0):
            for k, v in struct.items():
                if v is not None:
                    if isinstance(v, dict):
                        _recursive_map(v)
                    else:
                        struct[k] = v

        def toy_example(a, b, v):
            x = a / (torch.abs(a) + 1)
            if v is not None:
                _recursive_map(v)
            return x * b

        cnt = torch._dynamo.testing.CompileCounter()
        opt_toy_example = torch._dynamo.optimize(cnt)(toy_example)
        opt_toy_example(
            torch.randn(10),
            torch.randn(10),
            {"layer0": {"memory_keys": torch.randn(10)}},
        )
        self.assertEqual(cnt.frame_count, 1)
        self.assertEqual(cnt.op_count, 4)

    def test_issue114171(self):
        device = torch.device("cpu")

        def fcnn(in_dim, out_dim, hidden_dim, activation=torch.nn.GELU):
            layers = [
                torch.nn.Linear(in_dim, hidden_dim, device=device),
                activation(),
                torch.nn.Linear(hidden_dim, out_dim, device=device),
            ]
            return torch.nn.Sequential(*layers)

        class testmodel(torch.nn.Module):
            def __init__(self):
                super().__init__()
                self.interaction_networks = torch.nn.ModuleList(
                    [fcnn(262, 1174, 400) for _ in range(4)]
                )

            def interact(self, x, cycle):
                return self.interaction_networks[cycle](x)

        model = testmodel()
        forward_aot = torch.compile(
            model.interact, fullgraph=True, dynamic=True, backend="eager"
        )

        x = torch.rand([111, 262], device=device)
        y2 = forward_aot(x, 2)  # previously failed

    def test_issue175(self):
        n_heads = 2
        d_model = 64
        model = TransformerEncoderLayer(d_model, n_heads)
        inp = torch.randn(1, d_model)
        cnt = torch._dynamo.testing.CompileCounter()
        opt_model = torch._dynamo.optimize(cnt, nopython=True)(model)
        opt_model(inp)
        opt_model(inp)
        self.assertEqual(cnt.frame_count, 1)

        self.assertEqual(
            15 if torch._dynamo.config.inline_inbuilt_nn_modules else 12, cnt.op_count
        )

    def test_exec_import(self):
        def fn1():
            exec("import math")

        def fn2():
            try:
                math.sqrt(4)
                return False
            except NameError:
                return True

        def fn3():
            fn1()
            return fn2()

        self.assertTrue(fn3())
        opt_fn3 = torch._dynamo.optimize("eager")(fn3)
        self.assertTrue(opt_fn3())

    def test_exec_wildcard_import(self):
        # Test that globals are not carried over from frame to frame
        def fn1():
            exec("from torch import *")

        def fn2():
            x = torch.zeros(4)
            for i in range(5):
                x = x + i
            return x

        def fn3():
            fn1()
            return fn2()

        ref = fn3()
        opt_fn3 = torch._dynamo.optimize("eager")(fn3)
        res = opt_fn3()
        self.assertTrue(same(ref, res))

    def test_with_on_graph_break_inst(self):
        def reversible(x):
            print("Hello world")  # Cause graph break so inline fails
            return torch.sin(torch.cos(x))

        def fn(x):
            with torch.enable_grad():
                a = torch.sin(x)
                b = reversible(a)
                c = torch.sigmoid(b)
                c.sum().backward()
                return x.grad

        x = torch.randn(3, requires_grad=True)
        x.grad = None
        with torch.no_grad():
            ref = fn(x)

        x.grad = None
        opt_fn = torch._dynamo.optimize("eager")(fn)
        with torch.no_grad():
            res = opt_fn(x)
        self.assertTrue(same(ref, res))

    def test_with_on_graph_break_nested(self):
        def reversible(x):
            torch._dynamo.graph_break()  # Cause graph break so inline fails
            return torch.sin(torch.cos(x))

        def fn(x):
            # nested context manager failed previously
            with torch.no_grad():
                with torch.enable_grad():
                    a = torch.sin(x)
                    b = reversible(a)
                    c = torch.sigmoid(b)
                    c.sum().backward()
                    return x.grad

        x = torch.randn(3, requires_grad=True)
        x.grad = None
        with torch.no_grad():
            ref = fn(x)

        x.grad = None
        opt_fn = torch._dynamo.optimize("eager")(fn)
        with torch.no_grad():
            res = opt_fn(x)
        self.assertTrue(same(ref, res))

    # https://github.com/pytorch/torchdynamo/issues/1446
    def test_grad_mode_carrying_correct_state_after_graph_break(self):
        def fn(x):
            with torch.no_grad():
                y = x * 3
                print("Break")
                z = x + 2
            return y, z

        x = torch.randn(3, requires_grad=True)
        opt_fn = torch._dynamo.optimize("eager")(fn)
        y, z = opt_fn(x)
        self.assertFalse(y.requires_grad)
        self.assertFalse(z.requires_grad)

    def test_abc_setattr(self):
        # tests that we correctly bail out of __setattr__ calls

        # TODO: does not ensure ABC classes are correctly inferred as ClassVariables
        # (doesn't test the fix for 'super()')

        class BaseModule(torch.nn.Module, ABC):
            def blah(self, x):
                return x + 1

        class Derived(BaseModule):
            def __setattr__(self, name, value) -> None:
                super().__setattr__(name, value)

            def forward(self, x):
                # expect a graph break on __setattr__
                self.foo = 0
                return self.blah(x)

            def blah(self, x):
                return super().blah(x)

        x = torch.randn(3, requires_grad=True)
        mod = Derived()
        opt_mod = torch._dynamo.optimize("eager")(mod)
        opt_mod(x)

        # Not sure what this test is testing. It was earlier graph breaking on
        # __dict__, so the counter >= 2. With __dict__ support, there is no
        # graph break.
        self.assertGreaterEqual(torch._dynamo.utils.counters["frames"]["ok"], 1)
        self.assertGreaterEqual(torch._dynamo.utils.counters["frames"]["total"], 1)

    @torch._dynamo.config.patch("suppress_errors", True)
    def test_guard_fail_tensor_bool(self):
        @torch._dynamo.disable(recursive=False)
        def fn():
            condition_shape = (5, 5)
            dtypes = (torch.bool,)
            shapes = (
                (),
                (5,),
                (1, 5),
            )

            tensors = [
                torch.empty(shape, dtype=dtype).fill_(17)
                for shape, dtype in itertools.product(shapes, dtypes)
            ]

            x_vals = (5.0, *tensors)
            y_vals = (6.0, *tensors)

            @torch._dynamo.disable
            def get_expected(condition, x, y):
                x_np = x.cpu().numpy() if isinstance(x, torch.Tensor) else x
                y_np = y.cpu().numpy() if isinstance(y, torch.Tensor) else y
                return torch.from_numpy(
                    np.where(condition.cpu().numpy(), x_np, y_np)
                ).to(common_dtype)

            for x, y in zip(x_vals, y_vals):
                condition = torch.empty(*condition_shape, dtype=torch.bool).bernoulli_()
                common_dtype = torch.result_type(x, y)

                def check_equal(condition, x, y):
                    # NumPy aggressively promotes to double, hence cast to output to correct dtype
                    expected = get_expected(condition, x, y)
                    result = torch.where(condition, x, y)
                    assert torch.allclose(expected, result)

                check_equal(condition, x, y)
                check_equal(condition, y, x)

        fn()
        opt_fn = torch._dynamo.optimize("eager")(fn)
        opt_fn()

    def test_guard_fail_nested_tuple(self):
        def fn(args):
            return torch.ones(()), args[0] * 2

        # This adds a tensor check on args[1][0] and args[1][1]
        args1 = (torch.ones(1), (torch.ones(1), torch.ones(1)))
        args2 = (torch.ones(1), torch.ones(1))
        opt_fn = torch._dynamo.optimize("eager")(fn)
        ref = opt_fn(args1)
        res = opt_fn(args2)

        self.assertTrue(same(ref, res))

    def test_nullcontext1(self):
        @torch.compile(fullgraph=True, backend="eager")
        def fn(x, ctx):
            x = x.sin()
            with ctx:
                x = x.cos()
            x = x.sin()
            return x

        y = torch.randn(10)
        self.assertTrue(same(fn(y, contextlib.nullcontext()), y.sin().cos().sin()))

    def test_nullcontext2(self):
        @torch.compile(fullgraph=True, backend="eager")
        def fn(x, ctx):
            x = x.sin()
            with ctx():
                x = x.cos()
            x = x.sin()
            return x

        y = torch.randn(10)
        self.assertTrue(same(fn(y, contextlib.nullcontext), y.sin().cos().sin()))

    def test_no_grad_inline(self):
        @torch.no_grad()
        def a(x):
            return x.sin()

        @torch.compile(backend="eager", fullgraph=True)
        def b(x):
            return a(x).cos()

        y = torch.randn(10)
        self.assertTrue(same(b(y), y.sin().cos()))

    def test_longtensor_list(self):
        for partition in [0, 5, 10]:

            @torch._dynamo.disable
            def rand_gen():
                rand_vals = [random.randint(5, 10) for _ in range(10)]
                # List of tensors mixed with np.arrays
                return list(np.array(rand_vals[:partition])) + [
                    torch.tensor(val) for val in rand_vals[partition:]
                ]

            def fn(x):
                random_list = rand_gen()
                z = torch.LongTensor(random_list)
                return x * z

            x = torch.ones(10) * 2

            random.seed(0)
            ref0 = fn(x)
            ref1 = fn(x)

            random.seed(0)
            opt_fn = torch._dynamo.optimize("eager")(fn)
            res0 = opt_fn(x)
            res1 = opt_fn(x)

            self.assertTrue(same(ref0, res0))
            self.assertTrue(same(ref1, res1))

    def test_primtorch(self):
        @torch._dynamo.optimize("eager")
        def fn(x):
            torch._refs.abs(x)

        fn(torch.randn(3))

    @unittest.expectedFailure
    # inline_call [('inline in skipfiles: bind ...python3.10/inspect.py', 1)]
    def test_primtorch_no_graph_break(self):
        @torch._dynamo.optimize("eager", nopython=True)
        def fn(x):
            torch._refs.abs(x)

        fn(torch.randn(3))

    def test_torch_tensor_ops_no_graph_break(self):
        @torch._dynamo.optimize("eager", nopython=True)
        def fn(x):
            torch.Tensor.abs_(x)

        fn(torch.randn(3))

    @unittest.skipIf(
        not isinstance(torch.ops.aten.abs, torch._ops.OpOverloadPacket),
        "old pt doesn't work",
    )
    def test_torch_ops_aten(self):
        # Picked an op that doesn't show up in the default list
        @torch._dynamo.optimize("eager", nopython=True)
        def fn(x):
            return torch.ops.aten.absolute(x)

        fn(torch.randn(3))

    def test_hf_gelu_inline(self):
        class GELUActivation(nn.Module):
            def __init__(self):
                super().__init__()
                self.act = nn.functional.gelu

            def forward(self, input):
                return self.act(input)

        @torch._dynamo.optimize("eager", nopython=True)
        def fn(x):
            return GELUActivation()(x)

        y = torch.randn(10)
        self.assertTrue(same(fn(y), nn.functional.gelu(y)))

        @torch._dynamo.optimize("eager", nopython=True)
        def fn_returns(x):
            return GELUActivation(), x + 1

        act, _ = fn_returns(y)
        self.assertIsInstance(act, GELUActivation)
        self.assertIs(act.act, nn.functional.gelu)
        self.assertTrue(hasattr(act, "_buffers"))  # check that __init__ got called

    def test_dropout_inline(self):
        @torch._dynamo.optimize("eager")
        def fn(x):
            return torch.nn.Dropout(0.1)(x)

        y = torch.randn(10)
        torch.manual_seed(1337)
        ref = nn.functional.dropout(y, 0.1)
        torch.manual_seed(1337)
        res = fn(y)
        self.assertTrue(same(ref, res))

    def test_setitem_boolean_mask_diff(self):
        def fn(x, b, y):
            x = x.clone()
            x[b] = y
            return x

        opt_fn = torch._dynamo.optimize("aot_eager")(fn)
        x = torch.randn(4, requires_grad=True)
        b = torch.tensor([True, False, True, False])
        y = torch.randn(2, requires_grad=True)
        opt_fn(x, b, y)

    def test_setitem_tuple_boolean_mask_diff(self):
        def fn(x, b, y):
            x = x.clone()
            x[:, b] = y
            return x

        opt_fn = torch._dynamo.optimize("aot_eager")(fn)
        x = torch.randn(8, 4, requires_grad=True)
        b = torch.tensor([True, False, True, False])
        y = torch.randn(2, requires_grad=True)
        opt_fn(x, b, y)

    def test_torch_tensor_ops(self):
        def fn(x):
            return torch.Tensor.abs_(x)

        x = torch.randn(3)
        opt_fn = torch._dynamo.optimize("eager", nopython=True)(fn)
        y = fn(x)
        y_ = opt_fn(x)
        self.assertTrue(same(y, y_))

    def test_guard_ordering_shape_fail(self):
        # If a function which takes a tensor has an inner function which
        # is compiled and generates a guard on its shape,
        # they are evaluated in the wrong order. So if on a subsequent call
        # an int is passed instead of a tensor, guard evaluation will crash
        # with a "no attribute: shape" error
        m = MockModule()
        opt_m = torch._dynamo.optimize("eager")(m)
        opt_m.fn(torch.ones((5, 5)))
        opt_m.fn(-3)

    def test_tensor_isinstance_tuple(self):
        @torch._dynamo.optimize("eager")
        def fn():
            t = torch.ones(5, 5)
            if not isinstance(t, (int, torch.Tensor)):
                msg = str.format(
                    "{0} is not an instance of {1}",
                    type(t),
                    (int, torch.Tensor),
                )
                raise ValueError(msg)
            return True

        fn()

    def test_isinstance_dtype(self):
        @torch._dynamo.optimize("eager", nopython=True)
        def fn(x):
            isinstance(torch.bfloat16, torch.dtype)
            return x

        fn(torch.randn(3))

    def test_isinstance_storage(self):
        @torch._dynamo.optimize("eager")
        def fn(x):
            f = bytearray([0x00, 0x01, 0x02, 0x03, 0x04, 0x05, 0x10, 0x40])
            bools = torch.BoolStorage.from_buffer(f, "big")
            assert isinstance(bools, torch.BoolStorage)
            return x

        fn(torch.randn(3))

    def test_issue111522(self):
        @torch.compile(backend="eager", fullgraph=True)
        def f(x, y):
            return x + y.a

        class A:
            a = 2

        self.assertEqual(f(torch.zeros(2), A()), torch.full([2], 2.0))

        del A.a

        # graph break on missing attr
        with self.assertRaises(torch._dynamo.exc.Unsupported):
            f(torch.zeros(2), A())

    def test_dict_list_values(self):
        def inner_fn(args):
            return [x[1].shape for x in args]

        @torch._dynamo.optimize("eager")
        def fn(tensors):
            return inner_fn(zip(itertools.count(), tensors["args"]))

        fn({"args": [torch.ones(5, 5), torch.ones(5, 6), torch.ones(5, 7)]})
        fn({"args": [torch.ones(5, 5)]})

    def test_dict_iter(self):
        class MyMod(torch.nn.Module):
            def forward(self, x):
                z = {"my": 1, "const": 2, "dict": 3, "variable": 4}
                tot = 0
                for key in z:
                    tot += z[key]

                return tot

        x = torch.tensor([0])
        model = MyMod()
        opt_model = torch._dynamo.optimize("eager", nopython=True)(model)
        y = opt_model(x)

        self.assertEqual(y, 10)

    def test_sort_out(self):
        dtype = torch.float32
        device = "cpu"

        def fn():
            tensor = torch.randn((3, 5), dtype=dtype, device=device)[:, 0]
            values1 = torch.tensor(0, dtype=dtype, device=device)
            indices1 = torch.tensor(0, dtype=torch.long, device=device)
            torch.sort(tensor, out=(values1, indices1))
            self.assertEqual(values1.stride(), (1,))
            self.assertEqual(indices1.stride(), (1,))

        fn()
        opt_fn = torch._dynamo.optimize("eager")(fn)
        opt_fn()

    def test_sort_out2(self):
        class MyModule(torch.nn.Module):
            def __init__(self):
                super().__init__()
                self.register_buffer("sorted", torch.ones(4, 4))
                self.register_buffer("indices", torch.ones(4, 4, dtype=torch.long))

            def forward(self, x):
                torch.sort(x, out=(self.sorted, self.indices))
                return (x + 1, self.sorted, self.indices)

        x = torch.randn(4, 4)
        m = MyModule()
        ref = m(x)
        opt_m = torch._dynamo.optimize("eager")(m)
        res = opt_m(x)
        self.assertTrue(same(ref, res))

    def test_sigmoid_out(self):
        dtype = torch.float32
        device = "cpu"

        def fn():
            inp = torch.randn((3, 5), dtype=dtype, device=device)
            out1 = torch.tensor(0, dtype=dtype, device=device)
            torch.sigmoid(inp, out=out1)
            self.assertEqual(out1.numel(), 15)

        fn()
        opt_fn = torch._dynamo.optimize("eager")(fn)
        opt_fn()

    def test_sigmoid_out2(self):
        class MyModule(torch.nn.Module):
            def __init__(self):
                super().__init__()
                self.register_buffer("base", torch.ones(4, 4))

            def forward(self, x):
                torch.sigmoid(x, out=self.base)
                return x + self.base

        x = torch.randn(4, 4)
        m = MyModule()
        ref = m(x)
        opt_m = torch._dynamo.optimize("eager")(m)
        res = opt_m(x)
        self.assertTrue(same(ref, res))

    def test_slice_into_list_mutable(self):
        class Mod(torch.nn.Module):
            def forward(self, listy):
                x = listy[3:5]
                for i in range(10):
                    z = torch.abs(torch.randn(10)) + 1
                    x[0] = z
                return x

        m = Mod()
        listy = [torch.randn(10)] * 10

        cnt = torch._dynamo.testing.CompileCounter()
        opt_m = torch._dynamo.optimize(cnt, nopython=True)(m)
        opt_m.forward(listy)

        self.assertEqual(cnt.frame_count, 1)

    @torch._dynamo.config.patch(capture_scalar_outputs=True)
    def test_issue111918(self):
        cnt = CompileCounter()

        @torch.compile(backend=cnt, dynamic=True)
        def fn(x):
            x = x + 1
            y = x.item()
            if y > 2:
                return x * 2
            else:
                return x * 3

        x = torch.tensor([3.0])
        fn(x)
        self.assertEqual(cnt.frame_count, 2)
        self.assertEqual(cnt.op_count, 4)

        torch._dynamo.reset()
        fn = torch.compile(fn, fullgraph=True, backend="eager")
        with self.assertRaises(torch._dynamo.exc.UserError):
            fn(x)

    def test_vdd_duplicate_error(self):
        def fn(a, dt):
            keys = list(dt._jt_dict.keys())
            p = torch.cos(dt._jt_dict[keys[0]]._value)
            q = torch.sin(a)
            r = torch.sigmoid(dt._jt_dict[keys[0]]._value)
            return p + q + r

        class Value:
            def __init__(self):
                self._value = torch.randn(4)

        class Sample:
            def __init__(self):
                self._jt_dict = {}
                self._jt_dict["POSITION_ID"] = Value()

        a = torch.randn(4)
        sample = Sample()

        ref = fn(a, sample)

        optimized_fn = torch._dynamo.optimize("eager", nopython=True)(fn)
        res = optimized_fn(a, sample)

        self.assertTrue(same(ref, res))

    def test_specialized_stride(self):
        def f():
            e = torch.empty(4)
            x = e[::2]
            return x.stride()

        self.assertEqual(f(), torch._dynamo.optimize("eager")(f)())

    def test_out_none(self):
        # https://github.com/pytorch/pytorch/issues/92814
        def fn(input):
            return torch.nn.functional.normalize(input, dim=0, out=None)

        x = torch.rand([1])
        self.assertEqual(fn(x), torch._dynamo.optimize("eager")(fn)(x))

    def test_multi_import(self):
        if not has_detectron2():
            raise unittest.SkipTest("requires detectron2")

        @torch._dynamo.optimize("eager", nopython=True)
        def to_bitmasks(boxes):
            from detectron2.layers.mask_ops import (
                _paste_masks_tensor_shape,
                paste_masks_in_image,
            )

            if (
                paste_masks_in_image is not None
                and _paste_masks_tensor_shape is not None
            ):
                return boxes + 1

        self.assertTrue((to_bitmasks(torch.zeros(10)) == torch.ones(10)).all())

    def test_multi_dot_import(self):
        def fn1(x):
            return torch.sin(x)

        def fn(x):
            import torch.fx

            _ = torch.fx.symbolic_trace(fn1)
            return x * 2

        x = torch.randn(10)
        fn(x)
        cnt = torch._dynamo.testing.CompileCounter()
        opt_fn = torch._dynamo.optimize(cnt)(fn)
        opt_fn(x)
        self.assertEqual(cnt.frame_count, 1)

    def test_relative_import(self):
        try:
            from . import utils as _  # noqa: F401

            def fn(x):
                from .utils import tensor_for_import_testing

                return x * 2 * tensor_for_import_testing

        except ImportError:

            def fn(x):
                from utils import tensor_for_import_testing

                return x * 2 * tensor_for_import_testing

        x = torch.randn(10)
        fn(x)
        cnt = torch._dynamo.testing.CompileCounter()
        opt_fn = torch._dynamo.optimize(cnt, nopython=True)(fn)
        opt_fn(x)
        self.assertEqual(cnt.frame_count, 1)

    def test_relative_import_no_modulename(self):
        try:
            from . import utils as _  # noqa: F401

            def fn(x):
                from . import utils

                return x * 2 * utils.tensor_for_import_testing

        except ImportError:

            def fn(x):
                import utils

                return x * 2 * utils.tensor_for_import_testing

        x = torch.randn(10)
        fn(x)
        cnt = torch._dynamo.testing.CompileCounter()
        opt_fn = torch._dynamo.optimize(cnt, nopython=True)(fn)
        opt_fn(x)
        self.assertEqual(cnt.frame_count, 1)

    def test_bigbird_unsqueeze_inplace(self):
        def fn(reshape_2):
            view_2 = reshape_2.clone()
            view_2.unsqueeze_(2)
            cat_11 = torch.cat([view_2], dim=2)
            view_13 = cat_11.view((2, 12, 64, -1))
            return (view_13,)

        x = torch.randn(2, 12, 64, 64, requires_grad=True)
        ref = fn(x)
        opt_fn = torch._dynamo.optimize("aot_eager")(fn)
        res = opt_fn(x)
        self.assertTrue(same(ref, res))

    def test_issue1466_size_aot_autograd(self):
        def fn(x):
            # do a tensor op and a size compute
            y = x * 2
            x_size = x.size()
            # trigger a graph break
            print("arf")
            # use the tensor op and size compute
            z = y.view(x_size) + 1
            return z

        x = torch.randn(2, 3, requires_grad=True)
        ref = fn(x)
        opt_fn = torch._dynamo.optimize("aot_eager")(fn)
        res = opt_fn(x)
        self.assertTrue(same(ref, res))

    def test_ellipsis(self):
        class Repro(torch.nn.Module):
            def __init__(self):
                super().__init__()
                self.lnorm = torch.nn.LayerNorm(
                    (256,), eps=1e-06, elementwise_affine=True
                )
                self.linear = torch.nn.Linear(
                    in_features=256, out_features=256, bias=True
                )

            def forward(self, cat_10):
                lnorm = self.lnorm(cat_10)
                getitem_64 = lnorm[
                    (slice(None, None, None), slice(0, 1, None), Ellipsis)
                ]
                linear = self.linear(getitem_64)
                return (linear,)

        args = [torch.randn(2, 197, 256)]

        mod = Repro()
        opt_mod = torch._dynamo.optimize("eager", nopython=True)(mod)

        self.assertTrue(same(mod(*args), opt_mod(*args)))

    def test_reinplacing(self):
        class MockModule(torch.nn.Module):
            def __init__(self):
                super().__init__()
                self.self_layoutlm_embeddings_x_position_embeddings = (
                    torch.nn.Embedding(1024, 768)
                )
                self.self_layoutlm_embeddings_y_position_embeddings = (
                    torch.nn.Embedding(1024, 768)
                )

            def forward(self, getitem_1, getitem_2, add):
                self_layoutlm_embeddings_x_position_embeddings = (
                    self.self_layoutlm_embeddings_x_position_embeddings(getitem_1)
                )
                self_layoutlm_embeddings_y_position_embeddings = (
                    self.self_layoutlm_embeddings_y_position_embeddings(getitem_2)
                )
                add_1 = add + self_layoutlm_embeddings_x_position_embeddings
                add_2 = add_1 + self_layoutlm_embeddings_y_position_embeddings
                return (add_2,)

        mod = MockModule()
        opt_mod = torch._dynamo.optimize("aot_eager_decomp_partition")(mod)

        args = [
            ((2, 512), (2048, 4), torch.int64, "cpu", False),
            ((2, 512), (2048, 4), torch.int64, "cpu", False),
            ((2, 512, 768), (393216, 768, 1), torch.float32, "cpu", True),
        ]
        args = [
            rand_strided(sh, st, dt, dev).requires_grad_(rg)
            for (sh, st, dt, dev, rg) in args
        ]
        self.assertTrue(same_two_models(mod, opt_mod, args))

    def test_optimized_deepcopy(self):
        # See https://github.com/pytorch/pytorch/pull/88629
        class Foo(torch.nn.Module):
            def __init__(self):
                super().__init__()
                self.fc = torch.nn.Linear(in_features=2, out_features=3, bias=True)

            def forward(self, x):
                return self.fc(x)

        mod = Foo()
        opt_mod = torch._dynamo.optimize("eager")(mod)
        args = [torch.randn(1, 2)]
        self.assertTrue(same_two_models(mod, opt_mod, args))

    def test_class_member(self):
        class Foo(torch.nn.Module):
            a = 4
            b = torch.ones(3, 4)

            def __init__(self):
                super().__init__()
                self.c = 4

            def forward(self, x):
                return x.cos() + self.a + self.b + self.c

        mod = Foo()
        opt_mod = torch._dynamo.optimize("eager", nopython=True)(mod)
        args = (torch.randn(3, 4),)
        self.assertTrue(same(mod(*args), opt_mod(*args)))

    def test_named_buffers(self):
        class Foo(torch.nn.Module):
            def __init__(self):
                super().__init__()
                self.register_buffer("x", torch.ones(3))
                self.register_buffer("y", torch.ones(3))

            def forward(self, inp):
                res = 0
                for name, buffer in self.named_buffers():
                    res += buffer.sum()

                return inp.cos() + res

        mod = Foo()
        opt_mod = torch._dynamo.optimize("eager", nopython=True)(mod)
        args = (torch.randn(3, 4),)
        self.assertTrue(same(mod(*args), opt_mod(*args)))

    def test_requires_grad_guards_with_grad_mode1(self):
        def f(x):
            if x.requires_grad:
                return x + 1
            else:
                return x + 2

        x = torch.ones(2, requires_grad=True)

        f_compiled = torch.compile(f)
        with torch.no_grad():
            # compile an inference graph
            f_compiled(x)

        # Test: we should fail guards and recompile (even though it's still an inference graph)
        out_ref = f(x.detach())
        out = f_compiled(x.detach())

        self.assertEqual(out_ref, out)
        self.assertEqual(out_ref.requires_grad, out.requires_grad)

    def test_requires_grad_guards_with_grad_mode2(self):
        x = torch.ones(2, requires_grad=True)
        x_ref = x.clone().detach().requires_grad_(True)

        m = torch.nn.Linear(2, 2)
        m_compiled = torch.compile(m)

        with torch.no_grad():
            # compile an inference graph
            m_compiled(x)

        # Test: we should fail guards and recompile a training graph
        out_ref = m(x_ref)
        out = m_compiled(x)
        self.assertEqual(out_ref, out)
        self.assertEqual(out_ref.requires_grad, out.requires_grad)

    def test_is_symbolic_tracing(self):
        # Ensure no graph break here
        def fn(x):
            if is_fx_tracing_test():
                return x * 2
            return x * 4

        a = torch.randn(4)
        ref = fn(a)
        opt_fn = torch._dynamo.optimize("eager", nopython=True)(fn)
        res = opt_fn(a)
        self.assertTrue(same(ref, res))

    def test_tokenization(self):
        from collections import UserDict

        class BatchEncoding(UserDict):
            """
            Copied from tokenization
            """

            def __init__(
                self,
                data,
            ):
                super().__init__(data)

            def __getattr__(self, item: str):
                try:
                    return self.data[item]
                except KeyError as e:
                    raise AttributeError from e

        def tokenization(x):
            encoding = BatchEncoding({"key": x})
            return encoding["key"]

        opt_fn = torch._dynamo.optimize("eager")(tokenization)
        x = torch.rand((1, 4))
        ref = tokenization(x)
        res = opt_fn(x)
        self.assertTrue(same(ref, res))

    def test_modules(self):
        class Foo(torch.nn.Module):
            def __init__(self):
                super().__init__()
                self.fc = torch.nn.Linear(4, 3)

            def forward(self, inp):
                res = torch.zeros(3, 3)
                for mod in self.modules():
                    res += self.fc(inp)
                return res

        mod = Foo()
        args = (torch.ones(3, 4),)
        cnt = torch._dynamo.testing.CompileCounter()
        opt_mod = torch._dynamo.optimize(cnt, nopython=True)(mod)
        self.assertTrue(same(mod(*args), opt_mod(*args)))
        self.assertEqual(cnt.op_count, 5)
        self.assertEqual(cnt.frame_count, 1)

    def test_omegaconf_listconfig_iter(self):
        obj = ListConfig()
        x = torch.zeros(2)

        def fn():
            y = x
            for i in obj:
                y += i
            return y

        expected = fn()
        actual = torch.compile(fn, fullgraph=True, backend="eager")()
        self.assertEqual(actual, expected)

    def test_user_defined_iter(self):
        class MyIter:
            def __init__(self):
                self.i = 0

            def __iter__(self):
                return self

            def __next__(self):
                if self.i < 3:
                    self.i += 1
                    return self.i
                raise StopIteration

        @torch.compile(backend="eager", fullgraph=True)
        def fn(x):
            for i in MyIter():
                x += i
            return x

        self.assertEqual(fn(torch.zeros(1)), torch.full([1], 6.0))

    def test_stop_iteration_reconstruct(self):
        @torch.compile(backend="eager", fullgraph=True)
        def fn(x):
            return x.sin(), StopIteration(1, 2, 3)

        _, res = fn(torch.ones(1))
        self.assertEqual(str(res), str(StopIteration(1, 2, 3)))

    def test_tensor_data_kwarg(self):
        # https://github.com/pytorch/pytorch/issues/96278
        def f():
            return torch.tensor(data=[[1.0, -1.0]])

        cnt = torch._dynamo.testing.CompileCounter()
        opt_fn = torch._dynamo.optimize(cnt, nopython=True)(f)
        self.assertTrue(same(f(), opt_fn()))
        self.assertEqual(cnt.frame_count, 1)

    @requires_cuda
    def test_norm_dtype(self):
        def foo(_stack0):
            getitem = _stack0[(slice(None, None, None), -1)]
            _stack0 = None
            normalize = torch.nn.functional.normalize(getitem, p=2, dim=1)
            getitem = None
            return (normalize,)

        args = [((2, 50, 256), (1, 256, 1), torch.float16, "cuda", False)]
        args = [
            rand_strided(sh, st, dt, dev).requires_grad_(rg)
            for (sh, st, dt, dev, rg) in args
        ]

        opt_foo = torch._dynamo.optimize("aot_eager_decomp_partition")(foo)
        with torch.cuda.amp.autocast(enabled=True):
            ref = foo(*args)[0]
            res = foo(*args)[0]
            self.assertEqual(ref.dtype, res.dtype)

            self.assertTrue(same(res, ref))

    def test_for_loop_graph_break(self):
        def inner(x):
            return torch.sin(x)

        def fn(x):
            for _ in range(100):
                inner(x)
                torch._dynamo.graph_break()
            return x

        cnt = torch._dynamo.testing.CompileCounter()
        opt_fn = torch._dynamo.optimize(cnt)(fn)
        x = torch.randn(4)
        opt_fn(x)
        self.assertEqual(cnt.frame_count, 1)
        self.assertEqual(cnt.op_count, 1)

    def test_for_loop_graph_break_before(self):
        # Checks that the backedge is calculated correctly
        def inner(x):
            return torch.sin(x)

        def fn(x):
            torch._dynamo.graph_break()
            for _ in range(100):
                inner(x)
            return x

        cnt = torch._dynamo.testing.CompileCounter()
        opt_fn = torch._dynamo.optimize(cnt)(fn)
        x = torch.randn(4)
        opt_fn(x)
        self.assertEqual(cnt.frame_count, 1)
        self.assertEqual(cnt.op_count, 100)

    def test_avoid_dupe_specialization(self):
        def f(x, y):
            return (x + y) * 1

        opt_f = torch._dynamo.optimize("aot_eager")(f)

        for b in [True, False]:
            x = torch.randn(4, requires_grad=b)
            y = torch.randn(4, requires_grad=b)
            self.assertEqual(f(x, x), opt_f(x, x))
            self.assertEqual(f(x, y), opt_f(x, y))

    def test_validate_model_kwargs(self):
        cnt = CompileCounter()

        def f1(a, b):
            return torch.sin(a) + torch.cos(b)

        @torch.compile(backend=cnt, fullgraph=True)
        def f2(**kwargs):
            _validate_model_kwargs(f1, kwargs)
            return f1(**kwargs)

        x = torch.randn(10)
        y = torch.randn(10)

        self.assertEqual(f2(a=x, b=y), f1(x, y))
        self.assertEqual(cnt.frame_count, 1)
        self.assertEqual(cnt.op_count, 3)

    def test_swin_base_tensor_attr(self):
        class Foo(torch.nn.Module):
            def __init__(self):
                super().__init__()
                # NB: not a parameter or buffer
                self.t = torch.randn(3)

            def forward(self, x):
                return x + torch.cat((self.t, self.t))

        mod = Foo()
        opt_mod = torch._dynamo.optimize("eager")(mod)
        args = [torch.randn(6)]
        self.assertTrue(same_two_models(mod, opt_mod, args))
        opt_mod(*args)

    def test_pointless_graph_removal(self):
        cnt = torch._dynamo.testing.CompileCounter()

        @torch.compile(backend=cnt)
        def fn(x):
            with torch.no_grad():
                torch._dynamo.graph_break()
                return x + 1

        fn(torch.randn(4))
        self.assertEqual(cnt.frame_count, 1)
        self.assertEqual(cnt.op_count, 3)

    def test_output_aliases_intermediate(self):
        def f(x):
            intermediate = x.mul(2)
            return intermediate.view(-1), intermediate

        opt_f = torch._dynamo.optimize("aot_eager")(f)

        for b in [True, False]:
            x = torch.randn(4, requires_grad=b)
            out = f(x)
            out_test = opt_f(x)
            self.assertEqual(out[0], out_test[0])
            self.assertEqual(out[1], out_test[1])
            self.assertEqual(out[0].requires_grad, out_test[0].requires_grad)
            self.assertEqual(out[1].requires_grad, out_test[1].requires_grad)
            # test that the aliasing relationship of outputs is preserved
            out[0].mul_(2)
            out_test[0].mul_(2)
            self.assertEqual(out[0], out_test[0])
            self.assertEqual(out[1], out_test[1])

    def test_while_loop_graph_break(self):
        # Repro of tacotron2 cache_size_recompilation
        def inner(x):
            return torch.sin(x)

        def fn(x):
            i = 20
            while i > 10:
                x = inner(x)
                i -= 1
                torch._dynamo.graph_break()
            return x

        cnt = torch._dynamo.testing.CompileCounter()
        opt_fn = torch._dynamo.optimize(cnt)(fn)
        x = torch.randn(4)
        opt_fn(x)
        self.assertEqual(cnt.frame_count, 1)
        self.assertEqual(cnt.op_count, 1)

    def test_nested_while_loop_graph_break(self):
        def inner_loop(x):
            i = 3
            while i > 0:
                i -= 1
                x += 1
                torch._dynamo.graph_break()
            return x

        def inner(x):
            inner_loop(x)
            return torch.sin(x)

        def fn(x):
            i = 20
            while i > 10:
                x = inner(x)
                i -= 1
                torch._dynamo.graph_break()
            return x

        cnt = torch._dynamo.testing.CompileCounter()
        opt_fn = torch._dynamo.optimize(cnt)(fn)
        x = torch.randn(4)
        opt_fn(x)
        self.assertEqual(cnt.frame_count, 1)
        self.assertEqual(cnt.op_count, 1)

    def test_while_loop_graph_break_inside_call_function(self):
        # Repro of huggingface graph break inside loop in `get_parameter_dtype`.
        # Skip only the inner frame that has loop that contains graph break.
        def inner(x):
            for i in range(3):
                x += 1
                torch._dynamo.graph_break()
            return x

        def fn(x):
            x += 2
            inner(x)
            x += 3
            return x

        cnt = torch._dynamo.testing.CompileCounter()
        opt_fn = torch._dynamo.optimize(cnt)(fn)
        x = torch.randn(4)
        opt_fn(x)
        self.assertEqual(cnt.frame_count, 2)
        self.assertEqual(cnt.op_count, 2)

    def test_exception_in_dynamo_handling(self):
        hit_handler = False

        # See https://github.com/pytorch/pytorch/pull/96488
        @contextlib.contextmanager
        def ctx():
            try:
                yield
            except RuntimeError:
                nonlocal hit_handler
                hit_handler = True

        @torch._dynamo.optimize("eager")
        def f():
            with ctx():
                h()

        def h():
            raise RuntimeError("boof")

        # Should not error
        f()
        self.assertTrue(hit_handler)

    def test_generator_dealloc(self):
        # See https://github.com/pytorch/pytorch/pull/96488
        #
        # NB: yes, [(...)] is intentional, this is a list containing a
        # generator
        generator_box = [(x for x in [1, 2, 3])]

        counter = torch._dynamo.testing.CompileCounter()

        def g(x):
            return x + 2

        # TODO: This test is pretty delicate.  To test if it's actually doing
        # anything, rebuild eval_frame.c with '#define TORCHDYNAMO_DEBUG 1'
        # and then look at the logs for:
        #
        # TRACE[_custom_eval_frame:650] begin <genexpr> test_repros.py 2276 -1 0 0
        # TRACE[_custom_eval_frame:664] throw <genexpr>
        #
        # This means we're actually hitting the relevant codepath

        # NB: Make sure we don't actually Dynamo this frame; if we do Dynamo
        # this frame, Dynamo actually DOES understand list.clear and will
        # arrange for the generator deallocation to happen when the eval frame
        # handler is disabled, which will prevent the bug from happening (we
        # specifically want to trigger the generator deallocation WHILE the
        # dynamo eval frame handler is active), as that will cause the
        # generator to become exhausted and trigger the throw_flag == TRUE
        # case.
        @torch._dynamo.disable(recursive=False)
        def f(x):
            generator_box.clear()
            return g(x)

        self.assertNoUnraisable(
            lambda: torch._dynamo.optimize(counter)(f)(torch.randn(3))
        )

        # Make sure the x + 2 is captured (a previous incorrect implementation
        # of this fix would have disabled the eval frame callback, which means
        # g wouldn't get traced
        self.assertEqual(counter.op_count, 1)

    def test_error_return_without_exception_set(self):
        # https://github.com/pytorch/pytorch/issues/93781
        @torch.compile
        def f():
            _generator_type = type(_ for _ in ())

        self.assertNoUnraisable(f)

    def common_merge_criteria_processor_list(self, list_cls, fullgraph):
        cnt = CompileCounter()

        @torch.compile(backend=cnt, fullgraph=fullgraph)
        def f(x, left, right):
            combined = _merge_criteria_processor_list(left, right)
            return combined(x)

        l1 = list_cls([torch.nn.ReLU(), torch.nn.Sigmoid()])
        l2 = list_cls([])
        input = torch.randn(16)
        result = f(input, l1, l2)
        self.assertEqual(result, l1(input))
        self.assertEqual(cnt.frame_count, 1)
        self.assertEqual(cnt.op_count, 2)

        cnt.clear()
        l3 = list_cls([torch.nn.SiLU()])
        expected = l3(l1(input))
        result = f(input, l1, l3)
        self.assertEqual(len(l1), 3)
        self.assertEqual(result, expected)
        self.assertEqual(cnt.frame_count, 1)
        self.assertEqual(cnt.op_count, 3)

    def test_merge_criteria_processor_list1(self):
        self.common_merge_criteria_processor_list(CustomList1, False)

    def test_merge_criteria_processor_list2(self):
        self.common_merge_criteria_processor_list(CustomList2, True)

    def test_restricted_list_subclass1(self):
        cnt = CompileCounter()

        @torch.compile(backend=cnt, fullgraph=True)
        def fn(a, b):
            l = CustomList2()
            l.extend([True])
            l.append(a)
            l.extend([b])
            l.pop(0)
            l.append(l.length_times_10())
            return sum(l)

        x = torch.randn(10)
        y = torch.randn(10)
        self.assertEqual(fn(x, y), x + y + 20)
        self.assertEqual(cnt.op_count, 3)

    def test_restricted_list_subclass2(self):
        cnt = CompileCounter()

        @torch.compile(backend=cnt, fullgraph=True)
        def fn(a, b):
            l1 = CustomList2([a + 1])
            l2 = CustomList2([b + 2])
            l1.extend(l2)
            return l1

        x = torch.randn(10)
        y = torch.randn(10)
        z = fn(x, y)
        self.assertEqual(type(z), CustomList2)
        self.assertEqual(len(z), 2)
        self.assertEqual(z.length_times_10(), 20)
        self.assertEqual(list(z), [x + 1, y + 2])

    def test_restricted_list_subclass3(self):
        cnt = CompileCounter()

        @torch.compile(backend=cnt, fullgraph=True)
        def fn(a: CustomList2, b: CustomList2):
            a.extend(b)
            a.append_twice(b[2] + 1)
            a.append(b[3] + 2)
            return b

        x = torch.randn(10)
        y = torch.randn(10)
        l = CustomList2([x, y])
        self.assertIs(fn(l, l), l)
        self.assertEqual(len(l), 7)
        self.assertIs(l[0], x)
        self.assertIs(l[1], y)
        self.assertIs(l[2], x)
        self.assertIs(l[3], y)
        self.assertEqual(l[4], x + 1)
        self.assertIs(l[5], l[4])
        self.assertEqual(l[6], y + 2)

    def test_rewrite_assert_with_msg(self):
        def f(x):
            b = x.sin()
            assert x[0] == 3, "First dim need to be 3"
            return x.cos() + b

        args = (torch.Tensor([3, 4, 5]),)
        cnt = torch._dynamo.testing.CompileCounter()

        opt_f = torch._dynamo.optimize(cnt, nopython=True)(f)
        self.assertTrue(same(f(*args), opt_f(*args)))
        self.assertEqual(cnt.op_count, 6)
        self.assertEqual(cnt.frame_count, 1)

        exported, _ = torch._dynamo.export(f)(torch.Tensor([3, 4, 5]))
        self.assertTrue(same(exported(*args), f(*args)))

    def test_list_aliasing(self):
        cnt = CompileCounter()

        @torch.compile(backend=cnt, fullgraph=True)
        def fn(a):
            a.append(torch.sin(a[0]))
            return a

        x = torch.randn(10)
        l = [x]
        self.assertIs(fn(l), l)
        self.assertEqual(len(l), 2)
        self.assertIs(l[0], x)
        self.assertEqual(l[1], torch.sin(x))
        self.assertEqual(cnt.frame_count, 1)
        self.assertEqual(cnt.op_count, 1)

    def test_not_rewrite_assert_for_other_errors(self):
        def f(x):
            b = x.sin()
            if not x.sum() <= 3:
                raise ValueError("input sum needs to be 3")
            return x.cos() + b

        args = (torch.Tensor([3, 4, 5]),)
        opt_fn = torch._dynamo.optimize("eager")(f)
        with self.assertRaisesRegex(ValueError, "input sum needs to be 3"):
            opt_fn(*args)

    def test_rewrite_assert_dont_change_bytecode(self):
        def fn(x):
            with torch.no_grad():
                assert x.max() < 5, f"invalid max {x.max()}"
                x = torch.sin(x)
            return x

        x = torch.ones(4)
        opt_fn = torch._dynamo.optimize("eager")(fn)
        self.assertTrue(same(fn(x), opt_fn(x)))

    def test_rewrite_assert_without_msg(self):
        def f(x):
            b = x.sin()
            assert x[0] == 3
            return x.cos() + b

        args = (torch.Tensor([3, 4, 5]),)
        exported, _ = torch._dynamo.export(f)(torch.Tensor([3, 4, 5]))
        self.assertTrue(same(exported(*args), f(*args)))

        with self.assertRaisesRegex(RuntimeError, "assertion error"):
            exported(torch.Tensor([5, 6, 7]))

    def test_rewrite_assert_with_non_string_msg(self):
        def f(x):
            b = x.sin()
            assert x[0] == 2, x.size()
            return x.cos() + b

        torch._dynamo.utils.counters.clear()
        args = torch.Tensor([3, 4, 5])
        opt_f = torch._dynamo.optimize("eager")(f)
        with self.assertRaisesRegex(AssertionError, "torch.Size"):
            opt_f(args)
        self.assertEqual(
            torch._dynamo.utils.counters["graph_break"][
                "assert with non-string message"
            ],
            1,
        )

    def test_rewrite_assert_noop(self):
        def f(x):
            b = x.sin()
            assert True
            assert x.dtype == torch.float32
            return x.cos() + b

        args = (torch.Tensor([3, 4, 5]),)
        exported, _ = torch._dynamo.export(f)(torch.Tensor([3, 4, 5]))
        self.assertTrue(same(exported(*args), f(*args)))

        cnt = torch._dynamo.testing.CompileCounter()
        opt_f = torch._dynamo.optimize(cnt, nopython=True)(f)
        self.assertTrue(same(f(*args), opt_f(*args)))
        # torch._assert shouldn't be in the graph
        self.assertEqual(cnt.op_count, 3)
        self.assertEqual(cnt.frame_count, 1)

        exported, _ = torch._dynamo.export(f)(torch.Tensor([4, 4, 5]))
        self.assertTrue(same(exported(*args), f(*args)))

    def test_size_typematch(self):
        def f(x, y):
            if isinstance(x, torch.Size):
                return y + 1
            else:
                return y + 2

        y = torch.zeros(1)
        x1 = torch.Size((3,))
        x2 = (3,)

        cnt = torch._dynamo.testing.CompileCounter()
        opt_f = torch._dynamo.optimize(cnt, nopython=True)(f)
        self.assertTrue(same(f(x1, y), opt_f(x1, y)))
        self.assertTrue(same(f(x2, y), opt_f(x2, y)))
        self.assertEqual(cnt.frame_count, 2)

    def test_dict_subclass_contains(self):
        # pattern from huggingface
        class ClassInstantier(collections.OrderedDict):
            pass

        @torch.compile(fullgraph=True, backend="eager")
        def f(x, d):
            if "key1" in d:
                x = x + 2
            if "key2" in d:
                x = x + 4
            x = x + 8
            return x

        result = f(torch.ones(8), ClassInstantier({"key1": torch.ones(8)}))
        self.assertTrue(same(result, torch.full([8], 11.0)))

        result = f(torch.ones(8), ClassInstantier({"key2": torch.ones(8)}))
        self.assertTrue(same(result, torch.full([8], 13.0)))

    def test_hf_classinstantier(self):
        # hf activations.py
        class ClassInstantier(collections.OrderedDict):
            def __getitem__(self, key):
                content = super().__getitem__(key)
                cls, kwargs = content if isinstance(content, tuple) else (content, {})
                return cls(**kwargs)

        ACT2CLS = ClassInstantier(
            {
                "relu": (nn.ReLU, {"inplace": False}),
                "tanh": nn.Tanh,
            }
        )

        @torch.compile(fullgraph=True, backend="eager")
        def f(x, act):
            return ACT2CLS[act](x)

        y = torch.randn(10)
        self.assertTrue(same(f(y, "tanh"), torch.tanh(y)))
        self.assertTrue(same(f(y, "relu"), torch.relu(y)))

    def test_ephemeral_module(self):
        # hf activations.py
        class ReLUSquaredActivation(nn.Module):
            def forward(self, input):
                relu_applied = torch.nn.functional.relu(input)
                squared = torch.square(relu_applied)
                return squared

        @torch.compile(fullgraph=True, backend="eager")
        def f(x):
            x = x + 0.2
            x = ReLUSquaredActivation()(x)
            x = x + 1
            return x

        y = torch.randn(10)
        self.assertTrue(same(f(y), ReLUSquaredActivation()(y + 0.2) + 1))

    def test_inplace_unsqueeze_input(self):
        def backend(gm, example_inputs):
            self.assertEqual(example_inputs[-1].size(), torch.Size([1, 3, 4]))
            return gm

        @torch.compile(backend=backend)
        def fn(x):
            x.unsqueeze_(0)
            return x + 1

        inputs = [torch.randn(3, 4)]
        self.assertEqual(fn(*inputs).size(), torch.Size([1, 3, 4]))
        self.assertEqual(inputs[0].size(), torch.Size([1, 3, 4]))

    def test_batchnorm_e2e(self):
        class Repro(torch.nn.Module):
            def __init__(self):
                super().__init__()
                self.bn = torch.nn.BatchNorm2d(
                    64, eps=1e-05, momentum=0.1, affine=True, track_running_stats=True
                )
                self.conv1 = torch.nn.Conv2d(
                    64,
                    64,
                    kernel_size=(3, 3),
                    stride=(1, 1),
                    padding=(1, 1),
                    bias=False,
                )

            def forward(self, x):
                x1 = self.bn(x)
                x2 = self.conv1(x1)
                out = torch.nn.functional.relu(x2)
                return (out,)

        torch.manual_seed(1337)

        m_ref = Repro()
        m_test = deepcopy(m_ref)

        @torch._dynamo.optimize("aot_eager_decomp_partition")
        def compiled_fn(x):
            return m_test(x)

        x_ref = torch.randn(2, 64, 32, 32, requires_grad=True)
        x_test = x_ref.clone()

        # Loop multiple times: each iteration the running_mean/var on batchnorm will update,
        # which changes the output of the next iteration
        for _ in range(3):
            ref = m_ref(x_ref)
            res = compiled_fn(x_test)

            self.assertTrue(same(ref, res))

            for r in ref:
                if r.requires_grad:
                    r.sum().backward()
            for r in res:
                if r.requires_grad:
                    r.sum().backward()

            for param_ref, param_test in zip(m_ref.parameters(), m_test.parameters()):
                self.assertTrue(same(param_ref, param_test))
            # Assert running_mean/var
            for buffer_ref, buffer_test in zip(m_ref.buffers(), m_test.buffers()):
                self.assertTrue(same(buffer_ref, buffer_test))

    @torch._dynamo.config.patch("assume_static_by_default", False)
    def test_dynamic_shapes_right_side(self):
        def f(x):
            return torch.ones(5 * x.shape[0])

        inp = torch.randn(6, 5)

        gm, _ = torch._dynamo.export(f, aten_graph=True)(torch.randn(4, 5))
        self.assertEqual(gm(inp).shape, f(inp).shape)

    @torch._dynamo.config.patch("specialize_int", False)
    def test_maybe_multiply_symint(self):
        # https://github.com/pytorch/pytorch/issues/97346
        from torch._functorch.aot_autograd import aot_module_simplified

        def my_aot_compiler(gm, example_inputs):
            def my_compiler(gm, example_inputs):
                return gm.forward

            # Invoke AOTAutograd
            return aot_module_simplified(gm, example_inputs, fw_compiler=my_compiler)

        def my_example(t1, t2, d):
            out = torch.add(t1, t2, alpha=d)
            return out

        compiled_fn = torch.compile(backend=my_aot_compiler, dynamic=True)(my_example)

        t1 = torch.arange(3, dtype=torch.float32).requires_grad_(True)
        t2 = torch.arange(3, dtype=torch.float32).requires_grad_(True)

        ra = compiled_fn(t1, t2, 5)
        self.assertEqual(ra, torch.tensor([0.0, 6.0, 12.0]))

        ra = compiled_fn(t1, t2, 6)
        self.assertEqual(ra, torch.tensor([0.0, 7.0, 14.0]))

    def test_build_map_unpack_with_call(self):
        def forward_with_cond_scale(x, t, cond_scale, self_cond, other1, other2):
            return x.sin() + t + cond_scale + self_cond + other1 + other2

        @torch.compile(backend="eager", fullgraph=True)
        def fn(x):
            d1 = dict(other1=5)
            d2 = dict(other2=4)
            text_cond = {**d1, **d2}
            return forward_with_cond_scale(x, 1, cond_scale=2, self_cond=3, **text_cond)

        self.assertTrue(same(fn(torch.ones(4)), torch.ones(4).sin() + 15))

    @torch._dynamo.config.patch(verbose=True)
    def test_graph_break_unsupported_fake(self):
        counter = torch._dynamo.testing.CompileCounter()

        @torch._dynamo.optimize(counter)
        def f(x):
            return torch.ops.test_sample.foo(x + 1) + 1

        f(torch.randn(3))

        self.assertEqual(counter.op_count, 2)
        self.assertEqual(counter.frame_count, 2)

    def test_delattr(self):
        class MyObj:
            def __init__(self, a, b):
                self.a = a
                self.b = b

        @torch.compile(backend="eager", fullgraph=True)
        def fn(x, obj):
            del obj.a
            obj.c = x + 1
            del obj.c
            tmp = MyObj(x + 2, x + 3)
            del tmp.b
            if hasattr(obj, "a"):
                return x + 1
            return tmp

        x = torch.zeros([])
        obj1 = MyObj(x, x)
        obj2 = fn(x, obj1)
        self.assertFalse(hasattr(obj1, "a"))
        self.assertFalse(hasattr(obj1, "c"))
        self.assertFalse(hasattr(obj2, "b"))
        self.assertEqual(obj1.b.item(), 0)
        self.assertEqual(obj2.a.item(), 2)

    def test_delattr_raises(self):
        class MyObj:
            def __init__(self, a, b):
                self.a = a
                self.b = b

        @torch.compile(backend="eager")
        def fn(x, obj):
            del obj.a
            x = x + 1
            obj.a  # will raise
            return x

        x = torch.zeros([])
        obj1 = MyObj(x, x)
        self.assertRaises(AttributeError, lambda: fn(x, obj1))

    def test_delsubscr(self):
        @torch.compile(backend="eager")
        def fn(x):
            del x["a"]
            y = x["b"] + 1
            return y

        x = {"a": torch.tensor([1]), "b": torch.tensor([1])}
        result = fn(x)
        self.assertFalse(hasattr(x, "a"))
        self.assertEqual(result.item(), 2)

    def test_delsubscr_raises(self):
        @torch.compile(backend="eager")
        def fn(x):
            del x["a"]
            y = x["a"] + 1  # should raise KeyError
            return y

        x = {"a": torch.tensor([1]), "b": torch.tensor([1])}
        self.assertRaises(KeyError, lambda: fn(x))

    def test_attached_attribute_in_dir(self):
        class MyModule(torch.nn.Module):
            def __init__(self):
                super().__init__()
                self.linear = torch.nn.Linear(16, 16)
                self.relu = torch.nn.ReLU()

            def forward(self, x):
                return self.relu(self.linear(x))

        mod = torch.compile(MyModule(), backend="eager")
        mod.is_compiled = True
        self.assertTrue("is_compiled" in dir(mod))

    @torch._dynamo.config.patch("automatic_dynamic_shapes", False)
    def test_dynamic_shapes_implicit_guard(self):
        def f(x):
            y = x * x.size(x.shape[0])
            torch.sum(y, [y.shape[0]])
            return y

        cnt = torch._dynamo.testing.CompileCounter()
        opt_fn = torch._dynamo.optimize(cnt, nopython=True)(f)
        opt_fn(torch.randn(3, 1, 1, 1, 1))
        self.assertEqual(cnt.frame_count, 1)

    def test_dalle2_maybe(self):
        def normalize(x):
            return x.cos()

        @torch.compile(backend="eager", fullgraph=True)
        def fn(x, normalize_img):
            lowres_cond_img = x.sin()
            lowres_cond_img = maybe(normalize_img)(lowres_cond_img)
            return lowres_cond_img

        self.assertEqual(fn(torch.ones([]), normalize), torch.ones([]).sin().cos())

    def test_functools_wraps(self):
        def cool_name(x):
            return x.sin()

        @torch.compile(backend="eager", fullgraph=True)
        def fn(x):
            y = x.cos()

            @functools.wraps(cool_name)
            def uncool_name():
                return cool_name(y)

            return uncool_name

        result = fn(torch.ones([]))
        self.assertEqual(result.__name__, "cool_name")
        self.assertEqual(result(), torch.ones([]).cos().sin())

    def test_dynamic_shapes_float_guard(self):
        def f(x):
            return torch.nn.functional.dropout(x, x.shape[0] / 6)

        cnt = torch._dynamo.testing.CompileCounter()
        opt_fn = torch._dynamo.optimize(cnt, nopython=True)(f)
        opt_fn(torch.randn(3))
        self.assertEqual(cnt.frame_count, 1)

    @torch._dynamo.config.patch(capture_scalar_outputs=True)
    def test_tensor_item(self):
        def f(x, y):
            val = y.item()
            return x.sum() + val

        gm, _ = torch._dynamo.export(
            f,
            aten_graph=True,
        )(
            torch.zeros(6, 4),
            torch.tensor(1),
        )
        self.assertEqual(
            f(torch.zeros(6, 4), torch.tensor(1)),
            gm(torch.zeros(6, 4), torch.tensor(1)),
        )
        self.assertEqual(
            f(torch.zeros(6, 4), torch.tensor(2)),
            gm(torch.zeros(6, 4), torch.tensor(2)),
        )

    def test_list_index(self):
        for i, list_type in enumerate(
            (
                list,
                tuple,
                torch.Size,
                collections.deque,
                namedtuple("FourElems", "one two three four", defaults=[0, 0, 0, 0]),
            )
        ):
            torch._dynamo.reset()
            for index in ([], [2], [0, 3]):

                def f(t):
                    if i == 4:  # namedtuple
                        xs = list_type(1, 2, 3, 4)
                    else:
                        xs = list_type([1, 2, 3, 4])
                    res = xs.index(3, *index)
                    return t + res

                res = torch._dynamo.optimize(backend="eager", nopython=True)(f)(
                    torch.zeros(1)
                )

                self.assertEqual(res, torch.tensor([2.0]))

    def test_list_index_not_found(self):
        def f(t):
            xs = ["bar", "foo", "baz", "buzz"]
            res = xs.index("non-existent")
            return t + res

        # Raising ValueError from item not found is unsupported
        with self.assertRaises(
            torch._dynamo.exc.Unsupported,
        ):
            torch._dynamo.optimize(backend="eager", nopython=True)(f)(torch.zeros(1))

    def test_list_index_tensor_unsupported(self):
        for index in ([], [2], [0, 3]):

            def f(t):
                xs = [torch.tensor([i]) for i in range(4)]
                res = xs.index(torch.tensor([2]), *index)
                return t + res

            with self.assertRaisesRegex(
                torch._dynamo.exc.UserError, "Dynamic control flow is not supported"
            ):
                torch._dynamo.optimize(backend="eager", nopython=True)(f)(
                    torch.zeros(1)
                )

    def test_hf_xsoftmax_inference(self):
        def fn(input, mask):
            return XSoftmax.apply(input + 1, mask, 1) + 2

        fn_opt = torch.compile(fn, backend="eager", fullgraph=True)

        inputs = [
            torch.randn(4, 10),
            torch.randn(4, 10) < 0,
        ]
        expected = fn(*inputs)
        actual = fn_opt(*inputs)
        self.assertTrue(same(actual, expected))

    @mock.patch("torch._dynamo.config.guard_nn_modules", True)
    def test_hf_xsoftmax_training(self):
        from torch._dynamo.utils import counters

        counters.clear()

        def fn(input, mask):
            return XSoftmax.apply(input, mask, 1)

        cnt = torch._dynamo.testing.CompileCounter()
        fn_opt = torch.compile(fn, backend=cnt, fullgraph=False)

        torch.manual_seed(1234)
        inputs1 = [
            torch.randn(4, 10, requires_grad=True),
            torch.randn(4, 10) < 0,
        ]
        torch.manual_seed(1234)
        inputs2 = [
            torch.randn(4, 10, requires_grad=True),
            torch.randn(4, 10) < 0,
        ]

        expected = fn(*inputs1)
        actual = fn_opt(*inputs2)
        self.assertTrue(same(actual, expected))
        self.assertEqual(dict(counters["frames"]), {"total": 1, "ok": 1})
        self.assertEqual(cnt.op_count, 2)
        self.assertEqual(cnt.frame_count, 1)
        cnt.clear()
        counters.clear()

        expected.sum().backward()
        actual.sum().backward()
        self.assertTrue(same(inputs1[0].grad, inputs2[0].grad))

        # currently we don't capture the backwards frame
        self.assertEqual(cnt.frame_count, 0)
        self.assertEqual(cnt.op_count, 0)
        self.assertEqual(dict(counters["frames"]), {})
        self.assertEqual(dict(counters["graph_break"]), {})

    def test_autograd_function_graph_break(self):
        class MySin(torch.autograd.Function):
            @staticmethod
            def forward(ctx, x):
                torch._dynamo.graph_break()
                ctx.save_for_backward(x)
                return x.sin()

            @staticmethod
            def backward(ctx, gx):
                (x,) = ctx.saved_tensors
                return gx * x.cos()

        x = torch.randn([], requires_grad=True)

        @torch.compile(backend="eager")
        def fn(x):
            return MySin.apply(x)

        y = fn(x)
        self.assertEqual(y, x.sin())

        (gx,) = torch.autograd.grad(y, x)
        self.assertEqual(gx, x.cos())

    def test_jit_trace_errors(self):
        @torch.compile(backend="eager", dynamic=True)
        def f(x):
            return x + 1

        with self.assertRaises(RuntimeError):
            torch.jit.trace(f, torch.randn(3))

        with torch._dynamo.config.patch(error_on_nested_jit_trace=False):
            torch.jit.trace(f, torch.randn(3))

    @torch._dynamo.config.patch("assume_static_by_default", False)
    def test_tensor_split(self):
        def f(x):
            return torch.split(x, x.shape[0] // 2, dim=0)[0]

        gm, _ = torch._dynamo.export(
            f,
            aten_graph=True,
        )(
            torch.zeros(6, 4),
        )

        self.assertEqual(f(torch.ones(8, 4)), gm(torch.ones(8, 4)))

    def test_optim_state_references_cleared(self):
        model = torch.nn.Linear(2048, 2048, bias=False)
        x = torch.ones(2048)
        state_ref = 0

        optimizer = torch.optim.Adadelta(model.parameters(), lr=0.01)

        def opt_step():
            optimizer.step()

        compiled_opt_step = torch._dynamo.optimize("eager")(opt_step)

        def compiled_model_step(x):
            optimizer.zero_grad()
            y = model(x)
            torch.sum(y).backward()
            compiled_opt_step()

        compiled_model_step(x)

        # Picked "square_avg" arbitrarily to check that
        # optimizer state tensors are deallocated
        state_ref = weakref.ref(
            optimizer.state[optimizer.param_groups[0]["params"][0]]["square_avg"]
        )
        optimizer = None

        self.assertIsNone(state_ref())

    def test_grad_references_cleared(self):
        model = torch.nn.Linear(2048, 2048, bias=False)
        x = torch.ones(2048)
        optimizer = torch.optim.Adadelta(model.parameters(), lr=0.01)

        def opt_step():
            optimizer.step()

        compiled_opt_step = torch._dynamo.optimize("eager")(opt_step)

        def compiled_model_step(x):
            optimizer.zero_grad(True)
            y = model(x)
            torch.sum(y).backward()
            compiled_opt_step()

        compiled_model_step(x)
        param_grad_ref = weakref.ref(next(iter(model.parameters())).grad)
        optimizer.zero_grad(True)
        self.assertIsNone(param_grad_ref())

    def test_batch_encoding_clone_inputs(self):
        class BatchEncoding(dict):
            """
            Copied from test_tokenization
            """

            def __init__(
                self,
                data,
            ):
                super().__init__(data)

            def __getattr__(self, item: str):
                try:
                    return self.data[item]
                except KeyError as e:
                    raise AttributeError from e

        encoding = BatchEncoding({"key": torch.rand((1, 4))})
        cloned_encoding = torch._dynamo.utils.clone_inputs(encoding)
        self.assertTrue(type(cloned_encoding) is not dict)

    def test_iadd_graph_break(self):
        def fn(x):
            a = ()
            x = torch.sin(x)
            a += (x,)
            return a

        x = torch.randn(4)
        ref = fn(x)

        opt_fn = torch._dynamo.optimize("eager", nopython=True)(fn)
        res = opt_fn(x)
        self.assertTrue(same(ref, res))

    def test_odict_get_item_index_name(self):
        d = {float: torch.float32, np.float16: torch.float16}

        @torch.compile(backend="eager")
        def f(x, y1, y2):
            return torch.zeros(5, dtype=d[y1]), torch.zeros(5, dtype=d[y2])

        f(torch.zeros(4), float, np.float16)

    def test_dedup_global(self):
        @torch.compile()
        def f():
            return _GLOBAL_CPU_TENSOR + _GLOBAL_CPU_TENSOR

        self.assertEqual(f(), _GLOBAL_CPU_TENSOR + _GLOBAL_CPU_TENSOR)

    def test_randint_out_dynamic(self):
        def randint_fn(high, size, out):
            return torch.randint(high, size, out=out)

        opt_model = torch.compile(randint_fn)

        out1 = torch.empty(10, dtype=torch.int32)
        opt_model(17, (10,), out1)

        out2 = torch.empty(12, dtype=torch.int32)
        opt_model(17, (12,), out2)

    @requires_cuda
    def test_guard_default_device(self):
        try:
            torch.set_default_device("cuda")

            counter = torch._dynamo.testing.CompileCounter()

            @torch._dynamo.optimize(counter)
            def f():
                x = torch.randn(3)
                return x * 2

            self.assertEqual(f().device.type, "cuda")
            self.assertEqual(counter.frame_count, 1)

            torch.set_default_device("cpu")

            self.assertEqual(f().device.type, "cpu")
            self.assertEqual(counter.frame_count, 2)

        finally:
            torch.set_default_device(None)

    def test_list_self_reference(self):
        # Issue - https://github.com/pytorch/pytorch/issues/100150
        root = []
        root[:] = [root, root, None, None]

        @torch._dynamo.optimize("eager")
        def test_bug():
            return root

        test_bug()

    def test_hf_bigbird_unsqueeze(self):
        def torch_bmm_nd(inp_1, inp_2, ndim=None):
            torch._dynamo.graph_break()
            return torch.bmm(inp1, inp2)

        def fn(inp1, inp2, inp3, inp4, c):
            a = torch_bmm_nd(inp1, inp2, 4)
            a.unsqueeze_(2)
            a = a * 2

            b = torch_bmm_nd(inp3, inp4, 4)
            b.unsqueeze_(2)
            l = a + b

            out = torch.cat([a, b, c], dim=2)
            return out, l

        inp1 = torch.rand(1, 64, 448)
        inp2 = torch.rand(1, 448, 64)
        inp3 = torch.rand(1, 64, 448)
        inp4 = torch.rand(1, 448, 64)
        c = torch.rand(1, 64, 1, 64)

        cnt = torch._dynamo.testing.CompileCounter()
        opt_fn = torch._dynamo.optimize(cnt)(fn)
        opt_fn(inp1, inp2, inp3, inp4, c)
        self.assertEqual(cnt.frame_count, 3)

    def test_torch_variable_type(self):
        # from torchvision
        def check_type(obj, types_or_checks):
            for type_or_check in types_or_checks:
                if (
                    isinstance(obj, type_or_check)
                    if isinstance(type_or_check, type)
                    else type_or_check(obj)
                ):
                    return True
            return False

        opt_check_type = torch._dynamo.optimize("eager")(check_type)
        ref = check_type(torch.randn(4), [torch.Tensor])
        res = opt_check_type(torch.randn(4), [torch.Tensor])
        self.assertEqual(ref, res)

    # Test for https://github.com/pytorch/pytorch/issues/103132
    @torch._dynamo.config.patch("assume_static_by_default", False)
    def test_inference_mode_dynamic_shapes(self):
        class Repro(torch.nn.Module):
            def __init__(self):
                super().__init__()

            def forward(self, param):
                z = torch.matmul(param, param)
                return z

        model = Repro()
        # Need a 3d tensor to actually cause the error:
        # we go down a path of the C++ matmul decomp that calls sizes().
        inp = torch.randn(4, 4, 4, requires_grad=True)
        model = torch.compile(model, backend="aot_eager", dynamic=True)
        with torch.inference_mode():
            model(inp)

    def test_kwargs_out_list_variable(self):
        class Repro(torch.nn.Module):
            def __init__(self):
                super().__init__()

            def forward(self, param):
                z = torch.frexp(**param)
                return z

        model = Repro()
        params = {"input": torch.tensor([[0.0, 1, 2, 4]])}
        params["out"] = [
            torch.empty(0, dtype=torch.float32),  # mantissa
            torch.empty(0, dtype=torch.int32),  # exponent
        ]

        model = torch.compile(model, backend="eager")
        mantissa, exponent = model(params)
        ref_mantissa = torch.tensor([[0.0000, 0.5000, 0.5000, 0.5000]])
        ref_exponent = torch.tensor([[0, 1, 2, 3]], dtype=torch.int32)
        self.assertEqual(ref_mantissa, mantissa)
        self.assertEqual(ref_exponent, exponent)

    @torch._dynamo.config.patch(capture_scalar_outputs=True)
    def test_split_with_sizes_aot_autograd(self):
        def fn(result, split_sizes):
            rs = torch.ops.aten.split_with_sizes(result, split_sizes.tolist())
            return rs

        example_inputs = (
            torch.randn(32, requires_grad=True),
            torch.tensor((7, 16, 9)),
        )
        actual = torch.compile(fn, fullgraph=True, backend="aot_eager")(*example_inputs)
        expected = fn(*example_inputs)
        self.assertEqual(actual, expected)

    def test_unspecialized_nn_module_with_torch_variable_attribute(self):
        """
        In this case self.fn = something that should be a TorchVariable.
        When it's not a TorchVariable, dynamo tries to trace through and fails.
        This makes sure that the self.fn is handled as a TorchVariable.
        """

        class UserModule(torch.nn.Module):
            torchdynamo_force_dynamic = True  # forced to be a UnspecializedNNModule

            def __init__(self, fn):
                super().__init__()
                self.fn = fn

            def forward(self, **inp):
                return self.fn(**inp)

        inputs = {
            "input": torch.randn([2, 9]).uniform_(0, 1),
            "target": torch.randn([2, 9]).uniform_(0, 1),
            "reduction": "mean",
        }

        mod = UserModule(torch.nn.functional.binary_cross_entropy)
        ref = mod(**inputs)
        res = torch._dynamo.optimize("eager", nopython=True)(mod)(**inputs)
        self.assertEqual(ref, res)

    def test_call_finally_python_3_8(self):
        # Issue - https://github.com/pytorch/pytorch/issues/97811
        def make_fn(g):
            def fn():
                while True:
                    try:
                        print(g)
                        break
                    except Exception as _:
                        break

            return torch.compile(fn, backend="eager")

        make_fn(None)()

    def test_call_finally_python_3_8_2(self):
        def f(x):
            while x:
                try:
                    pass
                except Exception as _:
                    continue

        torch.compile(f, backend="eager")(0)

    def test_call_finally_opcode_python_3_8(self):
        def fn():
            try:
                return torch.zeros(4)
            finally:
                return torch.ones(4)  # noqa: SIM107, B012

        result = torch.compile(fn, backend="aot_eager")()
        self.assertEqual(result, torch.ones(4))

    def test_string_format(self):
        s = "temp{i}"

        @torch.compile(backend="eager", fullgraph=True)
        def fn(x):
            if s.format(i=4) == "temp4":
                return torch.sin(x)
            return torch.cos(x)

        x = torch.randn(4)
        self.assertEqual(fn(x), torch.sin(x))

    # Repro of torch._dynamo.exc.InternalTorchDynamoError: 'NoneType' object has no attribute 'guards'
    # due to bad empty list handling
    def test_empty_list_contains_with_jump(self):
        def fn(x, l):
            if x in l:
                return x.cos()
            return x.sin()

        counter = CompileCounter()
        compiled_fn = torch._dynamo.optimize(counter)(fn)(torch.randn([2, 2]), [])
        self.assertEqual(counter.frame_count, 1)

    def test_graph_break_on_jit_isinstance(self):
        @torch.compile(backend="eager")
        def fn(x):
            if torch.jit.isinstance(x, List[str]):
                return x * 2
            return x

        opt_fn = torch.compile(fn, backend="eager")
        x = torch.rand(4)
        self.assertTrue(same(fn(x), opt_fn(x)))

    def test_add_sub_alpha_out(self):
        inp = torch.randn(2, 3, 4)
        other = 1
        alpha = 2
        for op in [torch.add, torch.sub]:
            out = torch.zeros(2, 3, 4)
            compile_out = torch.zeros(2, 3, 4)
            op(inp, other, alpha=alpha, out=out)
            compiled_fn = torch.compile(op, dynamic=True)
            compiled_fn(inp, other, alpha=alpha, out=compile_out)
            self.assertTrue(same(out, compile_out))

    def test_negative_shape_guard(self):
        def fn(x):
            if x.size() != (5, 1, 2, 3):
                return x.cos()
            return x.sin()

        counter = torch._dynamo.testing.CompileCounter()
        opt_fn = torch.compile(fn, backend=counter, dynamic=True)

        x = torch.ones(5, 1, 3, 4)
        x2 = torch.ones(5, 1, 2, 3)
        self.assertEqual(fn(x), opt_fn(x))
        self.assertEqual(fn(x2), opt_fn(x2))
        self.assertEqual(counter.frame_count, 2)

    @torch._dynamo.config.patch(capture_scalar_outputs=True)
    def test_deferred_runtime_asserts(self):
        @torch.compile(fullgraph=True)
        def f(x):
            y = x.item()
            torch._check_is_size(y)
            if y >= 0:
                return x * 2
            else:
                return x * 3

        f(torch.tensor([3]))
        self.assertRaises(RuntimeError, lambda: f(torch.tensor([-2])))

    def test_addr_alpha_beta_out(self):
        inp = torch.randn(2, 3)
        vec1 = torch.randn(2)
        vec2 = torch.randn(3)
        alpha = 2
        beta = 5

        out = torch.zeros(2, 3)
        compile_out = torch.zeros(2, 3)

        torch.addr(inp, vec1, vec2, alpha=alpha, beta=beta, out=out)
        compiled_fn = torch.compile(torch.addr, dynamic=True)
        compiled_fn(inp, vec1, vec2, alpha=alpha, beta=beta, out=compile_out)
        self.assertTrue(same(out, compile_out))

    def test_setattr_requires_grad_graph_breaks(self):
        def fn(x):
            z = x + 4
            x.requires_grad = True
            y = x * z
            return y

        for backend in ["count", "eager", "aot_eager"]:
            if backend == "count":
                backend = CompileCounter()
            opt_fn = torch.compile(fn, backend=backend)

            eager = torch.zeros(5)
            compiled = eager.clone()

            out_eager = fn(eager)
            out_opt = opt_fn(compiled)

            self.assertEqual(out_eager, out_opt)

            out_eager.sum().backward()
            out_opt.sum().backward()

            self.assertEqual(eager, compiled)
            if isinstance(backend, CompileCounter):
                self.assertEqual(backend.frame_count, 2)  # graph breaks

    def test_dynamic_shapes_double_not_equal(self):
        # https://github.com/pytorch/pytorch/issues/113393
        def fn(x):
            if x.size() != (5, 1, 2, 3):
                return x.cos()
            return x.sin()

        opt_fn = torch.compile(fn, backend="eager")

        x = torch.ones(5, 1, 2, 3)
        x2 = torch.ones(5, 1, 3, 4)
        self.assertEqual(fn(x), opt_fn(x))
        self.assertEqual(fn(x2), opt_fn(x2))

    def test_inductor_no_recursionerror_on_for_loops(self):
        def forward(x):
            for _ in range(1000):
                x = 1.0 * x
            return x

        self.assertTrue(
            same(torch.compile(forward)(torch.tensor([1.0])), torch.tensor([1.0]))
        )

    def test_user_defined_object_callable(self):
        # https://github.com/pytorch/pytorch/issues/114019
        class MyCallable:
            def __call__(self, x):
                return x + 1

        def fn(x):
            # Create in graph - will not have source
            return MyCallable()(x)

        fn_opt = torch.compile(fn, backend="eager", fullgraph=True)
        self.assertEqual(fn_opt(torch.zeros(1)), fn(torch.zeros(1)))

    @torch._dynamo.config.patch(log_compilation_metrics=True)
    def test_many_views_with_mutation(self):
        # When symbolic storage offsets were added in #113734, tensors_definitely_do_not_overlap
        # began adding shape guards - a quadratic amount relative to the number of inputs.
        # Test this configuration, and test that a reasonable number of guards are added.
        # Note, when dynamic shapes are turned on, this test fails and we still get quadratic guards.
        def fn(x):
            x[0].relu_()
            return torch.cat(x).sum()

        AMT = 32
        src = torch.rand(16 * (AMT + 1))

        x = [src.as_strided((4, 4), (4, 1), 3 + 16 * i) for i in range(AMT)]

        torch._dynamo.reset()
        torch._dynamo.utils.clear_compilation_metrics()

        res = torch.compile(fn, backend="aot_eager")(x)

        all_metrics = torch._dynamo.utils.get_compilation_metrics()

        total_guards = sum(metric.guard_count for metric in all_metrics)
        self.assertLess(total_guards, AMT * 8)

        total_shape_env_guards = sum(
            metric.shape_env_guard_count for metric in all_metrics
        )
        self.assertLess(total_shape_env_guards, AMT * 8)

    # https://github.com/pytorch/pytorch/issues/118799
    def test_subclass_graph_output_repro(self):
        @torch._dynamo.allow_in_graph
        def to_subclass(x):
            return TwoTensor(x.clone(), x.clone())

        def f(x):
            tmp_subclass = to_subclass(x)
            return tmp_subclass.view(-1)

        x = torch.ones(2)
        out_ref = f(x)
        out_test = torch.compile(f, backend="aot_eager")(x)
        self.assertEqual(out_ref, out_test)

    def test_numpy_tobytes_no_error(self):
        def fn(x):
            x += 1
            z = x.tobytes()
            x += 1
            return z

        cnt = torch._dynamo.testing.CompileCounter()
        opt_fn = torch._dynamo.optimize(cnt)(fn)
        opt_arg, arg = np.array([1, 2]), np.array([1, 2])
        self.assertEqual(opt_fn(opt_arg), fn(arg))
        self.assertEqual(cnt.frame_count, 2)

    def test_numpy_not_ndarray_recompiles(self):
        import torch

        def fn(x=None):
            if x is None:
                x = np.ones(3)
            elif isinstance(x, int):
                x = np.ones(6)
            elif isinstance(x, str):
                x = np.ones(9)
            return x**2

        cnt = torch._dynamo.testing.CompileCounter()
        opt_fn = torch._dynamo.optimize(cnt)(fn)

        x = np.zeros((2, 2))

        self.assertEqual(opt_fn(x), fn(x))
        self.assertEqual(cnt.frame_count, 1)
        self.assertEqual(opt_fn(), fn())
        self.assertEqual(cnt.frame_count, 2)
        self.assertEqual(opt_fn(10), fn(10))
        self.assertEqual(cnt.frame_count, 3)
        self.assertEqual(opt_fn("10"), fn("10"))
        self.assertEqual(cnt.frame_count, 4)

    @parametrize(
        "backend",
        ["eager", "aot_eager", "inductor"],
    )
    @parametrize(
        "func_name",
        ["func1", "func2", "func3"],
    )
    def test_tensor_set_data(self, backend, func_name):
        # https://github.com/pytorch/pytorch/issues/113030
        def func1(x, y):
            x.data = y
            x.add_(1)
            return x

        def func2(x, y):
            x.data = y
            y.data = torch.zeros([0])
            return x

        def func3(x, y):
            z = x
            x.data = y
            y.data = torch.zeros([0])
            return torch.tensor(x is z)

        funcs = {"func1": func1, "func2": func2, "func3": func3}
        func = funcs[func_name]

        if backend != "eager" and func is func1:
            # add_ not working w/ aot_autograd?
            return

        torch._dynamo.reset()
        cnt = torch._dynamo.testing.CompileCounterWithBackend(backend)

        compiled_fn = torch.compile(func, backend=cnt, fullgraph=True)
        requires_grad = func is not func1
        for i in range(0, 5):
            # Inputs
            eager_a = torch.ones([6], requires_grad=requires_grad)
            compiled_a = torch.ones([6], requires_grad=requires_grad)

            eager_b = torch.ones([6], requires_grad=requires_grad)
            compiled_b = torch.ones([6], requires_grad=requires_grad)

            # Eager
            out_eager = func(eager_a, eager_b)
            # Compiled
            out_compiled = compiled_fn(compiled_a, compiled_b)
            self.assertEqual(eager_a, compiled_a)
            self.assertEqual(eager_b, compiled_b)
            self.assertTrue(torch.equal(out_eager, out_compiled))

            # func1 hits a leaf Variable that requires grad is being used in an in-place operation
            if requires_grad:
                bwd_inp_eager = torch.randn([6])
                bwd_inp_compiled = torch.clone(bwd_inp_eager)
                eager_a.backward(bwd_inp_eager)
                compiled_a.backward(bwd_inp_compiled)
                self.assertEqual(eager_a.grad, compiled_a.grad)

        # Prove guarding works - we run the compiled_fn 5 times
        # frame_count should stay at 1.
        self.assertEqual(cnt.frame_count, 1)

    @unittest.skipIf(
        TEST_WITH_ROCM or not PLATFORM_SUPPORTS_FLASH_ATTENTION,
        "flash attention not supported",
    )
    def test_flash_attn_backward_mixed_strides(self):
        # in this repro, "grad_out" and "value" are transposed tensors,
        # but "key" and "value" are contiguous
        def gen_inputs(device):
            return (
                torch.randn(
                    2, 513, 16, 64, dtype=torch.float16, device=device
                ).transpose(1, 2),
                torch.randn(2, 16, 513, 64, dtype=torch.float16, device=device),
                torch.randn(2, 16, 513, 64, dtype=torch.float16, device=device),
                torch.randn(
                    2, 513, 16, 64, dtype=torch.float16, device=device
                ).transpose(1, 2),
                torch.randn(2, 16, 513, 64, dtype=torch.float16, device=device),
                torch.randn(2, 16, 513, device=device),
                None,
                None,
                513,
                513,
                0.0,
                False,
                torch.tensor(1, dtype=torch.int64),
                torch.tensor(1, dtype=torch.int64),
            )

        inps_cuda = gen_inputs("cuda")
        inps_meta = gen_inputs("meta")
        (
            out1_ref,
            out2_ref,
            out3_ref,
        ) = torch.ops.aten._scaled_dot_product_flash_attention_backward(
            *inps_cuda, scale=0.125
        )
        from torch._meta_registrations import meta__scaled_dot_product_flash_backward

        out1_test, out2_test, out3_test = meta__scaled_dot_product_flash_backward(
            *inps_meta, scale=0.125
        )

        self.assertEqual(out1_ref.shape, out1_test.shape)
        self.assertEqual(out1_ref.stride(), out1_test.stride())
        self.assertEqual(out2_ref.shape, out2_test.shape)
        self.assertEqual(out2_ref.stride(), out2_test.stride())
        self.assertEqual(out3_ref.shape, out3_test.shape)
        self.assertEqual(out3_ref.stride(), out3_test.stride())

    def test_user_ctor_ctx_manager(self):
        class UserCtxManager:
            def __enter__(self):
                return 1

            def __exit__(self, exc_type, exc_val, exc_tb):
                pass

        def fn(x, y):
            ucm = UserCtxManager()
            return x * x

        cnt = torch._dynamo.testing.CompileCounter()
        opt_fn = torch._dynamo.optimize(cnt, nopython=True)(fn)
        x = torch.rand([2, 2])
        opt_fn(x, x)
        self.assertEqual(cnt.frame_count, 1)

    @torch._dynamo.config.patch(capture_scalar_outputs=True)
    def test_unbacked_arange_in_bounds(self):
        # see https://github.com/pytorch/pytorch/issues/113002
        class PaddingNet(nn.Module):
            def __init__(self):
                super().__init__()

            def forward(self, lengths):
                max_seq_len = lengths.max().item()
                row_vector = torch.arange(0, max_seq_len, 1)
                matrix = torch.unsqueeze(lengths, dim=-1)
                mask = row_vector < matrix
                mask = mask.type(torch.float32)
                mask_3d_btd = mask[:, :, None]
                return mask_3d_btd

        model = PaddingNet()
        lengths = torch.tensor([5, 4, 4, 4], dtype=torch.int32)

        cnt = torch._dynamo.testing.CompileCounter()
        opt_fn = torch._dynamo.optimize(cnt, nopython=True)(model)
        opt_fn(lengths)
        self.assertEqual(cnt.frame_count, 1)

    def test_overlapping_inputs_with_dynamic_shapes_error(self):
        @torch.compile(backend="aot_eager")
        def fn(a, b, c, d, e, f):
            a.mul_(2)
            b.mul_(2)
            c.mul_(2)
            d.mul_(2)
            e.mul_(2)
            f.mul_(2)

            base = torch.ones(2, 20)
            a = base[:, 0:2]
            b = base[:, 2:4]
            c = base[:, 4:6]
            d = base[:, 6:8]
            e = base[:, 8:10]
            f = base[:, 10:12]
            f2 = base[:, 10:14]
            out = fn(a, b, c, d, e, f)
            with self.assertRaisesRegex(
                AssertionError, "is being compiled with dynamic shapes"
            ):
                out2 = fn(a, b, c, d, e, f2)

    def test_user_ctor_ctx_manager_custom_init(self):
        class UserCtxManager:
            def __init__(self, x):
                x[0] = 10

            def __enter__(self):
                return 1

            def __exit__(self, exc_type, exc_val, exc_tb):
                pass

        def fn(x, y):
            ucm = UserCtxManager(y)
            return x * y[0]

        cnt = torch._dynamo.testing.CompileCounter()
        opt_fn = torch._dynamo.optimize(cnt, nopython=True)(fn)
        x = torch.rand([2, 2])
        self.assertEqual(opt_fn(x, [5]), fn(x, [5]))
        self.assertEqual(cnt.frame_count, 1)

    def test_user_ctor_ctx_manager_custom_init_graph_break(self):
        counter = [0]

        class UserCtxManager:
            def __init__(self, k):
                k[0] += 1

            def __enter__(self):
                return 1

            def __exit__(self, exc_type, exc_val, exc_tb):
                pass

        def fn(x, counter):
            x = x * x
            ucm = UserCtxManager(counter)
            return x * x

        cnt = torch._dynamo.testing.CompileCounter()
        opt_fn = torch._dynamo.optimize(cnt)(fn)
        x = torch.rand([2, 2])
        self.assertEqual(opt_fn(x, counter), fn(x, counter))
        self.assertEqual(counter[0], 2)
        for i in range(0, 10):
            opt_fn(x, counter)
        self.assertEqual(counter[0], 12)
        self.assertEqual(cnt.frame_count, torch._dynamo.utils.ifdynstaticdefault(3, 2))

    @unittest.expectedFailure
    def test_many_overlapping_inputs_does_not_explode_guards(self):
        from torch._dynamo.backends.common import aot_autograd

        # Before, this was (9702, 0)
        num_shape_guards = None
        num_aot_guards = None
        num_compiles = 0

        def guard_count_backend(gm, *args):
            nonlocal num_shape_guards
            nonlocal num_aot_guards
            nonlocal num_compiles
            num_shape_guards = len(
                torch._guards.TracingContext.try_get().fake_mode.shape_env.guards
            )
            num_aot_guards = len(
                torch._guards.TracingContext.try_get().guards_context.aotautograd_guards
            )
            num_compiles += 1
            return gm

        aot_guard_counter = aot_autograd(fw_compiler=guard_count_backend)

        @torch.compile(backend=aot_guard_counter, dynamic=True)
        def f(*args):
            for a in args:
                a.add_(1)

        x = torch.ones(1000, requires_grad=True)
        args = x.split(10)

        with torch.no_grad():
            f(*args)
        # In this example, there were 4950 guards (roughly (# tensors) ^ 2 // 2),
        # because every pair of aliased inputs needs a guard.
        self.assertTrue(num_aot_guards < 5000)
        # But there are no dynamic shape guards.
        self.assertEqual(num_shape_guards, 0)
        # don't recompile
        with torch.no_grad():
            f(*args)
        self.assertEqual(num_compiles, 1)

    def test_invalid_seq_unpack(self):
        def myfn(arg):
            (a, b) = arg

        def fn():
            return myfn((1, 2, 3))

        try:
            torch.compile(fn)()
        except ValueError:
            pass
        else:
            self.fail("expected exception")

    def test_megablocks_moe(self):
        try:
            from megablocks.layers import moe
            from megablocks.layers.arguments import Arguments
        except ImportError as e:
            raise unittest.SkipTest("requires megablocks") from e
        bs, sl, hs, num_experts, top_k = (16, 1024, 512, 1, 1)
        args = Arguments(
            hidden_size=hs,
            ffn_hidden_size=hs * 2,
            moe_num_experts=num_experts,
            moe_capacity_factor=1,
            moe_top_k=top_k,
        )
        moe_mlp = moe.MoE(args)
        moe_mlp.cuda(torch.cuda.current_device()).half()
        x = torch.randn(sl, bs, hs).cuda().half()
        out1, _ = moe_mlp(x)
        out2, _ = torch.compile(moe_mlp, backend="eager")(x)
        self.assertEqual(out1, out2)

    def test_udf_classes_reconstruction(self):
        def fn(x):
            o = T(5)
            return o.x + x

        opt_fn = torch.compile(fn, backend="eager")
        T = IncByOne

        x = torch.randn(4)
        self.assertEqual(fn(x), opt_fn(x))

        # This should recompile
        T = IncByTwo
        self.assertEqual(fn(x), opt_fn(x))

    def test_contains_range_constprop(self):
        def fn(x):
            # dynamo should const prop to False
            if 3 in range(0, 10):
                return x + 1
            else:
                return x + 2

        opt_fn = torch.compile(fn, backend="eager")
        x = torch.zeros(4)
        self.assertEqual(fn(x), opt_fn(x))

    # https://github.com/pytorch/pytorch/issues/104505
    def test_as_strided_on_base_with_mutation_works(self):
        def foo(a):
            f = a.as_strided((2,), (1,), 0)
            f.add_(1.0)
            return a

        a = torch.randn(2, 4)
        a_ref = a.clone()
        out_ref = foo(a_ref)
        f_compiled = torch.compile(foo, backend="aot_eager")
        out = f_compiled(a)
        self.assertEqual(out_ref, out)
        self.assertEqual(a_ref, a)

    # https://github.com/pytorch/pytorch/issues/104505
    def test_as_strided_on_existing_view_banned(self):
        def foo(a):
            e = a.diagonal()
            f = e.as_strided((2,), (1,), 0)
            f.add_(1.0)
            return a

        a = torch.randn(2, 4)
        a_ref = a.clone()
        out_ref = foo(a_ref)
        f_compiled = torch.compile(foo, backend="aot_eager")
        with self.assertRaisesRegex(
            RuntimeError,
            "encountered a mutation on a view chain of length 2, where view 1 was an as_strided",
        ):
            out = f_compiled(a)

    def test_dont_aggressively_write_assert(self):
        record_graph = torch._dynamo.testing.EagerAndRecordGraphs()

        @torch.compile(dynamic=True, backend=record_graph)
        def f(x):
            assert x.shape[0] > 3
            assert x[0].sum() > 0
            assert 1 % (x.shape[0] // 2) != 0
            assert 32 * (x.shape[0] // 2) ** 2 - 16 * (x.shape[0] // 2) != 0
            return x.cos()

        f(torch.ones(6, 4))
        graph = record_graph.graphs[0]
        # It is bit annoying that we generate useless statements for
        # shape guards, but DCE should be able to remove them since t
        # there is no backed assert on them. The reason this is ok is
        # because dynamo will only skip the assert statement, but not
        # the instructions before it.
        self.assertExpectedInline(
            str(graph.code).strip(),
            """\
def forward(self, s0 : torch.SymInt, s1 : torch.SymInt, L_x_ : torch.Tensor):
    l_x_ = L_x_
    getitem_2 = l_x_[0]
    sum_1 = getitem_2.sum();  getitem_2 = None
    gt_1 = sum_1 > 0;  sum_1 = None
    _assert_async = torch._assert_async(gt_1, 'assertion error');  gt_1 = None
    cos = l_x_.cos();  l_x_ = None
    return (cos,)""",
        )
        for node in graph.graph.nodes:
            if "example_value" in node.meta and isinstance(
                node.meta["example_value"], torch._subclasses.fake_tensor.FakeTensor
            ):
                shape_env = node.meta["example_value"].fake_mode.shape_env
                lower_ranges = [val.lower for val in shape_env.var_to_range.values()]
                self.assertTrue(lower_ranges == [4, 2])

        @torch.compile(dynamic=True, backend=record_graph)
        def f_fail(x):
            assert x.shape[0] < 3

        # We graph-break here, so the failure should be eager
        with self.assertRaisesRegex(AssertionError, ""):
            f_fail(torch.ones(6, 4))

    def test_detectron2_instances_cat(self):
        class Instances:
            def __init__(self, image_size: Tuple[int, int], **kwargs: Any):
                self._image_size = image_size
                self._fields: Dict[str, Any] = {}
                for k, v in kwargs.items():
                    self.set(k, v)

            @property
            def image_size(self) -> Tuple[int, int]:
                return self._image_size

            def __setattr__(self, name: str, val: Any) -> None:
                if name.startswith("_"):
                    super().__setattr__(name, val)
                else:
                    self.set(name, val)

            def __getattr__(self, name: str) -> Any:
                if name == "_fields" or name not in self._fields:
                    raise AttributeError(
                        f"Cannot find field '{name}' in the given Instances!"
                    )
                return self._fields[name]

            def __len__(self) -> int:
                for v in self._fields.values():
                    # use __len__ because len() has to be int and is not friendly to tracing
                    return v.__len__()
                raise NotImplementedError("Empty Instances does not support __len__!")

            def set(self, name: str, value: Any) -> None:
                with warnings.catch_warnings(record=True):
                    data_len = len(value)
                if len(self._fields):
                    assert (
                        len(self) == data_len
                    ), f"Adding a field of length {data_len} to a Instances of length {len(self)}"
                self._fields[name] = value

            def get(self, name: str) -> Any:
                return self._fields[name]

            @staticmethod
            def cat(instance_lists: List["Instances"]) -> "Instances":
                assert all(isinstance(i, Instances) for i in instance_lists)
                assert len(instance_lists) > 0
                if len(instance_lists) == 1:
                    return instance_lists[0]

                image_size = instance_lists[0].image_size
                if not isinstance(
                    image_size, torch.Tensor
                ):  # could be a tensor in tracing
                    for i in instance_lists[1:]:
                        assert i.image_size == image_size
                ret = Instances(image_size)
                for k in instance_lists[0]._fields.keys():
                    values = [i.get(k) for i in instance_lists]
                    v0 = values[0]
                    if isinstance(v0, torch.Tensor):
                        values = torch.cat(values, dim=0)
                    elif isinstance(v0, list):
                        values = list(itertools.chain(*values))
                    elif hasattr(type(v0), "cat"):
                        values = type(v0).cat(values)
                    else:
                        raise ValueError(
                            f"Unsupported type {type(v0)} for concatenation"
                        )
                    ret.set(k, values)
                return ret

        instances = [
            Instances((16, 16), a=torch.randn(16, 16), b=torch.randn(16, 16))
            for _ in range(3)
        ]

        @torch.compile(backend="eager", fullgraph=True)
        def fn(instances):
            return instances[0].cat(instances)

        actual = fn(instances)
        expected = instances[0].cat(instances)
        self.assertEqual(type(actual), type(expected))
        self.assertEqual(actual.__dict__, expected.__dict__)

    def test_weakref(self):
        def fn(x_weak, weight, y):
            if x_weak is not None and x_weak() is not weight:
                return torch.sin(y)
            return torch.cos(y)
<<<<<<< HEAD

        weight = torch.randn(4)
        y = torch.randn(4)
        x_weak = weakref.ref(weight)

        ref = fn(x_weak, weight, y)

        opt_fn = torch.compile(fn, backend="eager", fullgraph=True)
        res = opt_fn(x_weak, weight, y)
        self.assertEqual(ref, res)

    def test_weakref_reconstruct(self):
        def fn(x_weak, weight, y):
            y = torch.sin(y)
            referent = x_weak()
            torch._dynamo.graph_break()
            if referent is not weight:
                return torch.sin(y)
            return torch.cos(y)

        weight = torch.randn(4)
        y = torch.randn(4)
        x_weak = weakref.ref(weight)

        ref = fn(x_weak, weight, y)

        cnt = torch._dynamo.testing.CompileCounter()
        opt_fn = torch.compile(fn, backend=cnt)
        res = opt_fn(x_weak, weight, y)
        self.assertEqual(ref, res)
        self.assertEqual(cnt.frame_count, 2)

    def test_weakref_del(self):
        def fn(x_weak, y):
            x = x_weak()
            if x is not None:
                return torch.sin(y)
            return torch.cos(y)

        weight = torch.randn(4)
        x_weak = weakref.ref(weight)
        y = torch.randn(4)

        opt_fn = torch.compile(fn, backend="eager", fullgraph=True)

        ref = fn(x_weak, y)
        res = opt_fn(x_weak, y)
        self.assertEqual(ref, res)

        del weight
        gc.collect()
        ref = fn(x_weak, y)
        res = opt_fn(x_weak, y)
        self.assertEqual(ref, res)

    def test_storage_resize_forward_full_graph(self):
        class TestModule(torch.nn.Module):
            def __init__(self):
                super().__init__()
                self.param = torch.nn.Parameter(torch.randn(4, 4))
=======
>>>>>>> d21f311a

        weight = torch.randn(4)
        y = torch.randn(4)
        x_weak = weakref.ref(weight)

        ref = fn(x_weak, weight, y)

        opt_fn = torch.compile(fn, backend="eager", fullgraph=True)
        res = opt_fn(x_weak, weight, y)
        self.assertEqual(ref, res)

    def test_weakref_reconstruct(self):
        def fn(x_weak, weight, y):
            y = torch.sin(y)
            referent = x_weak()
            torch._dynamo.graph_break()
            if referent is not weight:
                return torch.sin(y)
            return torch.cos(y)

        weight = torch.randn(4)
        y = torch.randn(4)
        x_weak = weakref.ref(weight)

        ref = fn(x_weak, weight, y)

        cnt = torch._dynamo.testing.CompileCounter()
        opt_fn = torch.compile(fn, backend=cnt)
        res = opt_fn(x_weak, weight, y)
        self.assertEqual(ref, res)
        self.assertEqual(cnt.frame_count, 2)

    def test_weakref_del(self):
        def fn(x_weak, y):
            x = x_weak()
            if x is not None:
                return torch.sin(y)
            return torch.cos(y)

        weight = torch.randn(4)
        x_weak = weakref.ref(weight)
        y = torch.randn(4)

        opt_fn = torch.compile(fn, backend="eager", fullgraph=True)

        ref = fn(x_weak, y)
        res = opt_fn(x_weak, y)
        self.assertEqual(ref, res)

        del weight
        gc.collect()
        ref = fn(x_weak, y)
        res = opt_fn(x_weak, y)
        self.assertEqual(ref, res)

    #     @torch._functorch.config.patch(
    #         recompute_views=True,
    #     )
    #     def test_storage_resize_forward_full_graph(self):
    #         class TestModule(torch.nn.Module):
    #             def __init__(self):
    #                 super().__init__()
    #                 self.param = torch.nn.Parameter(torch.randn(4, 4))

    #             def forward(self, x):
    #                 self.param.untyped_storage().resize_(
    #                     self.param.numel() * self.param.itemsize
    #                 )
    #                 with torch.no_grad():
    #                     torch._foreach_copy_([self.param], [x])
    #                 out = torch.matmul(self.param, self.param)
    #                 self.param.untyped_storage().resize_(0)
    #                 return out

    #         def post_accumulate_grad_hook(param):
    #             param.untyped_storage().resize_(0)

    #         # Beginning of backward, resize and put data into the param
    #         def pre_backward_hook(module, grad) -> None:
    #             module.param.untyped_storage().resize_(
    #                 self.param.numel() * self.param.itemsize
    #             )
    #             with torch.no_grad():
    #                 # simulates loading data into param from allgather
    #                 module.param.fill_(2)

    #         def post_forward_hook(module, args, output):
    #             output.register_hook(functools.partial(pre_backward_hook, module))

    #         x = torch.randn(4, 4)

    #         mod_ref = TestModule()
    #         mod_test = deepcopy(mod_ref)

    #         # Start the param off with zero storage size to mimic fsdp
    #         mod_ref.param.untyped_storage().resize_(0)
    #         mod_test.param.untyped_storage().resize_(0)

    #         # Resize storage at beginning of backward
    #         # Free storage at end of backward
    #         mod_ref.register_forward_hook(post_forward_hook, prepend=False)
    #         mod_ref.param.register_post_accumulate_grad_hook(post_accumulate_grad_hook)
    #         mod_test.register_forward_hook(post_forward_hook, prepend=False)
    #         mod_test.param.register_post_accumulate_grad_hook(post_accumulate_grad_hook)

    #         mod_test = torch.compile(mod_test, backend=aot_graph_capture_backend)

    #         out_ref = mod_ref(x)
    #         out_test = mod_test(x)
    #         self.assertExpectedInline(
    #             str(fw_graph[0].code.strip()),
    #             """\
    # def forward(self, primals_1, primals_2):
    #     _foreach_copy = torch.ops.aten._foreach_copy.default([primals_1], [primals_2]);  primals_1 = primals_2 = None
    #     getitem = _foreach_copy[0];  _foreach_copy = None
    #     mm = torch.ops.aten.mm.default(getitem, getitem)
    #     return [mm, getitem]""",
    #         )
    #         self.assertEqual(out_ref, out_test)

    def test_super_in_staticmethod(self):
        class A:
            @staticmethod
            def foo():
                return super().__init__()

        def fn(obj):
            return obj.foo()

        obj = A()

        try:
            fn(obj)
        except Exception as e:
            orig_str = str(e)
        self.assertIn("no arguments", orig_str)

        try:
            torch.compile(backend="eager")(fn)(obj)
        except Exception as e:
            compiled_str = str(e)
        self.assertEqual(orig_str, compiled_str)

    def test_nn_module_callable(self):
        class M(nn.Module):
            def forward(self, x):
                return x.sin()

        def f(m):
            return callable(m)

        res = torch.compile(f, fullgraph=True)(M())
        self.assertTrue(res)

    def test_stk_sdd_is_transposed(self):
        trigger_graph_break = False

        def _is_transposed(x):
            return (
                not x.is_contiguous()
                and x.stride()[0] == 1
                and x.stride()[1] == x.size()[0]
            )

        class SDD(torch.autograd.Function):
            @staticmethod
            def forward(ctx, lhs, rhs):
                ctx.save_for_backward(lhs, rhs)
                out = torch.full_like(lhs, 1.0, dtype=lhs.dtype, device=lhs.device)
                return out

            @staticmethod
            def backward(ctx, dy):
                saved_tensors = ctx.saved_tensors
                lhs, rhs = saved_tensors[:2]
                trans_a = _is_transposed(lhs)
                trans_b = _is_transposed(rhs)
                dlhs = None
                if ctx.needs_input_grad[0]:
                    dlhs = torch.full_like(lhs, 1.0 if trans_a else 2.0)
                drhs = None
                if ctx.needs_input_grad[1]:
                    drhs = torch.full_like(rhs, 1.0 if trans_b else 2.0)
                if trigger_graph_break:
                    if _is_transposed(dy):
                        return dlhs + 1, drhs + 1, None, None
                return dlhs, drhs, None, None

        x1 = torch.randn((8, 8), requires_grad=True)
        y1 = torch.randn((8, 8)).transpose(0, 1).requires_grad_(True)
        x2 = torch.randn((8, 8), requires_grad=True)
        y2 = torch.randn((8, 8)).transpose(0, 1).requires_grad_(True)

        SDD.apply(x1, y1).sum().backward()

        @torch.compile(backend="eager", fullgraph=True)
        def fn():
            return SDD.apply(x2, y2)

        fn().sum().backward()

        self.assertEqual(x1.grad, x2.grad)
        self.assertEqual(y1.grad, y2.grad)

        trigger_graph_break = True
        with self.assertRaises(torch._dynamo.exc.Unsupported):
            fn().sum().backward()

    def test_partially_initialized_module_property(self):
        class Matrix(torch.nn.Module):
            def __init__(self, data):
                super().__init__()
                self._data = data
                self.foo = 10 * self.blocking

            @property
            def data(self):
                return self._data

            @property
            def blocking(self):
                return self.data.shape[1]

        @torch.compile(backend="eager", fullgraph=True)
        def fn():
            return Matrix(torch.randn(10, 20))

        v = fn()
        self.assertEqual(v.foo, 200)
        self.assertEqual(v.data.shape, (10, 20))
        self.assertEqual(type(v), Matrix)

    def test_nn_parametrize(self):
        class Module(nn.Module):
            def __init__(self) -> None:
                super().__init__()
                self.param = torch.nn.Parameter(torch.randn(10, 10))

            def forward(self, x):
                return self.param @ x

        class Parametrization(torch.nn.Module):
            def forward(self, x):
                return torch.sin(x)

        m = Module()
        torch.nn.utils.parametrize.register_parametrization(
            m, "param", Parametrization()
        )

        sin_found = False

        def backend(gm, _):
            nonlocal sin_found
            for node in gm.graph.nodes:
                if node.target is torch.sin:
                    sin_found = True
            return gm

        opt_m = torch.compile(m, backend=backend, fullgraph=True)
        inp = torch.randn(10, 10)
        self.assertEqual(m(inp), opt_m(inp))
        self.assertTrue(sin_found)

        torch.nn.utils.parametrize.remove_parametrizations(m, "param")
        sin_found = False
        self.assertEqual(m(inp), opt_m(inp))
        self.assertFalse(sin_found)

    def test_nn_module_property_closure(self):
        x = torch.randn(10, 10)

        class Mod(torch.nn.Module):
            @property
            def y(self):
                return torch.ones(10, 10) + x

            def forward(self, x):
                return x @ self.y

        mod = Mod()

        def fn(x):
            return mod(x)

        opt_fn = torch.compile(fn, backend="eager", fullgraph=True)

        inp = torch.randn(10, 10)
        self.assertEqual(fn(inp), opt_fn(inp))

    def test_global_fn_mutation(self):
        def foo(x, y):
            return global_fn(x) + y

        x = torch.ones(1)
        y = torch.ones(1)

        opt = torch.compile(foo, fullgraph=True, backend="eager")
        self.assertEqual(opt(x, y), foo(x, y))

        # Change global_fn
        global global_fn

        def new_fn(x):
            return torch.cos(x)

        global_fn = new_fn
        self.assertEqual(opt(x, y), foo(x, y))

    # ref https://github.com/pytorch/pytorch/issues/123974
    def test_list_reverse(self):
        def ladder(x):
            trail = x.size(-1)
            assert trail > 2
            weights = []
            for s in [trail, trail - 1, trail - 2]:
                weights.append(torch.ones(s, s - 1))

            for w in weights:
                x = x @ w

            weights.reverse()

            for w in weights:
                x = x @ w.t()

            return x

        data = torch.randn(3, 4)
        opt_ladder = torch.compile(ladder, fullgraph=True, backend="eager")
        self.assertEqual(opt_ladder(data), ladder(data))

    @unittest.expectedFailure
    def test_trace_functional_tensor_with_error(self):
        from torch._subclasses.fake_tensor import FakeTensorMode
        from torch._subclasses.functional_tensor import (
            FunctionalTensor,
            FunctionalTensorMode,
        )

        def f(a, tmp):
            a_view = a.view(-1)
            with torch.no_grad():
                a.set_(tmp)
                a_view.mul_(2)
            return a + tmp

        fake_mode = FakeTensorMode()
        with FunctionalTensorMode():
            inp = torch.ones(3, 3, requires_grad=True)
            inp = fake_mode.from_tensor(inp, static_shapes=True)
            inp = FunctionalTensor.to_functional(inp)

            tmp = torch.ones(3, 3, requires_grad=True)
            tmp = fake_mode.from_tensor(tmp, static_shapes=True)
            tmp = FunctionalTensor.to_functional(tmp)

            opt_f = torch.compile(f, backend="eager")
            with self.assertRaisesRegex(
                RuntimeError, "cannot mutate tensors with frozen storage"
            ):
                opt_f(inp, tmp)

        # grad state may not be properly reset after the error
        self.assertTrue(torch.is_grad_enabled())

    def test_const_dict_keyerror(self):
        d = {}

        def fn(x):
            try:
                y = d[0]
            except KeyError:
                y = 1
            return x + y

        opt_fn = torch.compile(fn, backend="eager")
        inp = torch.randn(3, 3)
        self.assertEqual(fn(inp), opt_fn(inp))

    def test_nonconst_issubclass(self):
        def fn(x):
            if issubclass(x.__class__, np.ndarray):
                return 1
            return 0

        opt_fn = torch.compile(fn, backend="eager")
        opt_fn(np.ones([3, 3]))

    def test_issue126128(self):
        def fn():
            x = torch.randn(1, 10)
            y = torch.randn(10, 1)
            return torch.mm(x, y).sum()

        def fn2():
            x = torch.randn(10, 100)
            y = torch.randn(100, 10)
            return torch.mm(x, y).sum()

        with fresh_inductor_cache():
            torch.compile(fn)()

        torch.compile(fn2)()

    def test_jit_script_defaults(self):
        @torch.jit.script
        def fast_cos(x, c: float = 2.0):
            return torch.cos(x) * c

        class Mod(torch.nn.Module):
            def __init__(self):
                super().__init__()
                self.fast_cos = fast_cos

            def forward(self, x):
                return self.fast_cos(x)

        mod = Mod()
        opt_mod = torch.compile(mod, backend="eager", fullgraph=True)
        x = torch.randn(4)
        self.assertEqual(mod(x), opt_mod(x))

    def test_enum(self):
        class ExplicitEnum(str, Enum):
            @classmethod
            def _missing_(cls, value):
                raise ValueError(
                    f"{value} is not a valid {cls.__name__}, please select one of {list(cls._value2member_map_.keys())}"
                )

        class PaddingStrategy(ExplicitEnum):
            LONGEST = "longest"
            MAX_LENGTH = "max_length"
            DO_NOT_PAD = "do_not_pad"

        def fn(x):
            a = PaddingStrategy("longest")
            if a == PaddingStrategy.LONGEST:
                return torch.sin(x)
            return torch.cos(x)

        x = torch.randn(3, 3)
        opt_fn = torch.compile(fn, backend="eager", fullgraph=True)
        self.assertEqual(fn(x), opt_fn(x))

    def test_hasattr_builtin(self):
        class MyClass:
            foo: int = 1

        def func(x, m):
            if getattr(type(m), "foo", 0):
                return x + MyClass.foo
            return x

        opt_func = torch.compile(func, backend="eager", fullgraph=True)
        m = MyClass()
        x = torch.zeros(())
        self.assertEqual(func(x, m), opt_func(x, m))
        self.assertEqual(func(x, 0), opt_func(x, 0))

    def test_grad(self):
        def fn(x, y):
            x._grad = y
            return x.grad.data

        x = torch.randn(4, requires_grad=True)
        y = torch.randn(4)
        opt_fn = torch.compile(fn, backend="eager")
        self.assertEqual(fn(x, y), opt_fn(x, y))

    def test_nn_module_stack_bc(self):
        from torch._dynamo.mutation_guard import GenerationTracker

        def compiler(gm, *args):
            module_stacks = [
                node.meta.get("nn_module_stack", None) for node in gm.graph.nodes
            ]
            module_stacks, _ = pytree.tree_flatten(module_stacks)
            module_stacks = [x for x in module_stacks if isinstance(x, str)]
            for stack in module_stacks:
                self.assertTrue("_module" not in stack)
            return gm.forward

        class SubMod(torch.nn.Module):
            def __init__(self):
                super().__init__()
                self.linear = torch.nn.Linear(2, 2)

            def forward(self, x):
                return self.linear(x)

        class Mod(torch.nn.Module):
            def __init__(self):
                super().__init__()
                self.submod1 = SubMod()
                self.submod2 = SubMod()

            def forward(self, x):
                return self.submod1(x) + self.submod2(x)

        mod = Mod()
        opt_mod = torch.compile(mod, backend=compiler)
        opt_mod(torch.randn(2, 2))

        with torch._dynamo.config.patch(inline_inbuilt_nn_modules=True):
            mod = Mod()
            opt_mod = torch.compile(mod, backend=compiler)
            opt_mod(torch.randn(2, 2))

        # an example similar to Pippy usecase
        mod = Mod()
        GenerationTracker.tag(mod.submod1)
        GenerationTracker.mark_class_dynamic(type(mod.submod1))
        mod = Mod()
        opt_mod = torch.compile(mod, backend=compiler)
        opt_mod(torch.randn(2, 2))

<<<<<<< HEAD
=======
    def test_is_make_fx_tracing(self):
        @torch.compile(backend="eager", fullgraph=True)
        def fn(x):
            torch.nn.modules.activation._is_make_fx_tracing()
            return torch.sin(x)

        fn(torch.rand(4))

>>>>>>> d21f311a

instantiate_parametrized_tests(ReproTests)


if __name__ == "__main__":
    from torch._dynamo.test_case import run_tests

    run_tests()<|MERGE_RESOLUTION|>--- conflicted
+++ resolved
@@ -4726,69 +4726,6 @@
             if x_weak is not None and x_weak() is not weight:
                 return torch.sin(y)
             return torch.cos(y)
-<<<<<<< HEAD
-
-        weight = torch.randn(4)
-        y = torch.randn(4)
-        x_weak = weakref.ref(weight)
-
-        ref = fn(x_weak, weight, y)
-
-        opt_fn = torch.compile(fn, backend="eager", fullgraph=True)
-        res = opt_fn(x_weak, weight, y)
-        self.assertEqual(ref, res)
-
-    def test_weakref_reconstruct(self):
-        def fn(x_weak, weight, y):
-            y = torch.sin(y)
-            referent = x_weak()
-            torch._dynamo.graph_break()
-            if referent is not weight:
-                return torch.sin(y)
-            return torch.cos(y)
-
-        weight = torch.randn(4)
-        y = torch.randn(4)
-        x_weak = weakref.ref(weight)
-
-        ref = fn(x_weak, weight, y)
-
-        cnt = torch._dynamo.testing.CompileCounter()
-        opt_fn = torch.compile(fn, backend=cnt)
-        res = opt_fn(x_weak, weight, y)
-        self.assertEqual(ref, res)
-        self.assertEqual(cnt.frame_count, 2)
-
-    def test_weakref_del(self):
-        def fn(x_weak, y):
-            x = x_weak()
-            if x is not None:
-                return torch.sin(y)
-            return torch.cos(y)
-
-        weight = torch.randn(4)
-        x_weak = weakref.ref(weight)
-        y = torch.randn(4)
-
-        opt_fn = torch.compile(fn, backend="eager", fullgraph=True)
-
-        ref = fn(x_weak, y)
-        res = opt_fn(x_weak, y)
-        self.assertEqual(ref, res)
-
-        del weight
-        gc.collect()
-        ref = fn(x_weak, y)
-        res = opt_fn(x_weak, y)
-        self.assertEqual(ref, res)
-
-    def test_storage_resize_forward_full_graph(self):
-        class TestModule(torch.nn.Module):
-            def __init__(self):
-                super().__init__()
-                self.param = torch.nn.Parameter(torch.randn(4, 4))
-=======
->>>>>>> d21f311a
 
         weight = torch.randn(4)
         y = torch.randn(4)
@@ -5307,8 +5244,6 @@
         opt_mod = torch.compile(mod, backend=compiler)
         opt_mod(torch.randn(2, 2))
 
-<<<<<<< HEAD
-=======
     def test_is_make_fx_tracing(self):
         @torch.compile(backend="eager", fullgraph=True)
         def fn(x):
@@ -5317,7 +5252,6 @@
 
         fn(torch.rand(4))
 
->>>>>>> d21f311a
 
 instantiate_parametrized_tests(ReproTests)
 
