--- conflicted
+++ resolved
@@ -536,34 +536,17 @@
     @requires_cuda
     @unittest.skipIf(IS_WINDOWS, "torch.compile doesn't work with windows")
     def test_compile_selective_checkpoint_must_recompute(self):
-<<<<<<< HEAD
-        def context_fn_must_recompute_sigmoid():
-            no_recompute_list = [
-                torch.ops.aten.mm.default,
-            ]
-            must_recompute_list = [
-                torch.ops.aten.sigmoid.default,
-            ]
-            return create_selective_checkpoint_contexts(
-                _get_custom_policy(
-                    no_recompute_list=no_recompute_list,
-=======
         def context_fn_must_recompute_mm():
             must_recompute_list = [
                 torch.ops.aten.mm.default,
             ]
             return create_selective_checkpoint_contexts(
                 _get_custom_policy(
->>>>>>> a89a1ed0
                     must_recompute_list=must_recompute_list,
                 ),
             )
 
-<<<<<<< HEAD
-        def context_fn_let_partitioner_decide_on_sigmoid():
-=======
         def context_fn_no_recompute_mm():
->>>>>>> a89a1ed0
             no_recompute_list = [
                 torch.ops.aten.mm.default,
             ]
@@ -575,13 +558,6 @@
 
         def _test(context_fn, bw_compiler):
             def gn(x):
-<<<<<<< HEAD
-                # NOTE: Normally in this case, sigmoid doesn't need to be recomputed
-                # (because we always have its output which is the program output).
-                # But here we show that we can force its recomputation by using
-                # a custom policy (CheckpointPolicy.MUST_RECOMPUTE) for sigmoid ops.
-=======
->>>>>>> a89a1ed0
                 return torch.sigmoid(torch.matmul(x, x))
 
             def fn(x):
@@ -597,11 +573,7 @@
             fw_compiler = functools.partial(
                 count_ops,
                 freq=1,
-<<<<<<< HEAD
-                op=torch.ops.aten.sigmoid.default,
-=======
                 op=torch.ops.aten.mm.default,
->>>>>>> a89a1ed0
             )
 
             backend = aot_autograd(
@@ -612,21 +584,6 @@
             self._validate(fn, backend, x)
 
         _test(
-<<<<<<< HEAD
-            context_fn=context_fn_must_recompute_sigmoid,
-            bw_compiler=functools.partial(
-                count_ops,
-                freq=1,  # sigmoid should be recomputed
-                op=torch.ops.aten.sigmoid.default,
-            ),
-        )
-        _test(
-            context_fn=context_fn_let_partitioner_decide_on_sigmoid,
-            bw_compiler=functools.partial(
-                count_ops,
-                freq=0,  # sigmoid should not be recomputed
-                op=torch.ops.aten.sigmoid.default,
-=======
             context_fn=context_fn_must_recompute_mm,
             bw_compiler=functools.partial(
                 count_ops,
@@ -640,7 +597,6 @@
                 count_ops,
                 freq=2,  # 2 bwd mm ops per fwd matmul
                 op=torch.ops.aten.mm.default,
->>>>>>> a89a1ed0
             ),
         )
 
