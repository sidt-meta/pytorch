# Owner(s): ["module: dynamo"]
import enum
import functools
import pprint
import re
import unittest
import warnings

import functorch.experimental.control_flow as control_flow

import torch
import torch._dynamo.config as config

import torch._dynamo.test_case
import torch._functorch.config
import torch.nn as nn
import torch.utils._pytree as pytree
import torch.utils.checkpoint
from torch._dynamo.backends.common import aot_autograd
from torch._dynamo.testing import (
    CompileCounter,
    CompileCounterWithBackend,
    EagerAndRecordGraphs,
    normalize_gm,
)
from torch._dynamo.utils import counters, ifdynstaticdefault
from torch._higher_order_ops.wrap import wrap
from torch.testing._internal.common_utils import (
    munge_exc,
    TEST_WITH_TORCHDYNAMO,
    xfailIfTorchDynamo,
)
from torch.testing._internal.inductor_utils import HAS_CUDA
from torch.testing._internal.logging_utils import LoggingTestCase, make_logging_test


requires_cuda = unittest.skipUnless(HAS_CUDA, "requires cuda")


def check_dynamic_shape_capture():
    # This also mirrors config from `test/dynamo/test_dynamic_shapes.py:make_dynamic_cls`
    if not config.assume_static_by_default:
        return True
    return False


def count_ops(gm, args, freq, op):
    actual = [node.target for node in gm.graph.nodes].count(op)
    assert actual == freq, f"expected={freq}, actual={actual}"
    return gm


class Obj:
    pass


class MyModule(nn.Module):
    def __init__(self):
        super().__init__()
        self.existing = torch.nn.Parameter(torch.ones([]))

    def forward(self, x):
        return self.existing * x


global_obj = Obj()
global_module = MyModule()
global_var = torch.randn(3)
global_num = 3.14
global_list = []


def find_first_node(gm, func):
    for node in gm.graph.nodes:
        if node.target is func:
            return node
    return None


def op_count(gm):
    result = 0
    for node in gm.graph.nodes:
        if "call" in node.op:
            result += 1
    return result


# Checks that a dict matches a dict with "regex keys". That is,
# the keys are regex expressions.
def assert_dict_matches_regex(self, dct, dct_with_regex_keys):
    regex_keys = dct_with_regex_keys.keys()
    regex_key_to_actual_key = {}
    for regex_key in regex_keys:
        for key in dct:
            if re.match(regex_key, key):
                if regex_key in regex_key_to_actual_key:
                    raise AssertionError(
                        f"Single key regex mapped to multiple keys. Please improve your "
                        f"regex. Got: regex='{regex_key}' "
                        f"keys='{regex_key_to_actual_key[regex_key]}',"
                        f"'{key}'"
                    )
                regex_key_to_actual_key[regex_key] = key
    new_dct = {}
    for regex_key in regex_keys:
        if regex_key not in regex_key_to_actual_key:
            raise AssertionError(
                f"Got regex '{regex_key}' but could not match any key in dict with "
                f"keys {dct.keys()}"
            )
        new_dct[regex_key_to_actual_key[regex_key]] = dct_with_regex_keys[regex_key]
    self.assertEqual(dct, new_dct)


def default_args_generator(seed_value):
    flat_args, args_spec = pytree.tree_flatten(seed_value)
    for i in range(3):
        new_flat_arg = []
        for val in flat_args:
            if isinstance(val, torch.Tensor):
                new_val = val + 0.1 * i
            elif isinstance(val, int):
                new_val = val + 1 * i
            elif isinstance(val, float):
                new_val = val + 0.1 * i
            elif isinstance(val, enum.Enum):
                new_val = val
            else:
                raise AssertionError("unexpected arg type")

            new_flat_arg.append(new_val)
        new_args = pytree.tree_unflatten(new_flat_arg, args_spec)
        yield new_args


class HigherOrderOpTests(torch._dynamo.test_case.TestCase):
    def _assert_wrap_fallback(self, func, args, setup=lambda: None):
        counters.clear()
        backend = EagerAndRecordGraphs()
        cnt = CompileCounterWithBackend(backend)

        setup()
        expected = func(*args)
        setup()
        result = torch.compile(func, backend=cnt, fullgraph=False)(*args)
        num_graph_breaks = len(counters["graph_break"].keys())
        self.assertGreater(num_graph_breaks, 0)

        for gm in backend.graphs:
            for node in gm.graph.nodes:
                self.assertFalse(node.target is wrap)

        self.assertEqual(result, expected)

    def _test_wrap_simple(
        self,
        func,
        args_generator,
        expected_num_wrap_args,
        expected_opcount=2,
        return_graph=False,
    ):
        # Given a `func` that has a single call to `wrap`,
        # we check that:
        # - there are no graph breaks
        # - eager vs torch.compile has the same result (correctness)
        # - other compilation metrics, e.g, # of ops in the dynamo captured graph,
        #   the wrap has the expected number of args, etc
        #
        # we have one or multiple runs through with each of the args from args_generator,
        # and we will check:
        # - correctness and no graph breaks for every run
        # - other compilation metrics only for the first run, since automatic_dynamic_shapes
        #   may compile another dynamic version graph for the later runs
        graph = None
        for i, args in enumerate(args_generator):
            backend = EagerAndRecordGraphs()
            cnt = CompileCounterWithBackend(backend)
            expected = func(*args)
            result = torch.compile(func, fullgraph=True, backend=cnt)(*args)
            # check correctness and no graph breaks
            self.assertEqual(result, expected)
            self.assertEqual(cnt.frame_count, 1)
            self.assertEqual(len(backend.graphs), 1)
            # check other compilation metrics
            if i == 0:
                self.assertEqual(cnt.op_count, expected_opcount)
                graph = backend.graphs[0]
                wrap_node = find_first_node(graph, wrap)
                self.assertEqual(len(wrap_node.args), expected_num_wrap_args)
        # We always return/check the graph from the first run if return_graph = True
        if return_graph:
            return normalize_gm(graph.print_readable(print_output=False))

    def test_error_message_sane(self):
        foo = []

        def inner(x):
            foo.append(x)
            return x.clone()

        @torch.compile(backend="eager", fullgraph=True)
        def f(x):
            return wrap(inner, x)

        x = torch.randn(3)
        with self.assertRaisesRegex(
            torch._dynamo.exc.Unsupported,
            r"HigherOrderOperator: Mutating a variable not in the current scope \(SideEffects\)",
        ):
            f(x)

    def test_no_freevars(self):
        def f(x):
            return wrap(lambda x: torch.sin(x), x)

        x = torch.randn(3)
        self._test_wrap_simple(f, default_args_generator((x,)), 2)

    def test_enum_arg(self):
        class SomeEnum(enum.Enum):
            A = 0
            B = 1

        def g(x, val):
            if val == SomeEnum.A:
                return torch.sin(x)
            return torch.cos(x)

        def f(x, val):
            return wrap(g, x, val)

        x = torch.randn(3)
        self._test_wrap_simple(f, default_args_generator((x, SomeEnum.A)), 2)

    def test_return_captured_var(self):
        freevar = torch.randn(3)

        def test(x):
            return freevar

        def fn(x):
            return wrap(test, x)

        x = torch.randn(3)

        # Since, `x` is unused, we don't lift it to
        # be the input.
        self._test_wrap_simple(fn, default_args_generator((x,)), 2)

    def test_return_captured_vars(self):
        freevar1 = torch.randn(3)
        freevar2 = torch.randn(3)

        def test(x):
            return freevar1, freevar2, freevar1

        def fn(x):
            return wrap(test, x)

        x = torch.randn(3)

        # Since, `x` is unused, we don't lift it to
        # be the input.
        self._test_wrap_simple(fn, default_args_generator((x,)), 3, 4)

    def test_return_captured_var_used_multiple_times(self):
        freevar = torch.randn(3)

        def test(x):
            y = x + freevar
            return y, freevar

        def fn(x):
            return wrap(test, x)

        x = torch.randn(3)
        self._test_wrap_simple(fn, default_args_generator((x,)), 3, 3)

    def test_capture_untracked_global(self):
        def f(x):
            return wrap(lambda x: x + global_var, x)

        x = torch.randn(3)
        self._test_wrap_simple(f, default_args_generator((x,)), 3)

    def test_symint_input(self):
        def f(x):
            i = x.size(0)
            return wrap(lambda x, i: x.view(i), x, i)

        x = torch.randn(3, 1)
        self._test_wrap_simple(
            f,
            default_args_generator((x,)),
            ifdynstaticdefault(2, 3),
            expected_opcount=2,
        )

    def test_wrap_pytree_args_nested(self):
        def f(x, y, z):
            def fn(d):
                return d["x"].sin() + d["y"][0].cos() - d["y"][1][2].sin()

            return wrap(fn, d)

        x = torch.tensor(1.5)
        y = torch.tensor(2.0)
        z = torch.tensor(3.0)
        d = {"x": x, "y": (y, [x, y, z])}

        def my_args_generator(t):
            yield t
            yield t[0] + 0.1, t[1], t[2]
            yield t[0], t[1] + 0.1, t[2]

        actual_graph = self._test_wrap_simple(
            f,
            my_args_generator((x, y, z)),
            4,
            return_graph=True,
        )
        self.assertExpectedInline(
            actual_graph,
            """\
class GraphModule(torch.nn.Module):
    def forward(self, L_d_x_: "f32[]", L_d_y_0_: "f32[]", L_d_y_1_2_: "f32[]"):
        l_d_x_ = L_d_x_
        l_d_y_0_ = L_d_y_0_
        l_d_y_1_2_ = L_d_y_1_2_

        wrap_body_0 = self.wrap_body_0
        wrap = torch._higher_order_ops.wrap.wrap(wrap_body_0, l_d_x_, l_d_y_0_, l_d_y_1_2_);  wrap_body_0 = l_d_x_ = l_d_y_0_ = l_d_y_1_2_ = None
        getitem: "f32[]" = wrap[0];  wrap = None
        return (getitem,)

    class GraphModule(torch.nn.Module):
        def forward(self, l_d_x_: "f32[]", l_d_y_0_: "f32[]", l_d_y_1_2_: "f32[]"):
            sin: "f32[]" = l_d_x_.sin();  l_d_x_ = None
            cos: "f32[]" = l_d_y_0_.cos();  l_d_y_0_ = None
            add: "f32[]" = sin + cos;  sin = cos = None
            sin_1: "f32[]" = l_d_y_1_2_.sin();  l_d_y_1_2_ = None
            sub: "f32[]" = add - sin_1;  add = sin_1 = None
            return (sub,)
""",  # NOQA: B950
        )

    def test_wrap_pytree_args_with_symint_constant(self):
        def f(x, y):
            i = x.size(0)
            return wrap(lambda t: t[0].view(t[2]) + t[1], (x, y, i))

        x = torch.randn(3, 1)
        y = 0.5
        actual_graph = self._test_wrap_simple(
            f,
            default_args_generator((x, y)),
            ifdynstaticdefault(2, 3),
            expected_opcount=2,
            return_graph=True,
        )
        if torch._dynamo.config.assume_static_by_default:
            self.assertExpectedInline(
                actual_graph,
                """\
class GraphModule(torch.nn.Module):
    def forward(self, L_x_: "f32[3, 1]"):
        l_x_ = L_x_

        wrap_body_0 = self.wrap_body_0
        wrap = torch._higher_order_ops.wrap.wrap(wrap_body_0, l_x_);  wrap_body_0 = l_x_ = None
        getitem: "f32[3]" = wrap[0];  wrap = None
        return (getitem,)

    class GraphModule(torch.nn.Module):
        def forward(self, l_x_: "f32[3, 1]"):
            view: "f32[3]" = l_x_.view(3);  l_x_ = None
            add: "f32[3]" = view + 0.5;  view = None
            return (add,)
""",
            )
        else:
            self.assertExpectedInline(
                actual_graph,
                """\
class GraphModule(torch.nn.Module):
    def forward(self, s0: "Sym(s0)", L_x_: "f32[s0, 1]"):
        l_x_ = L_x_

        wrap_body_0 = self.wrap_body_0
        wrap = torch._higher_order_ops.wrap.wrap(wrap_body_0, l_x_, s0);  wrap_body_0 = l_x_ = s0 = None
        getitem: "f32[s0]" = wrap[0];  wrap = None
        return (getitem,)

    class GraphModule(torch.nn.Module):
        def forward(self, l_x_: "f32[s0, 1]", size: "Sym(s0)"):
            view: "f32[s0]" = l_x_.view(size);  l_x_ = size = None
            add: "f32[s0]" = view + 0.5;  view = None
            return (add,)
""",
            )

    def test_wrap_pytree_kwargs(self):
        def f(x, y, z):
            def fn(*, x, y, z):
                z1, z2 = z
                return (x * 2) + y + z1

            return wrap(fn, x=x, y=y, z=z)

        x = torch.randn(3)
        y = torch.randn(3, 3)

        def my_args_generator(t):
            yield t
            x1 = t[0] + 0.1
            y1 = t[1] + 0.1
            yield (x1, y1, (x1, y1))
            x2 = t[0] + 0.2
            y2 = t[0] + 0.2
            yield (x2, y2, (x2, y2))

        self._test_wrap_simple(f, my_args_generator((x, y, (x, y))), 3)

    def test_wrap_pytree_args_not_const_symint_tensor(self):
        class MyClass:
            def __init__(self, x):
                self.val = x

        def f(x, y):
            return wrap(lambda z: z[0].sin() * z[1].val.cos(), (x, y))

        x = torch.tensor(1.2)
        y = MyClass(torch.tensor(3.4))
        self._test_wrap_simple(f, [(x, y)], 3)

    def test_capture_constants(self):
        x = torch.randn(3, 3)
        y = 4.0

        def fn(x, y, z):
            if z:
                return x + y
            return x * y

        def f(x, y, z):
            return wrap(fn, x, y, z)

        args = (x, 4.0, None)
        opt_f = torch.compile(f, fullgraph=True, backend=CompileCounter())
        expected = f(*args)
        result = opt_f(*args)
        self.assertEqual(result, expected)

        # Ensure that we recompile here
        args = (x, 5.0, None)
        expected = f(*args)
        result = opt_f(*args)
        self.assertEqual(result, expected)

    def test_capture_untracked_global_nested(self):
        backend = EagerAndRecordGraphs()
        cnt = CompileCounterWithBackend(backend)

        @torch.compile(backend=cnt, fullgraph=True)
        def f(x):
            return wrap(lambda x: wrap(lambda x: x + global_var, x), x)

        x = torch.randn(3)
        result = f(x)

        self.assertEqual(result, x + global_var)
        self.assertEqual(cnt.frame_count, 1)
        self.assertEqual(cnt.op_count, 2)

        self.assertEqual(len(backend.graphs), 1)
        wrap_node = find_first_node(backend.graphs[0], wrap)
        self.assertTrue(len(wrap_node.args), 3)

        body_function = getattr(backend.graphs[0], wrap_node.args[0].name)
        self.assertEqual(op_count(body_function), 2)
        inner_wrap_node = find_first_node(body_function, wrap)
        self.assertTrue(len(inner_wrap_node.args), 3)

    def test_capture_untracked_nonlocal(self):
        x = torch.randn(3, 3)
        y = torch.randn(3, 3)

        def f(x, y):
            def g(x):
                return wrap(lambda x: x + y, x)

            self._test_wrap_simple(g, default_args_generator((x,)), 3)
            return g(x)

        f(x, y)

    def test_capture_tracked(self):
        x = torch.randn(3, 3)
        y = torch.randn(3, 3)

        def f(x, y):
            return wrap(lambda x: x + y, x)

        self._test_wrap_simple(f, default_args_generator((x, y)), 3)

    def test_capture_tracked_nested(self):
        x = torch.randn(3, 3)
        y = torch.randn(3, 3)

        def f(x, y):
            return wrap(lambda x: wrap(lambda x: x + y, x), x)

        self._test_wrap_simple(f, default_args_generator((x, y)), 3)

    def test_inlined_functions(self):
        def g(x, y):
            return x + y

        def f(x, y):
            return wrap(lambda x: g(x, y), x)

        x = torch.randn(3, 3)
        y = torch.randn(3, 3)
        self._test_wrap_simple(f, default_args_generator((x, y)), 3)

    def test_same_freevar_twice(self):
        free = torch.randn(3)

        def g(x):
            y = free.sin()
            z = free.cos()
            return y, z

        def f(x):
            return wrap(g, x)

        x = torch.randn(3)

        # Since, `x` is unused, we don't lift it to
        # be the input.
        self._test_wrap_simple(f, default_args_generator((x,)), 2, 3)

    def test_capture_value_created_in_subgraph(self):
        backend = EagerAndRecordGraphs()
        cnt = CompileCounterWithBackend(backend)

        x = torch.randn(3, 3)
        y = torch.randn(3, 3)

        def inner(x, y):
            z = x + y
            return wrap(lambda x: wrap(lambda x: x + z, x), x)

        @torch.compile(backend=cnt, fullgraph=True)
        def f(x, y):
            return wrap(inner, x, y)

        result = f(x, y)

        self.assertEqual(result, x + y + x)
        self.assertEqual(cnt.frame_count, 1)
        self.assertEqual(cnt.op_count, 2)
        self.assertEqual(len(backend.graphs), 1)

        # No changes to args of outer wrap
        gm = backend.graphs[0]
        wrap_node = find_first_node(gm, wrap)
        self.assertTrue(len(wrap_node.args), 3)

        # z was lifted to arg of inner wrap
        body_function = getattr(gm, wrap_node.args[0].name)
        # addition + wrap + getitem
        self.assertEqual(op_count(body_function), 3)
        inner_wrap_node = find_first_node(body_function, wrap)
        self.assertTrue(len(inner_wrap_node.args), 3)

        # Innermost body function: z was also lifted to arg
        body_function = getattr(body_function, inner_wrap_node.args[0].name)
        self.assertEqual(op_count(body_function), 2)
        inner_wrap_node = find_first_node(body_function, wrap)
        self.assertTrue(len(inner_wrap_node.args), 3)

    def test_side_effect_set_new_attr_global_obj(self):
        def setup():
            global global_obj
            global_obj = Obj()

        def f(x):
            def h(x):
                def g(x):
                    global_obj.foo = x + 1
                    return x.clone()

                y = wrap(g, x)
                return y + global_obj.foo

            return h(x)

        x = torch.zeros([])
        self._assert_wrap_fallback(f, (x,), setup=setup)

    def test_side_effect_set_existing_attr_global_obj(self):
        def setup():
            global global_obj
            global_obj = Obj()
            global_obj.foo = nn.Parameter(torch.tensor(4.0))

        def f(x):
            def h(x):
                def g(x):
                    global_obj.foo = x + 1
                    return x.clone()

                y = wrap(g, x)
                return y + global_obj.foo

            return h(x)

        x = torch.zeros([])
        self._assert_wrap_fallback(f, (x,), setup=setup)

    def test_side_effect_del_existing_attr_global_obj(self):
        def setup():
            global global_obj
            global_obj = Obj()
            global_obj.foo = torch.tensor(4.0)

        def f(x):
            def h(x):
                def g(x):
                    del global_obj.foo
                    return x.clone()

                y = wrap(g, x)
                return y

            return h(x)

        x = torch.zeros([])
        self._assert_wrap_fallback(f, (x,), setup=setup)

    def test_side_effect_set_new_attr_global_module(self):
        def setup():
            global global_module
            global_module = MyModule()

        def h(x):
            def g(x):
                global_module.foo = nn.Parameter(x + 1)
                return x.clone()

            y = wrap(g, x)
            return y + global_module.foo

        x = torch.zeros([])
        self._assert_wrap_fallback(h, (x,), setup=setup)

    def test_side_effect_set_existing_attr_global_module(self):
        def setup():
            global global_module
            global_module = MyModule()

        def h(x):
            def g(x):
                global_module.existing = nn.Parameter(torch.tensor(4.0))
                return global_module(x)

            y = wrap(g, x)
            return y

        x = torch.zeros([])
        self._assert_wrap_fallback(h, (x,), setup=setup)

    def test_side_effect_del_existing_attr_global_module(self):
        def setup():
            global global_module
            global_module = MyModule()

        def h(x):
            def g(x):
                del global_module.existing
                return x.clone()

            y = wrap(g, x)
            return y

        x = torch.zeros([])
        self._assert_wrap_fallback(h, (x,), setup=setup)

    def test_side_effect_mutate_global_num(self):
        def setup():
            global global_num
            global_num = 3.14

        def f(x):
            def g(x):
                global global_num
                global_num = global_num + 1
                return x + global_num

            y = wrap(g, x)
            return y + global_num

        x = torch.zeros([])
        self._assert_wrap_fallback(f, (x,), setup=setup)

    def test_side_effect_mutate_global_num_builtin(self):
        def setup():
            global global_num
            global_num = 3.14

        def f(x):
            def g(x):
                global global_num
                global_num += 1
                return x + global_num

            y = wrap(g, x)
            return y + global_num

        x = torch.zeros([])
        self._assert_wrap_fallback(f, (x,), setup=setup)

    def test_side_effect_mutate_global_tensor(self):
        def setup():
            global global_var
            global_var = torch.ones(3)

        def f(x):
            def g(x):
                global global_var
                global_var = global_var + 1
                return x + global_var

            y = wrap(g, x)
            return y + global_var

        x = torch.zeros([])
        self._assert_wrap_fallback(f, (x,), setup=setup)

    def test_side_effect_mutate_global_tensor_builtin(self):
        def setup():
            global global_var
            global_var = torch.ones(3)

        def f(x):
            def g(x):
                global global_var
                global_var += 1
                return x + global_var

            y = wrap(g, x)
            return y + global_var

        x = torch.zeros([])
        self._assert_wrap_fallback(f, (x,), setup=setup)

    def test_side_effect_mutate_global_list(self):
        def setup():
            global global_list
            global_list = []

        def f(x):
            def g(x):
                val = x + 1
                global_list.append(val)
                return global_list[-1]

            y = wrap(g, x)
            z = y + global_list[-1]
            return z

        x = torch.zeros([])
        self._assert_wrap_fallback(f, (x,), setup=setup)

    def test_side_effect_mutate_nonlocal_num(self):
        def f(x):
            def h(x):
                val = 1

                def g(x):
                    nonlocal val
                    val = val + 1
                    return x + val

                y = wrap(g, x)
                z = y + val
                return z

            return h(x)

        x = torch.zeros([])
        self._assert_wrap_fallback(f, (x,))

    def test_side_effect_set_new_attr_nonlocal_obj(self):
        def f(x):
            def h(x):
                obj = Obj()

                def g(x):
                    obj.val = x.dim()
                    return x.clone()

                y = wrap(g, x)
                z = y + obj.val
                return z

            return h(x)

        x = torch.zeros([])
        self._assert_wrap_fallback(f, (x,))

    def test_side_effect_set_existing_attr_nonlocal_obj(self):
        def f(x):
            def h(x):
                obj = Obj()
                obj.val = 3

                def g(x):
                    obj.val = x.dim()
                    return x.clone()

                y = wrap(g, x)
                z = y + obj.val
                return z

            return h(x)

        x = torch.zeros([])
        self._assert_wrap_fallback(f, (x,))

    def test_side_effect_del_existing_attr_nonlocal_obj(self):
        def f(x):
            def h(x):
                obj = Obj()
                obj.val = 3

                def g(x):
                    del obj.val
                    return x.clone()

                y = wrap(g, x)
                return y

            return h(x)

        x = torch.zeros([])
        self._assert_wrap_fallback(f, (x,))

    def test_side_effect_set_new_attr_nonlocal_module(self):
        def h(x):
            obj = MyModule()

            def g(x):
                obj.val = x.dim()
                return x.clone()

            y = wrap(g, x)
            z = y + obj.val
            return z

        x = torch.zeros([])
        self._assert_wrap_fallback(h, (x,))

    def test_side_effect_set_existing_attr_nonlocal_module(self):
        def h(x):
            obj = MyModule()

            def g(x):
                obj.existing = nn.Parameter(torch.tensor(3.14))
                return obj(x)

            y = wrap(g, x)
            return y

        x = torch.zeros([])
        self._assert_wrap_fallback(h, (x,))

    def test_side_effect_del_existing_attr_nonlocal_module(self):
        def h(x):
            obj = MyModule()

            def g(x):
                del obj.existing
                return x.clone()

            y = wrap(g, x)
            return y

        x = torch.zeros([])
        self._assert_wrap_fallback(h, (x,))

    def test_side_effect_mutate_nonlocal_tensor(self):
        def f(x):
            def h(x):
                val = torch.tensor(1.0)

                def g(x):
                    nonlocal val
                    val = val + 1
                    return x + val

                y = wrap(g, x)
                z = y + val
                return z

            return h(x)

        x = torch.zeros([])
        self._assert_wrap_fallback(f, (x,))

    def test_side_effect_mutate_nonlocal_num_builtin(self):
        def f(x):
            def h(x):
                val = 1

                def g(x):
                    nonlocal val
                    val += 1
                    return x + val

                y = wrap(g, x)
                z = y + val
                return z

            return h(x)

        x = torch.zeros([])
        self._assert_wrap_fallback(f, (x,))

    def test_side_effect_mutate_nonlocal_tensor_builtin(self):
        def f(x):
            def h(x):
                val = torch.tensor(1.0)

                def g(x):
                    nonlocal val
                    val += 1
                    return x + val

                y = wrap(g, x)
                z = y + val
                return z

            return h(x)

        x = torch.zeros([])
        self._assert_wrap_fallback(f, (x,))

    def test_side_effect_nonlocal_list_append_graph_break(self):
        def g(x):
            y = []

            def f(k):
                m = k + 1
                y.append(m)
                return k

            wrap(f, x)
            return y[0]

        x = torch.randn(3, 3)
        self._assert_wrap_fallback(g, (x,))

    def test_side_effect_nested_nonlocal_list_append_graph_break(self):
        def g(x):
            def h(x):
                y = []

                def f(k):
                    m = k + 1
                    y.append(m)
                    return k

                wrap(f, x)
                return y[0]

            return h(x)

        x = torch.randn(3, 3)
        self._assert_wrap_fallback(g, (x,))

    def test_side_effect_local_list_append_no_graph_break(self):
        def g(x):
            def f(k):
                y = []
                y.append(k + 1)
                return y[0]

            return wrap(f, x)

        x = torch.randn(3, 3)
        self._test_wrap_simple(g, default_args_generator((x,)), 2)

    def test_wrap_kwarg(self):
        def f(x, y):
            return wrap(lambda x, y: x + y, x, y=y)

        x = torch.randn(3)
        y = torch.randn(3, 3)
        self._test_wrap_simple(f, default_args_generator((x, y)), 3)

    def test_wrap_kwarg_int(self):
        def f(x, y):
            return wrap(lambda x, y: x + y, x, y=y)

        x = torch.randn(3)
        y = 8

        self._test_wrap_simple(
            f, default_args_generator((x, y)), ifdynstaticdefault(2, 3)
        )

    def test_wrap_all_kwarg(self):
        def f(y, x):
            return wrap(lambda x, y: (x * 2) + y, x=x, y=y)

        x = torch.randn(3)
        y = torch.randn(3, 3)

        self._test_wrap_simple(f, default_args_generator((x, y)), 3)

    def test_wrap_kwarg_only(self):
        def f(x, y):
            def fn(*, x, y):
                return (x * 2) + y

            return wrap(fn, x=x, y=y)

        x = torch.randn(3)
        y = torch.randn(3, 3)

        self._test_wrap_simple(f, default_args_generator((x, y)), 3)

    def test_wrap_kwarg_default(self):
        def f(x, y):
            def fn(*, x, y, z=8):
                return (x * 2) + y + z

            return wrap(fn, x=x, y=y)

        x = torch.randn(3)
        y = torch.randn(3, 3)

        self._test_wrap_simple(f, default_args_generator((x, y)), 3)

    def test_wrap_kwarg_default_if_branch(self):
        def f(x, y):
            def fn(*, x, y, z=None):
                if z is None:
                    return (x * 2) + y
                else:
                    return 2 * x

            return wrap(fn, x=x, y=y)

        x = torch.randn(3)
        y = torch.randn(3, 3)

        self._test_wrap_simple(f, default_args_generator((x, y)), 3)

    def test_wrap_kwarg_recompile(self):
        def f(x, y, z=None):
            def fn(*, x, y, z=None):
                if z is None:
                    return (x * 2) + y
                else:
                    return 2 * x

            return wrap(fn, x=x, y=y, z=z)

        x = torch.randn(3)
        y = torch.randn(3, 3)

        counters.clear()
        opt = torch.compile(f, backend="eager", fullgraph=True)
        opt(x, y)
        self.assertEqual(counters["stats"]["calls_captured"], 2)

        # verify that we `don't` recompile
        opt(x, y)
        self.assertEqual(counters["stats"]["calls_captured"], 2)

        output = opt(x, y, 8)
        self.assertEqual(counters["stats"]["calls_captured"], 4)
        self.assertEqual(output, 2 * x)

    def test_wrap_kwarg_default_else_branch(self):
        def f(x, y, z):
            def fn(*, x, y, z=None):
                if z is None:
                    return (x * 2) + y
                else:
                    return 2 * x

            return wrap(fn, x=x, y=y, z=z)

        x = torch.randn(3)
        y = torch.randn(3, 3)

        self._test_wrap_simple(f, default_args_generator((x, y, 8)), 2)

    def test_map_subgraph_name_is_valid(self):
        backend = EagerAndRecordGraphs()
        cnt = CompileCounterWithBackend(backend)

        xs = torch.randn(2, 3, 3)
        y = torch.randn(3)

        def map_f(xs, y):
            def inner(x, y):
                def inner2(x, y):
                    return x + y

                return control_flow.map(inner2, x, y)

            return control_flow.map(inner, xs, y)

        graphs = self._check_map_graph_and_extract(map_f, (xs, y))
        if graphs:
            graph, body_graph = graphs
            self.assertExpectedInline(
                graph,
                """\
def forward(self, L_xs_ : torch.Tensor, L_y_ : torch.Tensor):
    l_xs_ = L_xs_
    l_y_ = L_y_
    map_body_1 = self.map_body_1
    map_impl = torch.ops.higher_order.map_impl(map_body_1, [l_xs_], [l_y_]);  map_body_1 = l_xs_ = l_y_ = None
    getitem_1 = map_impl[0];  map_impl = None
    return (getitem_1,)""",
            )
            self.assertExpectedInline(
                body_graph,
                """\
def forward(self, child, l_y_):
    child_1 = child[0]
    map_body_0 = self.map_body_0
    map_impl = torch.ops.higher_order.map_impl(map_body_0, [child], [l_y_]);  map_body_0 = child = l_y_ = None
    getitem_1 = map_impl[0];  map_impl = None
    return (getitem_1,)""",
            )

    def test_map_multi_return(self):
        cnt = CompileCounter()

        def f(x):
            return control_flow.map(lambda x: (x.sin(), x.sin()), x)

        x = torch.randn(3)
        graphs = self._check_map_graph_and_extract(f, (x,))
        if graphs:
            graph, body_graph = graphs
            self.assertExpectedInline(
                graph,
                """\
def forward(self, L_x_ : torch.Tensor):
    l_x_ = L_x_
    map_body_0 = self.map_body_0
    map_impl = torch.ops.higher_order.map_impl(map_body_0, [l_x_], []);  map_body_0 = l_x_ = None
    getitem_1 = map_impl[0]
    getitem_2 = map_impl[1];  map_impl = None
    return (getitem_1, getitem_2)""",
            )
            self.assertExpectedInline(
                body_graph,
                """\
def forward(self, child):
    child_1 = child.sin()
    child_2 = child.sin();  child = None
    return (child_1, child_2)""",
            )

    def test_map_pytree_return(self):
        cnt = CompileCounter()

        def _construct_pytree(a):
            return (a, [[[a]]], a, (a, (a,), a), {"a": a})

        def f(x):
            def inner_f(xs):
                return _construct_pytree(xs)

            return control_flow.map(inner_f, x)

        x = torch.randn(3)
        graphs = self._check_map_graph_and_extract(f, (x,))
        if graphs:
            graph, body_graph = graphs
            self.assertExpectedInline(
                graph,
                """\
def forward(self, L_x_ : torch.Tensor):
    l_x_ = L_x_
    map_body_0 = self.map_body_0
    map_impl = torch.ops.higher_order.map_impl(map_body_0, [l_x_], []);  map_body_0 = l_x_ = None
    getitem_1 = map_impl[0]
    getitem_2 = map_impl[1]
    getitem_3 = map_impl[2]
    getitem_4 = map_impl[3]
    getitem_5 = map_impl[4]
    getitem_6 = map_impl[5]
    getitem_7 = map_impl[6];  map_impl = None
    return (getitem_1, getitem_2, getitem_3, getitem_4, getitem_5, getitem_6, getitem_7)""",
            )
            self.assertExpectedInline(
                body_graph,
                """\
def forward(self, child):
    return (child, child, child, child, child, child, child)""",
            )

    def test_map_kwargs(self):
        cnt = CompileCounter()

        @torch.compile(backend=cnt)
        def f(x):
            return control_flow.map(lambda x: x.sin(), x=x)

        x = torch.randn(3)
        self.assertRaises(TypeError, lambda: f(x))
        self.assertEqual(cnt.frame_count, 0)

    def test_map_symint_input(self):
        backend = EagerAndRecordGraphs()
        cnt = CompileCounterWithBackend(backend)

        def fn(x, y):
            def inner(x, y):
                return torch.sin(x + y)

            return control_flow.map(inner, x, y.size(0))

        x = torch.randn(3, 1)
        y = torch.randn(3, 1)
        graphs = self._check_map_graph_and_extract(fn, (x, y))
        if graphs:
            graph, body_graph = graphs
            self.assertExpectedInline(
                graph,
                """\
def forward(self, L_x_ : torch.Tensor):
    l_x_ = L_x_
    map_body_0 = self.map_body_0
    map_impl = torch.ops.higher_order.map_impl(map_body_0, [l_x_], [3]);  map_body_0 = l_x_ = None
    getitem_1 = map_impl[0];  map_impl = None
    return (getitem_1,)""",
            )
            self.assertExpectedInline(
                body_graph,
                """\
<<<<<<< HEAD
def forward(self, getitem, const):
    add = getitem + 3;  getitem = None
=======
def forward(self, child, const_unused):
    add = child + 3;  child = None
>>>>>>> fdc83610
    sin = torch.sin(add);  add = None
    return (sin,)""",
            )

    def test_map_lowers_to_graph(self):
        backend = EagerAndRecordGraphs()
        cnt = CompileCounterWithBackend(backend)

        def fn(x, y):
            def inner(x, y):
                return torch.sin(x + y)

            return control_flow.map(inner, x, y.size(0))

        x = torch.randn(3, 1)
        y = torch.randn(3, 1)
        graphs = self._check_map_graph_and_extract(fn, (x, y))
        if graphs:
            graph, body_graph = graphs
            self.assertExpectedInline(
                graph,
                """\
def forward(self, L_x_ : torch.Tensor):
    l_x_ = L_x_
    map_body_0 = self.map_body_0
    map_impl = torch.ops.higher_order.map_impl(map_body_0, [l_x_], [3]);  map_body_0 = l_x_ = None
    getitem_1 = map_impl[0];  map_impl = None
    return (getitem_1,)""",
            )
            self.assertExpectedInline(
                body_graph,
                """\
<<<<<<< HEAD
def forward(self, getitem, const):
    add = getitem + 3;  getitem = None
=======
def forward(self, child, const_unused):
    add = child + 3;  child = None
>>>>>>> fdc83610
    sin = torch.sin(add);  add = None
    return (sin,)""",
            )

    def test_map_example_value_metadata_consistent_with_eager(self):
        from torch._higher_order_ops.map import map_dense

        backend = EagerAndRecordGraphs()

        def inner(x):
            return x.sin(), x.cos().T, x.sin().view(-1)

        rand_44 = torch.randn(4, 4)
        inps = [
            torch.randn(3),
            torch.randn(3, 4),
            torch.randn(3, 4, 5, requires_grad=True),
            torch.randn(3, 4, 5, requires_grad=True).permute((2, 0, 1)),
            torch.randn(3, 4, 5, requires_grad=True).detach(),
            torch.randn(3, 4, 5, requires_grad=True).narrow(1, 1, 2),
            rand_44.T,
            rand_44[::2],
            rand_44[::2, ::2],
            rand_44[1::3, 1::3],
            rand_44[1::3, 1::2].T,
            rand_44.unsqueeze(1),
            rand_44.squeeze(0),
            rand_44.reshape(2, 8),
        ]
        for x in inps:
            compiled_ret = torch.compile(
                control_flow.map, backend=backend, fullgraph=True
            )(inner, x)
            eager_sin, eager_transpose, eager_view = map_dense(inner, (x,), tuple())

            map_node = next(
                node
                for node in backend.graphs[0].graph.nodes
                if node.op == "call_function" and "map" in node.name
            )

            fake_sin, fake_transpose, fake_view = map_node.meta["example_value"]

            def _check_size_stride_contiguous(x, y):
                self.assertEqual(y.size(), x.size())
                self.assertEqual(y.stride(), x.stride())
                self.assertEqual(y.requires_grad, x.requires_grad)
                self.assertEqual(x.is_contiguous(), True)
                self.assertEqual(y.is_contiguous(), True)

            _check_size_stride_contiguous(eager_sin, fake_sin)
            _check_size_stride_contiguous(eager_transpose, fake_transpose)
            _check_size_stride_contiguous(eager_view, fake_view)

            torch._dynamo.reset()
            backend.graphs.clear()

    def test_cond_subgraph_name_is_valid(self):
        backend = EagerAndRecordGraphs()
        cnt = CompileCounterWithBackend(backend)

        pred = torch.tensor(True)
        pred2 = torch.tensor(False)
        xs = torch.randn(2, 3, 3)
        y = torch.randn(3, 3)

        @torch.compile(backend=cnt, fullgraph=True)
        def cond_f(pred, pred2, x, y):
            def true_fn(pred2, x, y):
                return x + y

            def false_fn(pred2, x, y):
                def true_fn2(x, y):
                    return x.sin() - y.cos()

                def false_fn2(x, y):
                    return x.cos() - y.sin()

                return control_flow.cond(pred2, true_fn2, false_fn2, [x, y])

            return control_flow.cond(pred, true_fn, false_fn, [pred2, x, y])

        result = cond_f(pred, pred2, xs, y)
        self.assertEqual(result, xs + y)

        cond_gm = backend.graphs[0]
        name_set = set()
        name_set.update(name for name, _ in cond_gm.named_modules())
        self.assertEqual(
            name_set,
            {
                "",
                "cond_true_1",
                "cond_false_1",
                "cond_false_1.cond_false_0",
                "cond_false_1.cond_true_0",
            },
        )

    @torch._dynamo.config.patch(
        assume_static_by_default=True,
        dynamic_shapes=True,
    )
    def test_cond_graph_break_in_one_branch(self):
        backend = EagerAndRecordGraphs()
        cnt = CompileCounterWithBackend(backend)

        class Foo(torch.nn.Module):
            def __init__(self):
                super().__init__()
                self.register_buffer("buffer", torch.ones(6, 4))

            def forward(self, x):
                def true_fn(x):
                    self.buffer += 1
                    return self.buffer.sum() + x.sum()

                def false_fn(x):
                    return (x - 1).sum()

                return control_flow.cond(x.shape[0] > 4, true_fn, false_fn, [x])

        mod_for_compile = torch.compile(Foo(), backend=cnt, dynamic=True)
        mod_for_eager = Foo()

        with self.assertRaisesRegex(
            torch._dynamo.exc.UncapturedHigherOrderOpError,
            r"Cond doesn't work unless it is captured completely with torch.compile",
        ):
            mod_for_eager(torch.ones(6, 4))

        with self.assertRaisesRegex(
            torch._dynamo.exc.UncapturedHigherOrderOpError,
            r"Cond doesn't work unless it is captured completely with torch.compile",
        ):
            mod_for_compile(torch.ones(3, 4))

    def test_cond_free_variable_in_both_branches(self):
        backend = EagerAndRecordGraphs()
        cnt = CompileCounterWithBackend(backend)

        z = torch.ones(4, 4)

        class Foo(torch.nn.Module):
            def __init__(self):
                super().__init__()
                self.register_buffer("buffer", torch.ones(6, 4))

            def forward(self, x, y):
                def true_fn(x):
                    return x.sum() + self.buffer.sum() + z.sum()

                def false_fn(x):
                    return x.sum() - z.sum() - self.buffer.sum()

                return control_flow.cond(y, true_fn, false_fn, [x])

        mod_for_compile = torch.compile(
            Foo(), backend=cnt, dynamic=True, fullgraph=True
        )
        mod_for_eager = Foo()

        self.assertEqual(
            mod_for_compile(torch.tensor(True), torch.tensor(5)),
            mod_for_eager(torch.tensor(True), torch.tensor(5)),
        )

        for node in backend.graphs[0].graph.nodes:
            if (
                node.op == "call_function"
                and node.target == torch.ops.higher_order.cond
            ):
                _, _, _, operands = node.args
                # Each branch takes 3 inputs (buffer, x, z)
                self.assertEqual(len(operands), 3)
            if node.op == "get_attr":
                if str(node.target) in ("cond_true_0, cond_false_0"):
                    num_placeholders = len(
                        [
                            node
                            for node in getattr(
                                backend.graphs[0], str(node.target)
                            ).graph.nodes
                            if node.op == "placeholder"
                        ]
                    )
                    self.assertEqual(num_placeholders, 3)

    def _check_cond_graph_and_extract(self, fn, args):
        backend = EagerAndRecordGraphs()
        cnt = CompileCounterWithBackend(backend)
        out = torch.compile(fn, backend=cnt, fullgraph=True)(*args)
        self.assertEqual(out, fn(*args))
        self.assertEqual(cnt.frame_count, 1)
        self.assertEqual(len(backend.graphs), 1)

        # Dynamic shapes produce a slightly different graph.
        if check_dynamic_shape_capture():
            return

        gm = backend.graphs[0]
        graph = gm.code.strip()
        true_graph = gm.cond_true_0.code.strip()
        false_graph = gm.cond_false_0.code.strip()
        return (graph, true_graph, false_graph)

    def _check_map_graph_and_extract(self, fn, args):
        backend = EagerAndRecordGraphs()
        cnt = CompileCounterWithBackend(backend)
        out = torch.compile(fn, backend=cnt, fullgraph=True)(*args)
        self.assertEqual(out, fn(*args))
        self.assertEqual(cnt.frame_count, 1)
        self.assertEqual(len(backend.graphs), 1)

        # Dynamic shapes produce a slightly different graph.
        if check_dynamic_shape_capture():
            return

        gm = backend.graphs[0]
        graph = gm.code.strip()
        subgraphs = []
        for module_name in gm._modules.keys():
            subgraphs.append(getattr(gm, module_name).code.strip())
        return (graph, *subgraphs)

    def test_cond_branches_no_arguments(self):
        def fn(x):
            def true_fn():
                return torch.sin(x)

            def false_fn():
                return torch.cos(x)

            return control_flow.cond(x.sum() > 0, true_fn, false_fn, tuple())

        graphs = self._check_cond_graph_and_extract(fn, (torch.randn(4, 5),))
        if graphs is not None:
            graph, true_graph, false_graph = graphs
            self.assertExpectedInline(
                graph,
                """\
def forward(self, L_x_ : torch.Tensor):
    l_x_ = L_x_
    sum_1 = l_x_.sum()
    gt = sum_1 > 0;  sum_1 = None
    cond_true_0 = self.cond_true_0
    cond_false_0 = self.cond_false_0
    cond = torch.ops.higher_order.cond(gt, cond_true_0, cond_false_0, [l_x_]);  gt = cond_true_0 = cond_false_0 = l_x_ = None
    getitem = cond[0];  cond = None
    return (getitem,)""",
            )
            self.assertExpectedInline(
                true_graph,
                """\
def forward(self, l_x_):
    l_x__1 = l_x_
    sin = torch.sin(l_x__1);  l_x__1 = None
    return (sin,)""",
            )
            self.assertExpectedInline(
                false_graph,
                """\
def forward(self, l_x_):
    l_x__1 = l_x_
    cos = torch.cos(l_x__1);  l_x__1 = None
    return (cos,)""",
            )

    def test_cond_branches_no_arguments_no_closure(self):
        def fn(x):
            def true_fn():
                return torch.ones(3, 4)

            def false_fn():
                return torch.ones(3, 4).sin()

            return control_flow.cond(x.sum() > 0, true_fn, false_fn, tuple())

        self._check_cond_graph_and_extract(fn, (torch.randn(4, 5),))
        graphs = self._check_cond_graph_and_extract(fn, (torch.randn(4, 5),))
        if graphs is not None:
            graph, true_graph, false_graph = graphs
            self.assertExpectedInline(
                graph,
                """\
def forward(self, L_x_ : torch.Tensor):
    l_x_ = L_x_
    sum_1 = l_x_.sum();  l_x_ = None
    gt = sum_1 > 0;  sum_1 = None
    cond_true_0 = self.cond_true_0
    cond_false_0 = self.cond_false_0
    cond = torch.ops.higher_order.cond(gt, cond_true_0, cond_false_0, []);  gt = cond_true_0 = cond_false_0 = None
    getitem = cond[0];  cond = None
    return (getitem,)""",
            )
            self.assertExpectedInline(
                true_graph,
                """\
def forward(self):
    ones = torch.ones(3, 4)
    return (ones,)""",
            )
            self.assertExpectedInline(
                false_graph,
                """\
def forward(self):
    ones = torch.ones(3, 4)
    sin = ones.sin();  ones = None
    return (sin,)""",
            )

    def test_cond_side_effect_in_one_branches(self):
        backend = EagerAndRecordGraphs()
        cnt = CompileCounterWithBackend(backend)

        z = [torch.ones(4, 4)]

        class Foo(torch.nn.Module):
            def __init__(self):
                super().__init__()

            def forward(self, y, x):
                def true_fn(x):
                    z.append(x)
                    z.append(x)
                    z.pop()
                    return x.sum() + z[-1].sum()

                def false_fn(x):
                    return x.sum() - z[0].sum()

                return control_flow.cond(y, true_fn, false_fn, [x])

        mod_for_eager = Foo()
        mod_for_compile = torch.compile(
            Foo(), backend=cnt, dynamic=True, fullgraph=False
        )
        with self.assertRaisesRegex(
            torch._dynamo.exc.UncapturedHigherOrderOpError,
            r"Cond doesn't work unless it is captured completely with torch.compile",
        ):
            mod_for_eager(torch.tensor(True), torch.tensor(5))

        with self.assertRaisesRegex(
            torch._dynamo.exc.UncapturedHigherOrderOpError,
            r"Cond doesn't work unless it is captured completely with torch.compile",
        ):
            mod_for_compile(torch.tensor(True), torch.tensor(5))

    def test_cond_with_constant_pred(self):
        def test(pred, x):
            def true_fn(x):
                return x

            def false_fn(x):
                return -x

            return control_flow.cond(pred, true_fn, false_fn, [x])

        opt_test = torch.compile(test, backend="eager")
        inp = torch.ones(3, 3)
        self.assertTrue(torch.allclose(test(True, inp), opt_test(True, inp)))
        self.assertTrue(torch.allclose(test(False, inp), opt_test(False, inp)))

    def test_map_graph_break(self):
        backend = EagerAndRecordGraphs()
        cnt = CompileCounterWithBackend(backend)

        class Module(torch.nn.Module):
            def __init__(self):
                super().__init__()
                self.register_buffer("w", torch.ones(6, 4))

            def forward(self, xs):
                def body(x):
                    self.w += 1
                    return x

                return control_flow.map(body, xs)

        mod = Module()

        mod_for_compile = torch.compile(mod, backend=cnt, dynamic=True, fullgraph=False)
        mod_for_eager = Module()

        res = mod_for_compile(torch.Tensor([[6, 4, 5], [3, 4, 5], [6, 6, 6]]))
        # There is graph break right when we enter body of map
        self.assertEqual(len(backend.graphs), 0)
        self.assertEqual(
            res, mod_for_eager(torch.Tensor([[6, 4, 5], [3, 4, 5], [6, 6, 6]]))
        )

    def test_map_side_effect(self):
        backend = EagerAndRecordGraphs()
        cnt = CompileCounterWithBackend(backend)

        z = [torch.ones(6, 4)]

        class Module(torch.nn.Module):
            def __init__(self):
                super().__init__()
                self.register_buffer("w", torch.ones(6, 4))

            def forward(self, xs):
                def body(x):
                    z.append(x)
                    z.append(x)
                    z.pop()
                    return x + z[-1].sum()

                return control_flow.map(body, xs)

        mod = Module()

        mod_for_compile = torch.compile(mod, backend=cnt, dynamic=True, fullgraph=False)
        mod_for_eager = Module()

        res = mod_for_compile(torch.Tensor([[6, 4, 5], [3, 4, 5], [6, 6, 6]]))
        res = mod_for_compile(torch.Tensor([[6, 4, 5], [3, 4, 5], [6, 6, 6]]))

        eager = mod_for_eager(torch.Tensor([[6, 4, 5], [3, 4, 5], [6, 6, 6]]))
        eager = mod_for_eager(torch.Tensor([[6, 4, 5], [3, 4, 5], [6, 6, 6]]))

        self.assertEqual(len(backend.graphs), 0)
        self.assertEqual(res, eager)

    def test_wrap_subgraph_name_is_valid(self):
        backend = EagerAndRecordGraphs()
        cnt = CompileCounterWithBackend(backend)

        x = torch.randn(3, 3)
        y = torch.randn(3, 3)

        def inner(x, y):
            z = x + y
            return wrap(lambda x: wrap(lambda x: x + z, x), x)

        @torch.compile(backend=cnt, fullgraph=True)
        def f(x, y):
            return wrap(inner, x, y)

        result = f(x, y)

        self.assertEqual(result, x + y + x)
        wrap_gm = backend.graphs[0]
        names = set()
        names.update(mod_name for mod_name, _ in wrap_gm.named_modules())
        self.assertEqual(
            names,
            {
                "",
                "wrap_body_2",
                "wrap_body_2.wrap_body_1",
                "wrap_body_2.wrap_body_1.wrap_body_0",
            },
        )

    def test_wrap_allow_local_assign_in_body_fn(self):
        def f(arg1, arg2):
            def inner_f(arg1, arg2):
                a = arg1
                b = arg2
                ret = []
                for x in a:
                    ret.append(x + 1)
                for x in b:
                    ret.append(x + 1)
                return ret

            return wrap(inner_f, arg1, arg2)

        x = torch.ones(3)

        def my_args_generator():
            yield [x], [x.sin()]
            yield (x,), (x.sin(),)

        actual_graph = self._test_wrap_simple(
            f,
            my_args_generator(),
            3,
            3,
            return_graph=True,
        )

        # Dynamic shapes produce a slightly different graph.
        if check_dynamic_shape_capture():
            return

        self.assertExpectedInline(
            actual_graph,
            """\
class GraphModule(torch.nn.Module):
    def forward(self, L_arg1_0_: "f32[3]", L_arg2_0_: "f32[3]"):
        l_arg1_0_ = L_arg1_0_
        l_arg2_0_ = L_arg2_0_

        wrap_body_0 = self.wrap_body_0
        wrap = torch._higher_order_ops.wrap.wrap(wrap_body_0, l_arg1_0_, l_arg2_0_);  wrap_body_0 = l_arg1_0_ = l_arg2_0_ = None
        getitem: "f32[3]" = wrap[0]
        getitem_1: "f32[3]" = wrap[1];  wrap = None
        return (getitem, getitem_1)

    class GraphModule(torch.nn.Module):
        def forward(self, l_arg1_0_: "f32[3]", l_arg2_0_: "f32[3]"):
            child: "f32[3]" = l_arg1_0_ + 1;  l_arg1_0_ = None

            child_1: "f32[3]" = l_arg2_0_ + 1;  l_arg2_0_ = None
            return (child, child_1)
""",
        )

    def test_capture_global_num(self):
        def f(x):
            return wrap(lambda x: x + global_num, x)

        x = torch.zeros([])
        # Numbers don't get lifted, so args is still 2.
        self._test_wrap_simple(f, default_args_generator((x,)), 2)

    def test_capture_global_num_adds_guard(self):
        @torch.compile(backend="eager", fullgraph=True)
        def f(x):
            return wrap(lambda x: x + global_num, x)

        global global_num
        x = torch.zeros([])
        result = f(x)
        self.assertEqual(result, x + global_num)

        global_num = torch.randn([]).item()
        result = f(x)
        self.assertEqual(result, x + global_num)

    def test_capture_input_num(self):
        def f(x, y):
            return wrap(lambda x: x + y, x)

        x = torch.zeros([])
        y = 3.14
        # Numbers don't get lifted, so args is still 2.
        self._test_wrap_simple(f, default_args_generator((x, y)), 2)

    def test_side_effect_in_body(self):
        counters.clear()
        backend = EagerAndRecordGraphs()

        x = torch.randn([])
        y = torch.randn([])

        def inner(x):
            nonlocal y
            y = x
            return x.clone()

        @torch.compile(backend=backend)
        def f(x):
            return wrap(inner, x)

        f(x)
        self.assertEqual(y, x)
        assert_dict_matches_regex(
            self,
            dict(counters["graph_break"]),
            {
                r".*HigherOrderOperator: Mutating a variable not in the current scope \(SideEffects\)": 1
            },
        )

    def test_fallback_on_graph_break_simple(self):
        # In the future, there should be a per-HigherOrderOperator switch
        # on whether or not to fallback or raise a loud error.
        # For now we just fallback by default.
        cnt = CompileCounter()
        x = torch.randn([])

        def inner(x):
            y = x.sin()
            torch._dynamo.graph_break()
            z = y.sin()
            return z

        @torch.compile(backend=cnt)
        def f(x):
            return wrap(inner, x)

        result = f(x)
        self.assertEqual(result, inner(x))
        self.assertEqual(cnt.frame_count, 0)

    def test_fallback_on_graph_break_complicated(self):
        cnt = CompileCounter()
        x = torch.randn([])

        def inner(x):
            y = x.sin()
            y = y * global_var
            torch._dynamo.graph_break()
            z = y.sin()
            return z

        @torch.compile(backend=cnt)
        def f(x):
            x = x.clone()
            result = wrap(inner, x)
            return result.clone()

        result = f(x)
        self.assertEqual(result, inner(x))
        self.assertEqual(cnt.frame_count, 2)

    def test_modules(self):
        counters.clear()
        backend = EagerAndRecordGraphs()
        cnt = CompileCounterWithBackend(backend)
        mod = torch.nn.Linear(3, 3)
        x = torch.randn(3, 3)

        @torch.compile(backend=cnt, fullgraph=True)
        def f(x):
            return wrap(lambda x: mod(x), x)

        result = f(x)

        self.assertEqual(result, mod(x))
        self.assertEqual(cnt.frame_count, 1)

        self.assertEqual(len(backend.graphs), 1)
        wrap_node = find_first_node(backend.graphs[0], wrap)
        # 3 args - 1 for input, and other 2 for the weight and bias
        self.assertTrue(len(wrap_node.args), 3)

        # Check that the linear bias and weight are getattr in the outer graph
        if not torch._dynamo.config.inline_inbuilt_nn_modules:
            self.assertTrue(len(dict(backend.graphs[0].named_parameters())) == 2)

        # Check that the inner function has one op and its a linear op
        body_function = getattr(backend.graphs[0], wrap_node.args[0].name)
        self.assertEqual(op_count(body_function), 1)
        linear_node = find_first_node(body_function, torch._C._nn.linear)
        self.assertTrue(linear_node is not None)

        # Check that the innermost graph does not have any params
        self.assertTrue(len(dict(body_function.named_parameters())) == 0)
        self.assertTrue(len(dict(body_function.named_children())) == 0)

    def test_flat_list_output(self):
        def f(x):
            return wrap(lambda x: [torch.sin(x), torch.cos(x)], x)

        x = torch.randn(3)
        self._test_wrap_simple(f, default_args_generator((x,)), 2, expected_opcount=3)

    def test_fallback_on_python_primitives_output(self):
        counters.clear()
        cnt = CompileCounter()

        @torch.compile(backend=cnt)
        def f(x):
            return wrap(lambda x: [1, torch.sin(x), 2.0], x)

        x = torch.randn(3)
        result = f(x)
        self.assertEqual(result, [1, torch.sin(x), 2.0])
        self.assertEqual(cnt.frame_count, 0)
        assert_dict_matches_regex(
            self,
            dict(counters["graph_break"]),
            {".*HigherOrderOperator body's output must consist of tensors only": 1},
        )

    def test_nested_tuple_output(self):
        def f(x):
            ((a, b),) = wrap(lambda x: ((x.sin(), x.cos()),), x)
            return a + b

        x = torch.randn(2, 3)

        counters.clear()
        graph = self._test_wrap_simple(
            f, default_args_generator((x,)), 2, 4, return_graph=True
        )
        self.assertEqual(len(counters["graph_break"]), 0)

        if check_dynamic_shape_capture():
            return

        self.assertExpectedInline(
            graph,
            """\
class GraphModule(torch.nn.Module):
    def forward(self, L_x_: "f32[2, 3]"):
        l_x_ = L_x_

        wrap_body_0 = self.wrap_body_0
        wrap = torch._higher_order_ops.wrap.wrap(wrap_body_0, l_x_);  wrap_body_0 = l_x_ = None
        a: "f32[2, 3]" = wrap[0]
        b: "f32[2, 3]" = wrap[1];  wrap = None

        add: "f32[2, 3]" = a + b;  a = b = None
        return (add,)

    class GraphModule(torch.nn.Module):
        def forward(self, l_x_: "f32[2, 3]"):
            child: "f32[2, 3]" = l_x_.sin()
            child_1: "f32[2, 3]" = l_x_.cos();  l_x_ = None
            return (child, child_1)
""",
        )

    def test_output_with_dict(self):
        def f(x):
            return wrap(lambda x: [{"a": -x}], x)

        x = torch.randn(3)

        counters.clear()
        graph = self._test_wrap_simple(
            f, default_args_generator((x,)), 2, 2, return_graph=True
        )
        self.assertEqual(len(counters["graph_break"]), 0)

        if check_dynamic_shape_capture():
            return

        self.assertExpectedInline(
            graph,
            """\
class GraphModule(torch.nn.Module):
    def forward(self, L_x_: "f32[3]"):
        l_x_ = L_x_

        wrap_body_0 = self.wrap_body_0
        wrap = torch._higher_order_ops.wrap.wrap(wrap_body_0, l_x_);  wrap_body_0 = l_x_ = None
        getitem: "f32[3]" = wrap[0];  wrap = None
        return (getitem,)

    class GraphModule(torch.nn.Module):
        def forward(self, l_x_: "f32[3]"):
            child: "f32[3]" = -l_x_;  l_x_ = None
            return (child,)
""",
        )

    def test_access_module_attr(self):
        counters.clear()
        backend = EagerAndRecordGraphs()
        cnt = CompileCounterWithBackend(backend)
        mod = torch.nn.Linear(3, 3)
        x = torch.randn(3, 3)

        @torch.compile(backend=cnt, fullgraph=True)
        def f(x):
            y = mod(x)
            return wrap(lambda y: y - mod.bias, y)

        result = f(x)
        self.assertEqual(result, mod(x) - mod.bias)
        self.assertEqual(cnt.frame_count, 1)

        self.assertEqual(len(backend.graphs), 1)
        wrap_node = find_first_node(backend.graphs[0], wrap)
        self.assertTrue(len(wrap_node.args), 3)

        # Check that the linear bias and weight are getattr in the outer graph
        if not torch._dynamo.config.inline_inbuilt_nn_modules:
            self.assertTrue(len(dict(backend.graphs[0].named_parameters())) == 2)

        # Check that the inner function has one op and its a linear op
        body_function = getattr(backend.graphs[0], wrap_node.args[0].name)
        self.assertEqual(op_count(body_function), 1)

        # Check that the innermost graph does not have any params
        self.assertTrue(len(dict(body_function.named_parameters())) == 0)
        self.assertTrue(len(dict(body_function.named_children())) == 0)

    def test_make_closure(self):
        def f(x, y):
            def g(x):
                return x + y

            return g(x)

        def h(x, y):
            return wrap(f, x, y)

        x = torch.randn(3, 3)
        y = torch.randn(3, 3)
        self._test_wrap_simple(h, default_args_generator((x, y)), 3)

    def test_internal_nonlocal(self):
        def f(x, y):
            w = 1

            def g(x):
                nonlocal w
                w = x
                return x

            def h(x):
                nonlocal w
                w = w + 1
                return x

            g(x)
            h(x)
            return w + y

        def h(x, y):
            return wrap(f, x, y)

        x = torch.randn(3, 3)
        y = torch.randn(3, 3)
        self._test_wrap_simple(h, default_args_generator((x, y)), 3)

    def test_capture_numpy_number(self):
        import numpy as np

        y = np.float32(1.0)

        def f(x):
            return wrap(lambda x: x + y, x)

        x = torch.randn(3)
        # np.number are lifted to graph inputs
        self._test_wrap_simple(f, default_args_generator((x,)), 3)

    def test_freevars_as_inputs_to_wrap(self):
        y = torch.randn(3)

        def f(x):
            return wrap(lambda x, y: x + y, x, y)

        x = torch.randn(3)
        self._test_wrap_simple(f, default_args_generator((x,)), 3)

    def test_lift_tensor_constant(self):
        def f(x):
            y = torch.tensor(1.0)
            return wrap(lambda x: x + y, x)

        x = torch.randn(3)
        self._test_wrap_simple(f, default_args_generator((x,)), 3, expected_opcount=3)

    def test_nested_wrap(self):
        class MockModule(torch.nn.Module):
            def __init__(self):
                super().__init__()
                self.linear = torch.nn.Linear(10, 10)

            def forward(self, x):
                return self.linear(x)

        mod = MockModule()

        # Two levels of wrap ops
        def gn(x):
            return torch.cos(x) + wrap(mod, x)

        def fn(x):
            return wrap(gn, x)

        self._test_wrap_simple(fn, default_args_generator((torch.randn(10, 10),)), 4)

    def test_fn_with_kwargs_in_torch_ops(self):
        def fn(x):
            return wrap(lambda z: torch.cos(input=z), x)

        x = torch.randn(3)
        self._test_wrap_simple(fn, default_args_generator((x,)), 2)

    def test_hooks(self):
        class ToyModel(torch.nn.Module):
            def __init__(self):
                super().__init__()
                self.net = torch.nn.Linear(10, 10)

            def forward(self, x):
                return self.net(x)

        model = ToyModel()
        forward_handles = {}
        activations = dict()

        def save_activations(mod, inp, out):
            activations[name] = inp

        for name, module in model.named_children():
            forward_handles[name] = module.register_forward_hook(save_activations)

        @torch.compile(backend="eager")
        def fn(x):
            return wrap(lambda x: model(x), x)

        for i in range(2):
            # second iteration is key, hooks would have fired during aot trace
            # on first iter
            activations.clear()
            x = torch.randn((10, 10))
            pred = fn(x)
            loss = pred.sum()
            loss.backward()

        self.assertTrue(activations.keys() == forward_handles.keys())

    def _get_source_fn_stack(self, gm, node_names):
        ret = {}
        for mod in gm.modules():
            for node in mod.graph.nodes:
                if node.name in node_names:
                    actual_stack = [
                        name for name, _ in node.meta.get("source_fn_stack", [])
                    ]
                    ret[node.name] = actual_stack
        return ret

    def test_wrap_source_fn_stack(self):
        class MockModule(torch.nn.Module):
            def __init__(self):
                super().__init__()
                self.linear = torch.nn.Linear(4, 4)

            def forward(self, x):
                return self.linear(x)

        mod = MockModule()

        def gn(x):
            return torch.cos(x) + wrap(mod, x)

        def fn(x):
            return wrap(gn, x)

        backend = EagerAndRecordGraphs()
        inp = torch.randn((4, 4))
        torch.compile(fn, backend=backend, fullgraph=True)(inp)

        gm = backend.graphs[0]
        actual_stack = self._get_source_fn_stack(gm, {"cos", "add", "linear"})
        self.assertExpectedInline(
            pprint.pformat(actual_stack),
            """\
{'add': ['wrap', 'add'],
 'cos': ['wrap', 'cos'],
 'linear': ['wrap', 'wrap', 'linear']}""",
        )

    def test_cond_source_fn_stack(self):
        backend = EagerAndRecordGraphs()

        @torch.compile(backend=backend, fullgraph=True)
        def cond_f(pred, pred2, x, y):
            def true_fn(pred2, x, y):
                return x + y

            def false_fn(pred2, x, y):
                def true_fn2(x, y):
                    return x.sin() - y.cos()

                def false_fn2(x, y):
                    return x.cos() - y.sin()

                return control_flow.cond(pred2, true_fn2, false_fn2, [x, y])

            return control_flow.cond(pred, true_fn, false_fn, [pred2, x, y])

        pred = torch.tensor(True)
        pred2 = torch.tensor(False)
        xs = torch.randn(2, 3, 3)
        y = torch.randn(3, 3)
        cond_f(pred, pred2, xs, y)

        gm = backend.graphs[0]
        actual_stack = self._get_source_fn_stack(gm, {"cos", "add", "sin", "sub"})
        self.assertExpectedInline(
            pprint.pformat(actual_stack),
            """\
{'add': ['cond', 'add'],
 'cos': ['cond', 'cond', 'cos'],
 'sin': ['cond', 'cond', 'sin'],
 'sub': ['cond', 'cond', 'sub']}""",
        )

    def test_map_source_fn_stack(self):
        backend = EagerAndRecordGraphs()

        xs = torch.randn(2, 3, 3)
        y = torch.randn(3)

        @torch.compile(backend=backend, fullgraph=True)
        def map_f(xs, y):
            def inner(x, y):
                def inner2(x, y):
                    return x + y

                return control_flow.map(inner2, x, y) * y.cos()

            return control_flow.map(inner, xs, y).sin()

        result = map_f(xs, y)

        gm = backend.graphs[0]
        actual_stack = self._get_source_fn_stack(gm, {"cos", "add", "sin"})
        self.assertExpectedInline(
            pprint.pformat(actual_stack),
            """{'add': ['map', 'map', 'add'], 'cos': ['map', 'cos'], 'sin': ['sin']}""",
        )

    def test_grad_source_fn_stack(self):
        backend = EagerAndRecordGraphs()

        def fn(x):
            return x.sin().sum()

        @torch.compile(backend=backend, fullgraph=False)
        def wrapper_fn(x):
            return torch.func.grad(torch.func.grad(fn))(x)

        x = torch.randn(())

        wrapper_fn(x)
        gm = backend.graphs[0]
        actual_stack = self._get_source_fn_stack(gm, {"sum_1", "sin"})
        self.assertExpectedInline(
            pprint.pformat(actual_stack),
            """{'sin': ['sin']}""",
        )

    def test_vmap_multiply_scalar(self):
        @torch.compile(backend="inductor", fullgraph=True)
        def g(x):
            return torch.vmap(torch.mul, in_dims=(0, None))(x, 3.14)

        x = torch.randn(3)
        y = g(x)
        self.assertEqual(y, x * 3.14)

        @torch.compile(backend="inductor", fullgraph=True)
        def f(x):
            return torch.vmap(torch.mul, in_dims=(0, None))(x, 314)

        x = torch.randn(3)
        y = f(x)
        self.assertEqual(y, x * 314)

    def test_vmap_source_fn_stack(self):
        backend = EagerAndRecordGraphs()

        def inner_fn(x):
            return torch.func.vmap(lambda x: x.sum(0) + x.sum(1))(x)

        @torch.compile(backend=backend, fullgraph=True)
        def fn(x):
            return torch.func.vmap(lambda x: inner_fn(x.cos()))(x)

        x = torch.randn(3, 3, 3, 3)
        fn(x)
        gm = backend.graphs[0]
        actual_stack = self._get_source_fn_stack(
            gm, {"sum_1", "sum_2", "batched_output"}
        )
        self.assertExpectedInline(
            pprint.pformat(actual_stack),
            """{'sum_1': ['sum_1'], 'sum_2': ['sum_2']}""",
        )

    def test_cond_pytree_operands(self):
        def _construct_pytree():
            a = torch.randn(3, 3)
            b = torch.randn(3, 3)
            c = torch.randn(3, 3)
            d = torch.randn(3, 3)
            e = torch.randn(3, 3)
            f = torch.randn(3, 3)
            g = torch.randn(3, 3)
            return (a, [[[b]]], c, (d, (e,), f), {"g": g})

        pred = torch.tensor(True)
        inp = _construct_pytree()

        def _reduce_sum(flattened):
            init = 0
            for val in flattened:
                init += val
            return init

        def _reduce_max(flattened):
            init = flattened[0]
            for val in flattened:
                init = max(val, init)
            return init

        def true_fn(pytree_in):
            flattened, spec = pytree.tree_flatten(pytree_in)
            return _reduce_sum(flattened)

        def false_fn(pytree_in):
            flattened, spec = pytree.tree_flatten(pytree_in)
            return _reduce_max(flattened)

        def fn(pred, pytree_in):
            return torch.cond(pred, true_fn, false_fn, [pytree_in])

        backend = EagerAndRecordGraphs()
        cnt = CompileCounterWithBackend(backend)
        compiled_res = torch.compile(fn, backend=backend)(pred, inp)
        eager_res = fn(pred, inp)
        self.assertEqual(compiled_res, eager_res)
        graph = backend.graphs[0]

        # Dynamic shapes produce a slightly different graph.
        if check_dynamic_shape_capture():
            return

        self.assertExpectedInline(
            graph.code.strip(),
            """\
def forward(self, L_pred_ : torch.Tensor, L_pytree_in_0_ : torch.Tensor, L_pytree_in_1_0_0_0_ : torch.Tensor, L_pytree_in_2_ : torch.Tensor, L_pytree_in_3_0_ : torch.Tensor, L_pytree_in_3_1_0_ : torch.Tensor, L_pytree_in_3_2_ : torch.Tensor, L_pytree_in_4_g_ : torch.Tensor):
    l_pred_ = L_pred_
    l_pytree_in_0_ = L_pytree_in_0_
    l_pytree_in_1_0_0_0_ = L_pytree_in_1_0_0_0_
    l_pytree_in_2_ = L_pytree_in_2_
    l_pytree_in_3_0_ = L_pytree_in_3_0_
    l_pytree_in_3_1_0_ = L_pytree_in_3_1_0_
    l_pytree_in_3_2_ = L_pytree_in_3_2_
    l_pytree_in_4_g_ = L_pytree_in_4_g_
    cond_true_0 = self.cond_true_0
    cond_false_0 = self.cond_false_0
    cond = torch.ops.higher_order.cond(l_pred_, cond_true_0, cond_false_0, [l_pytree_in_0_, l_pytree_in_1_0_0_0_, l_pytree_in_2_, l_pytree_in_3_0_, l_pytree_in_3_1_0_, l_pytree_in_3_2_, l_pytree_in_4_g_]);  l_pred_ = cond_true_0 = cond_false_0 = l_pytree_in_0_ = l_pytree_in_1_0_0_0_ = l_pytree_in_2_ = l_pytree_in_3_0_ = l_pytree_in_3_1_0_ = l_pytree_in_3_2_ = l_pytree_in_4_g_ = None
    getitem = cond[0];  cond = None
    return (getitem,)""",  # noqa: B950
        )

    def test_cond_pytree_operands_with_non_tensor_leaves(self):
        def fn(pred, pytree_in):
            return torch.cond(
                pred, lambda x: x[0] + 1, lambda x: x[0] * 2, (pytree_in,)
            )

        pred = torch.tensor(True)
        for pytree_in in [(1,), ("string",), (1.0,)]:
            with self.assertRaisesRegex(
                RuntimeError,
                r"Expect operands to be a tuple of possibly nested dict/list/tuple",
            ):
                fn(pred, pytree_in)

        for pytree_in in [(1,), ("string",), (1.0,)]:
            with self.assertRaisesRegex(
                torch._dynamo.exc.UncapturedHigherOrderOpError,
                r"Cond doesn't work unless it is captured completely with torch.compile",
            ):
                torch.compile(fn, backend="eager")(pred, pytree_in)


class HigherOrderOpVmapGuardTests(LoggingTestCase):
    @make_logging_test(recompiles=True)
    def test_vmap_grad_guard_ok(self, records):
        vmap = torch.vmap
        grad = torch.func.grad

        def g(x):
            return vmap(grad(torch.sin))(x)

        @torch.compile(backend="eager")
        def fn(x):
            return vmap(g)(x)

        x = torch.randn(4, 5)
        y = fn(x)
        # sanity check
        self.assertEqual(len(records), 0)
        self.assertEqual(x.cos(), y)

        # Calling the same function again won't have any effect on guards
        fn(x)
        self.assertEqual(len(records), 0)

    @xfailIfTorchDynamo
    @make_logging_test(recompiles=True)
    def test_grad_guard_fail(self, records):
        grad = torch.func.grad

        @torch.compile(backend="eager")
        def fn(x):
            return grad(torch.sin)(x.sum())

        x = torch.randn([])
        fn(x)
        self.assertEqual(len(records), 0)

        # calling again should not invalidate the graph
        fn(x)
        self.assertEqual(len(records), 0)

        # call grad should retrigger compilation
        x = torch.randn(3)
        grad(fn)(x)
        self.assertGreater(len(records), 0)
        record = self.getRecord(records, "pyfunctorch")
        self.assertIn(
            """\
    triggered by the following guard failure(s):
    - torch._functorch.pyfunctorch.compare_functorch_state([])""",
            munge_exc(record.getMessage()),
        )

    @make_logging_test(recompiles=True)
    def test_dual_level_guard(self, records):
        fwAD = torch.autograd.forward_ad

        @torch.compile(backend="eager", fullgraph=True)
        def fn(foo, tangent):
            with fwAD.dual_level():
                dual = fwAD.make_dual(foo, tangent[1:])
                return dual

        foo = torch.rand(2)
        tangent = torch.rand(3)
        fn(foo, tangent)
        self.assertEqual(len(records), 0)

        # calling again should not invalidate the graph
        fn(foo, tangent)
        self.assertEqual(len(records), 0)

        # assertRaises is only here because Nested forward mode AD is not supported
        with self.assertRaises(torch._dynamo.exc.InternalTorchDynamoError):
            with fwAD.dual_level():
                fn(foo, tangent)
        self.assertGreater(len(records), 0)
        record = self.getRecord(records, "forward_ad")
        self.assertIn(
            """\
    triggered by the following guard failure(s):
    - torch.autograd.forward_ad._current_level == -1""",
            munge_exc(record.getMessage()),
        )

    @xfailIfTorchDynamo
    @make_logging_test(recompiles=True)
    def test_jvp_guard_fail(self, records):
        jvp = torch.func.jvp
        vmap = torch.func.vmap

        @torch.compile(backend="eager")
        def fn(x):
            return jvp(torch.sin, (x,), (x,))

        x = torch.randn(3, 4)
        fn(x)
        self.assertEqual(len(records), 0)

        # calling again should not invalidate the graph
        fn(x)
        self.assertEqual(len(records), 0)

        # call jvp should retrigger compilation
        x = torch.randn(3, 4, 5)
        jvp(vmap(fn), (x,), (x,))

        self.assertGreater(len(records), 0)
        if self.hasRecord(records, "pyfunctorch"):
            record = self.getRecord(records, "pyfunctorch")
            self.assertIn(
                """\
    triggered by the following guard failure(s):
    - torch._functorch.pyfunctorch.compare_functorch_state([])""",
                munge_exc(record.getMessage()),
            )
        elif self.hasRecord(records, "forward_ad"):
            record = self.getRecord(records, "forward_ad")
            self.assertIn(
                """\
    triggered by the following guard failure(s):
    - torch.autograd.forward_ad._current_level == -1""",
                munge_exc(record.getMessage()),
            )

    @make_logging_test(recompiles=True)
    def test_vmap_guard_ok(self, records):
        @torch.compile(backend="eager")
        def fn(x):
            return torch.vmap(lambda x: x.sin())(x)

        x = torch.randn(3, 3, 4, 5)
        y = fn(x)
        # sanity check
        self.assertEqual(len(records), 0)
        self.assertEqual(x.sin(), y)

        # Calling the same function again won't have any effect on guards
        z = fn(x)
        self.assertEqual(len(records), 0)
        self.assertEqual(x.sin(), z)

        # calling with a different object will also not affect guards
        w = fn(z)
        self.assertEqual(len(records), 0)
        self.assertEqual(z.sin(), w)

    @xfailIfTorchDynamo
    @make_logging_test(recompiles=True)
    def test_vmap_guard_fail_different_state(self, records):
        @torch.compile(backend="eager")
        def fn(x):
            return torch.vmap(lambda x: x.sin())(x)

        x = torch.zeros(3, 4)
        y = torch.vmap(fn, randomness="same")(x)
        self.assertEqual(x.sin(), y)
        self.assertEqual(len(records), 0)

        # call vmap(vmap(fn))(x) should retrigger compilation
        y = torch.vmap(fn, randomness="different")(x)
        self.assertEqual(x.sin(), y)
        self.assertGreater(len(records), 0)
        record = self.getRecord(records, "pyfunctorch")
        self.assertIn(
            """\
    triggered by the following guard failure(s):
    - torch._functorch.pyfunctorch.compare_functorch_state([('Vmap', 1, 'same')])""",
            record.getMessage(),
        )

    @xfailIfTorchDynamo
    @make_logging_test(recompiles=True)
    def test_vmap_guard_fail(self, records):
        @torch.compile(backend="eager")
        def fn(x):
            return torch.vmap(lambda x: x.sin())(x)

        x = torch.zeros(3, 3, 4, 5)
        y = torch.vmap(fn)(x)
        self.assertEqual(x.sin(), y)
        self.assertEqual(len(records), 0)

        # call vmap(vmap(fn))(x) should retrigger compilation as
        # _functorch.current_level() is not the same
        x = torch.zeros(3, 3, 3, 4, 5)
        y = torch.vmap(torch.vmap(fn))(x)
        self.assertEqual(x.sin(), y)
        self.assertGreater(len(records), 0)
        record = self.getRecord(records, "pyfunctorch")
        self.assertIn(
            """\
    triggered by the following guard failure(s):
    - torch._functorch.pyfunctorch.compare_functorch_state([('Vmap', 1, 'error')])""",
            record.getMessage(),
        )

    @xfailIfTorchDynamo
    @make_logging_test(recompiles=True)
    def test_vmap_grad_vmap_guard_fail(self, records):
        vmap = torch.vmap
        grad = torch.func.grad

        def g(x):
            y = vmap(torch.sin, randomness="same")(x)
            return y.sum(0)

        @torch.compile(backend="eager")
        def fn(x):
            return grad(g)(x)

        x = torch.randn(3, 3)
        y = vmap(fn, randomness="error")(x)
        self.assertEqual(x.cos(), y)

        # previous FX graph should be invalidated
        x = torch.randn(3, 3, 4)
        y = vmap(vmap(fn, randomness="different"))(x)
        self.assertGreater(len(records), 0)
        record = self.getRecord(records, "pyfunctorch")
        self.assertIn(
            """\
    triggered by the following guard failure(s):
    - torch._functorch.pyfunctorch.compare_functorch_state([('Vmap', 1, 'error')])""",
            munge_exc(record.getMessage()),
        )

    @xfailIfTorchDynamo
    @make_logging_test(recompiles=True)
    def test_vmap_recompile_different_states(self, records):
        @torch.compile(backend="eager")
        def fn(x):
            return torch.vmap(lambda x: x.sin())(x)

        x = torch.zeros(3, 3, 4, 5)
        y = torch.vmap(fn, randomness="same")(x)
        self.assertEqual(len(records), 0)  # sanity check

        y = torch.vmap(fn, randomness="different")(x)
        self.assertGreater(len(records), 0)
        record = self.getRecord(records, "pyfunctorch")
        self.assertIn(
            """\
    triggered by the following guard failure(s):
    - torch._functorch.pyfunctorch.compare_functorch_state([('Vmap', 1, 'same')])""",
            munge_exc(record.getMessage()),
        )

    @config.patch(capture_func_transforms=True)
    @make_logging_test(guards=True)
    def test_emit_functorch_guard_if_active(self, records):
        @torch.compile(backend="eager")
        def fn(x):
            return torch.sin(x)

        x = torch.randn(3, 4)
        _ = fn(x)
        self.assertFalse(self.hasRecord(records, "pyfunctorch"))  # sanity check

        _ = torch.vmap(fn)(x)
        self.assertTrue(self.hasRecord(records, "pyfunctorch"))
        record = self.getRecord(records, "pyfunctorch")
        self.assertIn(
            """torch._functorch.pyfunctorch.compare_functorch_state([('Vmap', 1, 'error')])""",
            munge_exc(record.getMessage()),
        )

    @make_logging_test(recompiles=True)
    def test_linearize_recompiles(self, records):
        @torch.compile(backend="eager")
        def fn(x):
            out, jvp_fn = torch.func.linearize(torch.sin, x)
            return out, jvp_fn(x)

        x = torch.randn(2, 3)
        fn(x)
        self.assertEqual(len(records), 0)

        z = torch.randn(2, 3)
        fn(z)
        self.assertEqual(len(records), 0)

        y = torch.randn(3, 4)
        fn(y)
        self.assertGreater(len(records), 0)


class FuncTorchHigherOrderOpTests(torch._dynamo.test_case.TestCase):
    def tearDown(self):
        # Ensure that in the case of a test failure, the next test won't fail
        # because of a previous call to _vmap_increment_nesting that wasn't undone
        # i.e. test_vmap_free_tensor fails when PYTORCH_TEST_WITH_DYNAMO=1
        # and the call to increment nesting is not undone
        if not TEST_WITH_TORCHDYNAMO:
            return

        warn = False
        while ci := torch._C._functorch.peek_interpreter_stack():
            if ci.key() == torch._C._functorch.TransformType.Vmap:
                warn = True
                torch._C._functorch._vmap_decrement_nesting()
            else:
                break

        if warn:
            msg = (
                "Interpreter stack is not empty. Test should have called "
                "'torch._C._functorch._vmap_decrement_nesting()'"
            )
            warnings.warn(msg)

    def _compile_check(self, fn, inputs, fullgraph=True, graph_idx=0):
        backend = EagerAndRecordGraphs()
        actual = fn(*inputs)
        expected = torch.compile(fn, backend=backend, fullgraph=fullgraph)(*inputs)

        self.assertEqual(actual, expected)

        wrapped_gm = backend.graphs[graph_idx]
        return wrapped_gm

    def test_hessian(self):
        counters.clear()

        def wrapper_fn(x):
            return torch.func.hessian(torch.sin)(x)

        x = torch.randn(4, 3)
        wrapped_gm = self._compile_check(wrapper_fn, (x,))
        # Dynamic shapes produce a slightly different graph.
        if check_dynamic_shape_capture():
            return

        actual = normalize_gm(wrapped_gm.print_readable(print_output=False))
        self.assertExpectedInline(
            actual,
            """\
class GraphModule(torch.nn.Module):
    def forward(self, L_x_: "f32[4, 3]"):
        l_x_ = L_x_

        tensor: "i64[1]" = torch.tensor((12,))
        cumsum: "i64[1]" = tensor.cumsum(dim = 0);  tensor = None
        getitem: "i64[0]" = cumsum[slice(None, -1, None)];  cumsum = None
        neg: "i64[0]" = getitem.neg();  getitem = None
        unbind = neg.unbind();  neg = None

        chunk: "f32[12, 12]" = l_x_.new_zeros(12, 12)

        diagonal: "f32[12]" = chunk.diagonal(0)
        fill_: "f32[12]" = diagonal.fill_(1);  diagonal = None

        child: "f32[12, 4, 3]" = chunk.view(12, 4, 3);  chunk = None

        lazy_load_decompositions = torch._functorch.vmap.lazy_load_decompositions()

        _saved_tensors_hooks_disable = torch._C._autograd._saved_tensors_hooks_disable("torch.func transforms don't yet support saved tensor hooks. Please open an issue with your use case.")
        _vmap_increment_nesting = torch._C._functorch._vmap_increment_nesting(12, 'error')

        child_1 = torch._C._functorch._add_batch_dim(child, 0, 1);  child = None

        _saved_tensors_hooks_disable_1 = torch._C._autograd._saved_tensors_hooks_disable("torch.func transforms don't yet support saved tensor hooks. Please open an issue with your use case.")

        _jvp_treespec_compare = torch._functorch.eager_transforms._jvp_treespec_compare((l_x_,), (child_1,))

        _jvp_increment_nesting = torch._C._functorch._jvp_increment_nesting()
        _set_fwd_grad_enabled = torch._C._set_fwd_grad_enabled(True)
        _enter_dual_level = torch._C._enter_dual_level()

        _maybe_load_decompositions = torch.autograd.forward_ad._maybe_load_decompositions()

        child_2 = torch._make_dual(l_x_, child_1, level = 0);  child_1 = None

        _wrap_for_grad = torch._C._functorch._wrap_for_grad(l_x_, 2);  l_x_ = None

        _saved_tensors_hooks_disable_2 = torch._C._autograd._saved_tensors_hooks_disable("torch.func transforms don't yet support saved tensor hooks. Please open an issue with your use case.")
        _grad_increment_nesting = torch._C._functorch._grad_increment_nesting()

        diff_primals = torch._C._functorch._wrap_for_grad(child_2, 3);  child_2 = None

        set_inplace_requires_grad_allowed = torch._C._functorch.set_inplace_requires_grad_allowed(True)

        _set_tensor_requires_grad = torch._functorch.eager_transforms._set_tensor_requires_grad(diff_primals)

        set_inplace_requires_grad_allowed_1 = torch._C._functorch.set_inplace_requires_grad_allowed(False)

        o = torch.sin(diff_primals)

        results = torch._C._functorch._unwrap_for_grad(o, 3)

        _grad_decrement_nesting = torch._C._functorch._grad_decrement_nesting()
        _saved_tensors_hooks_disable_3 = torch._C._autograd._saved_tensors_hooks_disable("torch.func transforms don't yet support saved tensor hooks. Please open an issue with your use case.")

        tensor_1 = torch.tensor((12,))
        cumsum_1 = tensor_1.cumsum(dim = 0);  tensor_1 = None
        getitem_1 = cumsum_1[slice(None, -1, None)];  cumsum_1 = None
        neg_1 = getitem_1.neg();  getitem_1 = None
        unbind_1 = neg_1.unbind();  neg_1 = None

        chunk_1 = results.new_zeros(12, 12);  results = None

        diagonal_1 = chunk_1.diagonal(0)
        fill__1 = diagonal_1.fill_(1);  diagonal_1 = None

        basis = chunk_1.view(12, 4, 3);  chunk_1 = None

        lazy_load_decompositions_1 = torch._functorch.vmap.lazy_load_decompositions()

        _saved_tensors_hooks_disable_4 = torch._C._autograd._saved_tensors_hooks_disable("torch.func transforms don't yet support saved tensor hooks. Please open an issue with your use case.")
        _vmap_increment_nesting_1 = torch._C._functorch._vmap_increment_nesting(12, 'error')

        _add_batch_dim_1 = torch._C._functorch._add_batch_dim(basis, 0, 3);  basis = None

        _vjp_treespec_compare = torch._functorch.eager_transforms._vjp_treespec_compare(o, _add_batch_dim_1)

        _autograd_grad = torch._functorch.eager_transforms._autograd_grad([o], [diff_primals], [_add_batch_dim_1], retain_graph = True, create_graph = True);  o = diff_primals = _add_batch_dim_1 = None
        batched_outputs = _autograd_grad[0];  _autograd_grad = None

        chunked_result = torch._C._functorch._remove_batch_dim(batched_outputs, 3, 12, 0);  batched_outputs = None

        _vmap_decrement_nesting = torch._C._functorch._vmap_decrement_nesting()
        _saved_tensors_hooks_disable_5 = torch._C._autograd._saved_tensors_hooks_disable("torch.func transforms don't yet support saved tensor hooks. Please open an issue with your use case.")

        split = chunked_result.split((12,), dim = 0);  chunked_result = None
        split_1 = split[0];  split = None

        output_input = split_1.view((4, 3, 4, 3));  split_1 = None

        _unpack_dual = torch._unpack_dual(output_input, level = 0);  output_input = None
        primal = _unpack_dual[0]
        dual = _unpack_dual[1];  _unpack_dual = None

        primals_out_unflatten: "f32[4, 3, 4, 3]" = torch._C._functorch._unwrap_for_grad(primal, 2);  primal = None

        tangents_out_unflatten = torch._C._functorch._unwrap_for_grad(dual, 2);  dual = None

        _exit_dual_level = torch._C._exit_dual_level(0)
        _set_fwd_grad_enabled_1 = torch._C._set_fwd_grad_enabled(True)
        _jvp_decrement_nesting = torch._C._functorch._jvp_decrement_nesting()
        _saved_tensors_hooks_disable_6 = torch._C._autograd._saved_tensors_hooks_disable("torch.func transforms don't yet support saved tensor hooks. Please open an issue with your use case.")

        results_1: "f32[12, 4, 3, 4, 3]" = torch._C._functorch._remove_batch_dim(tangents_out_unflatten, 1, 12, 0);  tangents_out_unflatten = None

        _vmap_decrement_nesting_1 = torch._C._functorch._vmap_decrement_nesting()
        _saved_tensors_hooks_enable = torch._C._autograd._saved_tensors_hooks_enable()

        movedim: "f32[4, 3, 4, 3, 12]" = results_1.movedim(0, -1);  results_1 = None
        split_2 = movedim.split((12,), dim = -1);  movedim = None
        jac_out_in: "f32[4, 3, 4, 3, 12]" = split_2[0];  split_2 = None

        unflatten: "f32[4, 3, 4, 3, 4, 3]" = jac_out_in.unflatten(-1, (4, 3));  jac_out_in = None
        return (unflatten,)
""",
        )

    def test_hessian_argnums(self):
        counters.clear()

        def fn(x, y):
            return x.sin()

        def wrapper_fn(x, y):
            return torch.func.hessian(fn, argnums=(1,))(x, y)

        x = torch.randn(4, 3)
        y = torch.randn(3, 4)
        wrapped_gm = self._compile_check(wrapper_fn, (x, y))
        # Dynamic shapes produce a slightly different graph.
        if check_dynamic_shape_capture():
            return

        actual = normalize_gm(wrapped_gm.print_readable(print_output=False))
        self.assertExpectedInline(
            "\n".join(actual.split("\n")[:-2]),
            """\
class GraphModule(torch.nn.Module):
    def forward(self, L_x_: "f32[4, 3]", L_y_: "f32[3, 4]"):
        l_x_ = L_x_
        l_y_ = L_y_

        tensor: "i64[1]" = torch.tensor((12,))
        cumsum: "i64[1]" = tensor.cumsum(dim = 0);  tensor = None
        getitem: "i64[0]" = cumsum[slice(None, -1, None)];  cumsum = None
        neg: "i64[0]" = getitem.neg();  getitem = None
        unbind = neg.unbind();  neg = None

        chunk: "f32[12, 12]" = l_y_.new_zeros(12, 12)

        diagonal: "f32[12]" = chunk.diagonal(0)
        fill_: "f32[12]" = diagonal.fill_(1);  diagonal = None

        child: "f32[12, 3, 4]" = chunk.view(12, 3, 4);  chunk = None

        lazy_load_decompositions = torch._functorch.vmap.lazy_load_decompositions()

        _saved_tensors_hooks_disable = torch._C._autograd._saved_tensors_hooks_disable("torch.func transforms don't yet support saved tensor hooks. Please open an issue with your use case.")
        _vmap_increment_nesting = torch._C._functorch._vmap_increment_nesting(12, 'error')

        child_1 = torch._C._functorch._add_batch_dim(child, 0, 1);  child = None

        _saved_tensors_hooks_disable_1 = torch._C._autograd._saved_tensors_hooks_disable("torch.func transforms don't yet support saved tensor hooks. Please open an issue with your use case.")

        _jvp_treespec_compare = torch._functorch.eager_transforms._jvp_treespec_compare((l_y_,), (child_1,))

        _jvp_increment_nesting = torch._C._functorch._jvp_increment_nesting()
        _set_fwd_grad_enabled = torch._C._set_fwd_grad_enabled(True)
        _enter_dual_level = torch._C._enter_dual_level()

        _maybe_load_decompositions = torch.autograd.forward_ad._maybe_load_decompositions()

        child_3 = torch._make_dual(l_y_, child_1, level = 0);  child_1 = None

        child_2 = torch._C._functorch._wrap_for_grad(l_x_, 2);  l_x_ = None
        _wrap_for_grad_1 = torch._C._functorch._wrap_for_grad(l_y_, 2);  l_y_ = None

        _saved_tensors_hooks_disable_2 = torch._C._autograd._saved_tensors_hooks_disable("torch.func transforms don't yet support saved tensor hooks. Please open an issue with your use case.")
        _grad_increment_nesting = torch._C._functorch._grad_increment_nesting()

        _wrap_for_grad_2 = torch._C._functorch._wrap_for_grad(child_2, 3);  child_2 = None
        child_4 = torch._C._functorch._wrap_for_grad(child_3, 3);  child_3 = None

        set_inplace_requires_grad_allowed = torch._C._functorch.set_inplace_requires_grad_allowed(True)

        _set_tensor_requires_grad = torch._functorch.eager_transforms._set_tensor_requires_grad(child_4)

        set_inplace_requires_grad_allowed_1 = torch._C._functorch.set_inplace_requires_grad_allowed(False)

        o = _wrap_for_grad_2.sin();  _wrap_for_grad_2 = None

        results = torch._C._functorch._unwrap_for_grad(o, 3)

        _grad_decrement_nesting = torch._C._functorch._grad_decrement_nesting()
        _saved_tensors_hooks_disable_3 = torch._C._autograd._saved_tensors_hooks_disable("torch.func transforms don't yet support saved tensor hooks. Please open an issue with your use case.")

        tensor_1 = torch.tensor((12,))
        cumsum_1 = tensor_1.cumsum(dim = 0);  tensor_1 = None
        getitem_1 = cumsum_1[slice(None, -1, None)];  cumsum_1 = None
        neg_1 = getitem_1.neg();  getitem_1 = None
        unbind_1 = neg_1.unbind();  neg_1 = None

        chunk_1 = results.new_zeros(12, 12);  results = None

        diagonal_1 = chunk_1.diagonal(0)
        fill__1 = diagonal_1.fill_(1);  diagonal_1 = None

        basis = chunk_1.view(12, 4, 3);  chunk_1 = None

        lazy_load_decompositions_1 = torch._functorch.vmap.lazy_load_decompositions()

        _saved_tensors_hooks_disable_4 = torch._C._autograd._saved_tensors_hooks_disable("torch.func transforms don't yet support saved tensor hooks. Please open an issue with your use case.")
        _vmap_increment_nesting_1 = torch._C._functorch._vmap_increment_nesting(12, 'error')

        _add_batch_dim_1 = torch._C._functorch._add_batch_dim(basis, 0, 3);  basis = None

        _vjp_treespec_compare = torch._functorch.eager_transforms._vjp_treespec_compare(o, _add_batch_dim_1)

        _autograd_grad = torch._functorch.eager_transforms._autograd_grad([o], [child_4], [_add_batch_dim_1], retain_graph = True, create_graph = True);  o = child_4 = _add_batch_dim_1 = None
        child_5 = _autograd_grad[0];  _autograd_grad = None

        child_6 = torch._C._functorch._remove_batch_dim(child_5, 3, 12, 0);  child_5 = None

        _vmap_decrement_nesting = torch._C._functorch._vmap_decrement_nesting()
        _saved_tensors_hooks_disable_5 = torch._C._autograd._saved_tensors_hooks_disable("torch.func transforms don't yet support saved tensor hooks. Please open an issue with your use case.")

        split = child_6.split((12,), dim = 0);  child_6 = None
        split_1 = split[0];  split = None

        child_7 = split_1.view((4, 3, 3, 4));  split_1 = None

        _unpack_dual = torch._unpack_dual(child_7, level = 0);  child_7 = None
        primal = _unpack_dual[0];  _unpack_dual = None

        tangent = torch.zeros_like(primal)

        child_8: "f32[4, 3, 3, 4]" = torch._C._functorch._unwrap_for_grad(primal, 2);  primal = None

        child_9: "f32[4, 3, 3, 4]" = torch._C._functorch._unwrap_for_grad(tangent, 2);  tangent = None

        _exit_dual_level = torch._C._exit_dual_level(0)
        _set_fwd_grad_enabled_1 = torch._C._set_fwd_grad_enabled(True)
        _jvp_decrement_nesting = torch._C._functorch._jvp_decrement_nesting()
        _saved_tensors_hooks_disable_6 = torch._C._autograd._saved_tensors_hooks_disable("torch.func transforms don't yet support saved tensor hooks. Please open an issue with your use case.")

        child_10: "f32[12, 4, 3, 3, 4]" = torch._C._functorch._remove_batch_dim(child_9, 1, 12, 0);  child_9 = None

        _vmap_decrement_nesting_1 = torch._C._functorch._vmap_decrement_nesting()
        _saved_tensors_hooks_enable = torch._C._autograd._saved_tensors_hooks_enable()

        movedim: "f32[4, 3, 3, 4, 12]" = child_10.movedim(0, -1);  child_10 = None
        split_2 = movedim.split((12,), dim = -1);  movedim = None
        jac_out_in: "f32[4, 3, 3, 4, 12]" = split_2[0];  split_2 = None

        unflatten: "f32[4, 3, 3, 4, 3, 4]" = jac_out_in.unflatten(-1, (3, 4));  jac_out_in = None""",
        )

        self.assertExpectedInline(
            actual.split("\n")[-2],
            """        return (unflatten,)""",
        )

    def test_hessian_disable_capture(self):
        counters.clear()

        with config.patch(capture_func_transforms=False):
            # We have verified above that this
            # function compiles
            def wrapper_fn(x):
                return torch.func.hessian(torch.sin)(x)

            x = torch.randn(3, 3, 3)
            actual = wrapper_fn(x)
            expected = torch.compile(wrapper_fn, backend="aot_eager", fullgraph=False)(
                x
            )
            self.assertEqual(len(counters["graph_break"]), 2)
            self.assertEqual(
                {
                    "torch.func.vmap capture is disabled, it can be "
                    "turned on by setting `torch._dynamo.config.capture_func_transforms=True`": 2,
                    "torch.func.hessian capture is disabled, it can be "
                    "turned on by setting `torch._dynamo.config.capture_func_transforms=True`": 1,
                },
                dict(counters["graph_break"]),
            )
            self.assertEqual(actual, expected)

    def test_jacrev(self):
        counters.clear()

        def wrapper_fn(x):
            return torch.func.jacrev(torch.sin)(x)

        x = torch.randn(4, 3)
        wrapped_gm = self._compile_check(wrapper_fn, (x,))
        # Dynamic shapes produce a slightly different graph.
        if check_dynamic_shape_capture():
            return

        actual = normalize_gm(wrapped_gm.print_readable(print_output=False))
        self.assertExpectedInline(
            actual,
            """\
class GraphModule(torch.nn.Module):
    def forward(self, L_x_: "f32[4, 3]"):
        l_x_ = L_x_

        _saved_tensors_hooks_disable = torch._C._autograd._saved_tensors_hooks_disable("torch.func transforms don't yet support saved tensor hooks. Please open an issue with your use case.")
        _grad_increment_nesting = torch._C._functorch._grad_increment_nesting()

        diff_primals = torch._C._functorch._wrap_for_grad(l_x_, 1);  l_x_ = None

        set_inplace_requires_grad_allowed = torch._C._functorch.set_inplace_requires_grad_allowed(True)

        _set_tensor_requires_grad = torch._functorch.eager_transforms._set_tensor_requires_grad(diff_primals)

        set_inplace_requires_grad_allowed_1 = torch._C._functorch.set_inplace_requires_grad_allowed(False)

        o = torch.sin(diff_primals)

        results: "f32[4, 3]" = torch._C._functorch._unwrap_for_grad(o, 1)

        _grad_decrement_nesting = torch._C._functorch._grad_decrement_nesting()
        _saved_tensors_hooks_enable = torch._C._autograd._saved_tensors_hooks_enable()

        tensor: "i64[1]" = torch.tensor((12,))
        cumsum: "i64[1]" = tensor.cumsum(dim = 0);  tensor = None
        getitem: "i64[0]" = cumsum[slice(None, -1, None)];  cumsum = None
        neg: "i64[0]" = getitem.neg();  getitem = None
        unbind = neg.unbind();  neg = None

        chunk: "f32[12, 12]" = results.new_zeros(12, 12);  results = None

        diagonal: "f32[12]" = chunk.diagonal(0)
        fill_: "f32[12]" = diagonal.fill_(1);  diagonal = None

        basis: "f32[12, 4, 3]" = chunk.view(12, 4, 3);  chunk = None

        lazy_load_decompositions = torch._functorch.vmap.lazy_load_decompositions()

        _saved_tensors_hooks_disable_1 = torch._C._autograd._saved_tensors_hooks_disable("torch.func transforms don't yet support saved tensor hooks. Please open an issue with your use case.")
        _vmap_increment_nesting = torch._C._functorch._vmap_increment_nesting(12, 'error')

        _add_batch_dim = torch._C._functorch._add_batch_dim(basis, 0, 1);  basis = None

        _vjp_treespec_compare = torch._functorch.eager_transforms._vjp_treespec_compare(o, _add_batch_dim)

        _autograd_grad = torch._functorch.eager_transforms._autograd_grad([o], [diff_primals], [_add_batch_dim], retain_graph = True, create_graph = True);  o = diff_primals = _add_batch_dim = None
        batched_outputs = _autograd_grad[0];  _autograd_grad = None

        chunked_result: "f32[12, 4, 3]" = torch._C._functorch._remove_batch_dim(batched_outputs, 1, 12, 0);  batched_outputs = None

        _vmap_decrement_nesting = torch._C._functorch._vmap_decrement_nesting()
        _saved_tensors_hooks_enable_1 = torch._C._autograd._saved_tensors_hooks_enable()

        split = chunked_result.split((12,), dim = 0);  chunked_result = None
        split_1: "f32[12, 4, 3]" = split[0];  split = None

        output_input: "f32[4, 3, 4, 3]" = split_1.view((4, 3, 4, 3));  split_1 = None
        return (output_input,)
""",
        )

    def test_jacrev_two_tensors_argnums(self):
        counters.clear()

        def fn(x, y):
            return y.sin()

        def wrapper_fn(x, y):
            return torch.func.jacrev(fn, argnums=1)(x, y)

        x = torch.randn(4, 3)
        y = torch.randn(3, 4)
        wrapped_gm = self._compile_check(wrapper_fn, (x, y))
        # Dynamic shapes produce a slightly different graph.
        if check_dynamic_shape_capture():
            return

        actual = normalize_gm(wrapped_gm.print_readable(print_output=False))
        self.assertExpectedInline(
            actual,
            """\
class GraphModule(torch.nn.Module):
    def forward(self, L_x_: "f32[4, 3]", L_y_: "f32[3, 4]"):
        l_x_ = L_x_
        l_y_ = L_y_

        _saved_tensors_hooks_disable = torch._C._autograd._saved_tensors_hooks_disable("torch.func transforms don't yet support saved tensor hooks. Please open an issue with your use case.")
        _grad_increment_nesting = torch._C._functorch._grad_increment_nesting()

        _wrap_for_grad = torch._C._functorch._wrap_for_grad(l_x_, 1);  l_x_ = None
        diff_primals = torch._C._functorch._wrap_for_grad(l_y_, 1);  l_y_ = None

        set_inplace_requires_grad_allowed = torch._C._functorch.set_inplace_requires_grad_allowed(True)

        _set_tensor_requires_grad = torch._functorch.eager_transforms._set_tensor_requires_grad(diff_primals)

        set_inplace_requires_grad_allowed_1 = torch._C._functorch.set_inplace_requires_grad_allowed(False)

        o = diff_primals.sin()

        results: "f32[3, 4]" = torch._C._functorch._unwrap_for_grad(o, 1)

        _grad_decrement_nesting = torch._C._functorch._grad_decrement_nesting()
        _saved_tensors_hooks_enable = torch._C._autograd._saved_tensors_hooks_enable()

        tensor: "i64[1]" = torch.tensor((12,))
        cumsum: "i64[1]" = tensor.cumsum(dim = 0);  tensor = None
        getitem: "i64[0]" = cumsum[slice(None, -1, None)];  cumsum = None
        neg: "i64[0]" = getitem.neg();  getitem = None
        unbind = neg.unbind();  neg = None

        chunk: "f32[12, 12]" = results.new_zeros(12, 12);  results = None

        diagonal: "f32[12]" = chunk.diagonal(0)
        fill_: "f32[12]" = diagonal.fill_(1);  diagonal = None

        basis: "f32[12, 3, 4]" = chunk.view(12, 3, 4);  chunk = None

        lazy_load_decompositions = torch._functorch.vmap.lazy_load_decompositions()

        _saved_tensors_hooks_disable_1 = torch._C._autograd._saved_tensors_hooks_disable("torch.func transforms don't yet support saved tensor hooks. Please open an issue with your use case.")
        _vmap_increment_nesting = torch._C._functorch._vmap_increment_nesting(12, 'error')

        _add_batch_dim = torch._C._functorch._add_batch_dim(basis, 0, 1);  basis = None

        _vjp_treespec_compare = torch._functorch.eager_transforms._vjp_treespec_compare(o, _add_batch_dim)

        _autograd_grad = torch._functorch.eager_transforms._autograd_grad([o], [diff_primals], [_add_batch_dim], retain_graph = True, create_graph = True);  o = diff_primals = _add_batch_dim = None
        batched_outputs = _autograd_grad[0];  _autograd_grad = None

        chunked_result: "f32[12, 3, 4]" = torch._C._functorch._remove_batch_dim(batched_outputs, 1, 12, 0);  batched_outputs = None

        _vmap_decrement_nesting = torch._C._functorch._vmap_decrement_nesting()
        _saved_tensors_hooks_enable_1 = torch._C._autograd._saved_tensors_hooks_enable()

        split = chunked_result.split((12,), dim = 0);  chunked_result = None
        split_1: "f32[12, 3, 4]" = split[0];  split = None

        output_input: "f32[3, 4, 3, 4]" = split_1.view((3, 4, 3, 4));  split_1 = None
        return (output_input,)
""",
        )

    def test_jacrev_has_aux(self):
        counters.clear()

        def fn(x, y):
            return y.sin(), x

        def wrapper_fn(x, y):
            return torch.func.jacrev(fn, argnums=1, has_aux=True)(x, y)

        x = torch.randn(4, 3)
        y = torch.randn(3, 4)
        wrapped_gm = self._compile_check(wrapper_fn, (x, y))
        # Dynamic shapes produce a slightly different graph.
        if check_dynamic_shape_capture():
            return

        actual = normalize_gm(wrapped_gm.print_readable(print_output=False))
        self.assertExpectedInline(
            actual,
            """\
class GraphModule(torch.nn.Module):
    def forward(self, L_x_: "f32[4, 3]", L_y_: "f32[3, 4]"):
        l_x_ = L_x_
        l_y_ = L_y_

        _saved_tensors_hooks_disable = torch._C._autograd._saved_tensors_hooks_disable("torch.func transforms don't yet support saved tensor hooks. Please open an issue with your use case.")
        _grad_increment_nesting = torch._C._functorch._grad_increment_nesting()

        aux = torch._C._functorch._wrap_for_grad(l_x_, 1);  l_x_ = None
        diff_primals = torch._C._functorch._wrap_for_grad(l_y_, 1);  l_y_ = None

        set_inplace_requires_grad_allowed = torch._C._functorch.set_inplace_requires_grad_allowed(True)

        _set_tensor_requires_grad = torch._functorch.eager_transforms._set_tensor_requires_grad(diff_primals)

        set_inplace_requires_grad_allowed_1 = torch._C._functorch.set_inplace_requires_grad_allowed(False)

        o = diff_primals.sin()

        aux_1: "f32[4, 3]" = torch._C._functorch._unwrap_for_grad(aux, 1);  aux = None

        results: "f32[3, 4]" = torch._C._functorch._unwrap_for_grad(o, 1)

        _grad_decrement_nesting = torch._C._functorch._grad_decrement_nesting()
        _saved_tensors_hooks_enable = torch._C._autograd._saved_tensors_hooks_enable()

        tensor: "i64[1]" = torch.tensor((12,))
        cumsum: "i64[1]" = tensor.cumsum(dim = 0);  tensor = None
        getitem: "i64[0]" = cumsum[slice(None, -1, None)];  cumsum = None
        neg: "i64[0]" = getitem.neg();  getitem = None
        unbind = neg.unbind();  neg = None

        chunk: "f32[12, 12]" = results.new_zeros(12, 12);  results = None

        diagonal: "f32[12]" = chunk.diagonal(0)
        fill_: "f32[12]" = diagonal.fill_(1);  diagonal = None

        basis: "f32[12, 3, 4]" = chunk.view(12, 3, 4);  chunk = None

        lazy_load_decompositions = torch._functorch.vmap.lazy_load_decompositions()

        _saved_tensors_hooks_disable_1 = torch._C._autograd._saved_tensors_hooks_disable("torch.func transforms don't yet support saved tensor hooks. Please open an issue with your use case.")
        _vmap_increment_nesting = torch._C._functorch._vmap_increment_nesting(12, 'error')

        _add_batch_dim = torch._C._functorch._add_batch_dim(basis, 0, 1);  basis = None

        _vjp_treespec_compare = torch._functorch.eager_transforms._vjp_treespec_compare(o, _add_batch_dim)

        _autograd_grad = torch._functorch.eager_transforms._autograd_grad([o], [diff_primals], [_add_batch_dim], retain_graph = True, create_graph = True);  o = diff_primals = _add_batch_dim = None
        batched_outputs = _autograd_grad[0];  _autograd_grad = None

        chunked_result: "f32[12, 3, 4]" = torch._C._functorch._remove_batch_dim(batched_outputs, 1, 12, 0);  batched_outputs = None

        _vmap_decrement_nesting = torch._C._functorch._vmap_decrement_nesting()
        _saved_tensors_hooks_enable_1 = torch._C._autograd._saved_tensors_hooks_enable()

        split = chunked_result.split((12,), dim = 0);  chunked_result = None
        split_1: "f32[12, 3, 4]" = split[0];  split = None

        output_input: "f32[3, 4, 3, 4]" = split_1.view((3, 4, 3, 4));  split_1 = None
        return (output_input, aux_1)
""",
        )

    def test_jacrev_disable_capture(self):
        counters.clear()

        with config.patch(capture_func_transforms=False):
            # We have verified above that this
            # function compiles
            def wrapper_fn(x):
                return torch.func.jacrev(torch.sin)(x)

            x = torch.randn(3, 3, 3)
            actual = wrapper_fn(x)
            expected = torch.compile(wrapper_fn, backend="aot_eager", fullgraph=False)(
                x
            )
            self.assertEqual(len(counters["graph_break"]), 2)
            self.assertEqual(
                dict(counters["graph_break"]),
                {
                    "torch.func.vmap capture is disabled, it can be "
                    "turned on by setting `torch._dynamo.config.capture_func_transforms=True`": 2,
                    "torch.func.jacrev capture is disabled, it can be "
                    "turned on by setting `torch._dynamo.config.capture_func_transforms=True`": 1,
                },
            )
            self.assertEqual(actual, expected)

    def test_vjp(self):
        counters.clear()

        def fn(x):
            return x.sin().sum()

        def wrapper_fn(x, v):
            (out, vjpfunc) = torch.func.vjp(fn, x)
            return out

        x = torch.randn([5])
        v = torch.randn(5)
        wrapped_gm = self._compile_check(wrapper_fn, (x, v))

        # Dynamic shapes produce a slightly different graph.
        if check_dynamic_shape_capture():
            return

        actual = normalize_gm(wrapped_gm.print_readable(print_output=False))
        self.assertExpectedInline(
            actual,
            """\
class GraphModule(torch.nn.Module):
    def forward(self, L_x_: "f32[5]"):
        l_x_ = L_x_

        _saved_tensors_hooks_disable = torch._C._autograd._saved_tensors_hooks_disable("torch.func transforms don't yet support saved tensor hooks. Please open an issue with your use case.")
        _grad_increment_nesting = torch._C._functorch._grad_increment_nesting()

        child = torch._C._functorch._wrap_for_grad(l_x_, 1);  l_x_ = None

        set_inplace_requires_grad_allowed = torch._C._functorch.set_inplace_requires_grad_allowed(True)

        child_1 = torch._functorch.eager_transforms._set_tensor_requires_grad(child)

        set_inplace_requires_grad_allowed_1 = torch._C._functorch.set_inplace_requires_grad_allowed(False)

        sin = child.sin();  child = None
        o = sin.sum();  sin = None

        results: "f32[]" = torch._C._functorch._unwrap_for_grad(o, 1);  o = None

        _grad_decrement_nesting = torch._C._functorch._grad_decrement_nesting()
        _saved_tensors_hooks_enable = torch._C._autograd._saved_tensors_hooks_enable()
        return (results,)
""",
        )

    def test_vjp_multiple_outputs(self):
        counters.clear()

        def wrapper_fn(x, v):
            fn = lambda x: (x.sin(), x.cos())  # noqa: E731
            (out, vjpfunc) = torch.func.vjp(fn, x)
            vjps = vjpfunc((v, v))
            return out, vjps

        x = torch.randn([5])
        v = torch.randn(5)
        wrapped_gm = self._compile_check(wrapper_fn, (x, v))

        # Dynamic shapes produce a slightly different graph.
        if check_dynamic_shape_capture():
            return

        actual = normalize_gm(wrapped_gm.print_readable(print_output=False))
        self.assertExpectedInline(
            actual,
            """\
class GraphModule(torch.nn.Module):
    def forward(self, L_x_: "f32[5]", L_v_: "f32[5]"):
        l_x_ = L_x_
        l_v_ = L_v_

        _saved_tensors_hooks_disable = torch._C._autograd._saved_tensors_hooks_disable("torch.func transforms don't yet support saved tensor hooks. Please open an issue with your use case.")
        _grad_increment_nesting = torch._C._functorch._grad_increment_nesting()

        child = torch._C._functorch._wrap_for_grad(l_x_, 1);  l_x_ = None

        set_inplace_requires_grad_allowed = torch._C._functorch.set_inplace_requires_grad_allowed(True)

        child_3 = torch._functorch.eager_transforms._set_tensor_requires_grad(child)

        set_inplace_requires_grad_allowed_1 = torch._C._functorch.set_inplace_requires_grad_allowed(False)

        child_1 = child.sin()
        child_2 = child.cos();  child = None

        _unwrap_for_grad: "f32[5]" = torch._C._functorch._unwrap_for_grad(child_1, 1)
        _unwrap_for_grad_1: "f32[5]" = torch._C._functorch._unwrap_for_grad(child_2, 1)

        _grad_decrement_nesting = torch._C._functorch._grad_decrement_nesting()
        _saved_tensors_hooks_enable = torch._C._autograd._saved_tensors_hooks_enable()

        _vjp_treespec_compare = torch._functorch.eager_transforms._vjp_treespec_compare((child_1, child_2), (l_v_, l_v_))

        _autograd_grad = torch._functorch.eager_transforms._autograd_grad([child_1, child_2], [child_3], [l_v_, l_v_], retain_graph = True, create_graph = True);  child_1 = child_2 = child_3 = l_v_ = None
        getitem: "f32[5]" = _autograd_grad[0];  _autograd_grad = None
        return (_unwrap_for_grad, _unwrap_for_grad_1, getitem)
""",
        )

    def test_vjp_multiple_outputs_python_struct(self):
        counters.clear()

        def wrapper_fn(x, v):
            fn = lambda x: {"first": x.sin(), "second": x.cos()}  # noqa: E731
            (out, vjpfunc) = torch.func.vjp(fn, x)
            vjps = vjpfunc({"first": v, "second": v.sin()})
            return out, vjps

        x = torch.randn([5])
        v = torch.randn(5)
        wrapped_gm = self._compile_check(wrapper_fn, (x, v))

        # Dynamic shapes produce a slightly different graph.
        if check_dynamic_shape_capture():
            return

        actual = normalize_gm(wrapped_gm.print_readable(print_output=False))
        self.assertExpectedInline(
            actual,
            """\
class GraphModule(torch.nn.Module):
    def forward(self, L_x_: "f32[5]", L_v_: "f32[5]"):
        l_x_ = L_x_
        l_v_ = L_v_

        _saved_tensors_hooks_disable = torch._C._autograd._saved_tensors_hooks_disable("torch.func transforms don't yet support saved tensor hooks. Please open an issue with your use case.")
        _grad_increment_nesting = torch._C._functorch._grad_increment_nesting()

        child = torch._C._functorch._wrap_for_grad(l_x_, 1);  l_x_ = None

        set_inplace_requires_grad_allowed = torch._C._functorch.set_inplace_requires_grad_allowed(True)

        child_3 = torch._functorch.eager_transforms._set_tensor_requires_grad(child)

        set_inplace_requires_grad_allowed_1 = torch._C._functorch.set_inplace_requires_grad_allowed(False)

        child_1 = child.sin()
        child_2 = child.cos();  child = None

        _unwrap_for_grad: "f32[5]" = torch._C._functorch._unwrap_for_grad(child_1, 1)
        _unwrap_for_grad_1: "f32[5]" = torch._C._functorch._unwrap_for_grad(child_2, 1)

        _grad_decrement_nesting = torch._C._functorch._grad_decrement_nesting()
        _saved_tensors_hooks_enable = torch._C._autograd._saved_tensors_hooks_enable()

        child_4: "f32[5]" = l_v_.sin()

        _vjp_treespec_compare = torch._functorch.eager_transforms._vjp_treespec_compare({'first': child_1, 'second': child_2}, {'first': l_v_, 'second': child_4})

        _autograd_grad = torch._functorch.eager_transforms._autograd_grad([child_1, child_2], [child_3], [l_v_, child_4], retain_graph = True, create_graph = True);  child_1 = child_2 = child_3 = l_v_ = child_4 = None
        getitem: "f32[5]" = _autograd_grad[0];  _autograd_grad = None
        return (_unwrap_for_grad, _unwrap_for_grad_1, getitem)
""",
        )

    def test_vjp_has_aux(self):
        counters.clear()

        def fn(x):
            return x.sin().sum(), x

        def wrapper_fn(x, v):
            (out, vjpfunc, _) = torch.func.vjp(fn, x, has_aux=True)
            return out

        x = torch.randn([5])
        v = torch.randn(5)
        wrapped_gm = self._compile_check(wrapper_fn, (x, v))

        # Dynamic shapes produce a slightly different graph.
        if check_dynamic_shape_capture():
            return

        actual = normalize_gm(wrapped_gm.print_readable(print_output=False))
        self.assertExpectedInline(
            actual,
            """\
class GraphModule(torch.nn.Module):
    def forward(self, L_x_: "f32[5]"):
        l_x_ = L_x_

        _saved_tensors_hooks_disable = torch._C._autograd._saved_tensors_hooks_disable("torch.func transforms don't yet support saved tensor hooks. Please open an issue with your use case.")
        _grad_increment_nesting = torch._C._functorch._grad_increment_nesting()

        child = torch._C._functorch._wrap_for_grad(l_x_, 1);  l_x_ = None

        set_inplace_requires_grad_allowed = torch._C._functorch.set_inplace_requires_grad_allowed(True)

        child_1 = torch._functorch.eager_transforms._set_tensor_requires_grad(child)

        set_inplace_requires_grad_allowed_1 = torch._C._functorch.set_inplace_requires_grad_allowed(False)

        sin = child.sin()
        o = sin.sum();  sin = None

        aux: "f32[5]" = torch._C._functorch._unwrap_for_grad(child, 1);  child = None

        results: "f32[]" = torch._C._functorch._unwrap_for_grad(o, 1);  o = None

        _grad_decrement_nesting = torch._C._functorch._grad_decrement_nesting()
        _saved_tensors_hooks_enable = torch._C._autograd._saved_tensors_hooks_enable()
        return (results,)
""",
        )

    def test_vjp_disable_capture(self):
        counters.clear()

        with config.patch(capture_func_transforms=False):
            # We have verified above that this
            # function compiles
            def wrapper_fn(x):
                (out, vjpfunc) = torch.func.vjp(torch.sin, x)
                return out

            x = torch.randn(3, 3, 3)
            actual = wrapper_fn(x)
            expected = torch.compile(wrapper_fn, backend="aot_eager", fullgraph=False)(
                x
            )
            self.assertEqual(len(counters["graph_break"]), 1)
            self.assertEqual(
                dict(counters["graph_break"]),
                {
                    "torch.func.vjp capture is disabled, it can be "
                    "turned on by setting `torch._dynamo.config.capture_func_transforms=True`": 1
                },
            )
            self.assertEqual(actual, expected)

    def test_grad(self):
        counters.clear()

        def fn(x):
            return x.sin().sum()

        def wrapper_fn(x):
            return torch.func.grad(fn)(x)

        x = torch.randn(3, 3, 3)
        wrapped_gm = self._compile_check(wrapper_fn, (x,))

        # Dynamic shapes produce a slightly different graph.
        if check_dynamic_shape_capture():
            return

        actual = normalize_gm(wrapped_gm.print_readable(print_output=False))
        self.assertExpectedInline(
            actual,
            """\
class GraphModule(torch.nn.Module):
    def forward(self, L_x_: "f32[3, 3, 3]"):
        l_x_ = L_x_

        _saved_tensors_hooks_disable = torch._C._autograd._saved_tensors_hooks_disable("torch.func transforms don't yet support saved tensor hooks. Please open an issue with your use case.")
        _grad_increment_nesting = torch._C._functorch._grad_increment_nesting()

        diff_args = torch._C._functorch._wrap_for_grad(l_x_, 1);  l_x_ = None

        set_inplace_requires_grad_allowed = torch._C._functorch.set_inplace_requires_grad_allowed(True)

        _set_tensor_requires_grad = torch._functorch.eager_transforms._set_tensor_requires_grad(diff_args)

        set_inplace_requires_grad_allowed_1 = torch._C._functorch.set_inplace_requires_grad_allowed(False)

        sin = diff_args.sin()
        output = sin.sum();  sin = None

        _autograd_grad = torch._functorch.eager_transforms._autograd_grad((output,), [diff_args], create_graph = True);  diff_args = None
        grad_input = _autograd_grad[0];  _autograd_grad = None

        grad_input_1: "f32[3, 3, 3]" = torch._C._functorch._unwrap_for_grad(grad_input, 1);  grad_input = None

        output_1: "f32[]" = torch._C._functorch._unwrap_for_grad(output, 1);  output = None

        _grad_decrement_nesting = torch._C._functorch._grad_decrement_nesting()
        _saved_tensors_hooks_enable = torch._C._autograd._saved_tensors_hooks_enable()
        return (grad_input_1,)
""",
        )

    def test_grad_freevar_tensor(self):
        counters.clear()
        y = torch.randn(3, 3)

        def fn(x):
            return (x.sin() + y).sum()

        def wrapper_fn(x):
            return torch.func.grad(fn)(x)

        x = torch.randn(3, 3, 3)
        expected = wrapper_fn(x)
        actual = torch.compile(wrapper_fn, backend="aot_eager", fullgraph=True)(x)
        self.assertEqual(actual, expected)

    def test_grad_freevar_python_scalar(self):
        counters.clear()
        y = 3

        def fn(x):
            return (x.sin() + y).sum()

        def wrapper_fn(x):
            return torch.func.grad(fn)(x)

        x = torch.randn(3, 3, 3)
        wrapped_gm = self._compile_check(wrapper_fn, (x,))

        # Dynamic shapes produce a slightly different graph.
        if check_dynamic_shape_capture():
            return

        actual = normalize_gm(wrapped_gm.print_readable(print_output=False))
        self.assertExpectedInline(
            actual,
            """\
class GraphModule(torch.nn.Module):
    def forward(self, L_x_: "f32[3, 3, 3]"):
        l_x_ = L_x_

        _saved_tensors_hooks_disable = torch._C._autograd._saved_tensors_hooks_disable("torch.func transforms don't yet support saved tensor hooks. Please open an issue with your use case.")
        _grad_increment_nesting = torch._C._functorch._grad_increment_nesting()

        diff_args = torch._C._functorch._wrap_for_grad(l_x_, 1);  l_x_ = None

        set_inplace_requires_grad_allowed = torch._C._functorch.set_inplace_requires_grad_allowed(True)

        _set_tensor_requires_grad = torch._functorch.eager_transforms._set_tensor_requires_grad(diff_args)

        set_inplace_requires_grad_allowed_1 = torch._C._functorch.set_inplace_requires_grad_allowed(False)

        sin = diff_args.sin()
        add = sin + 3;  sin = None
        output = add.sum();  add = None

        _autograd_grad = torch._functorch.eager_transforms._autograd_grad((output,), [diff_args], create_graph = True);  diff_args = None
        grad_input = _autograd_grad[0];  _autograd_grad = None

        grad_input_1: "f32[3, 3, 3]" = torch._C._functorch._unwrap_for_grad(grad_input, 1);  grad_input = None

        output_1: "f32[]" = torch._C._functorch._unwrap_for_grad(output, 1);  output = None

        _grad_decrement_nesting = torch._C._functorch._grad_decrement_nesting()
        _saved_tensors_hooks_enable = torch._C._autograd._saved_tensors_hooks_enable()
        return (grad_input_1,)
""",
        )

    def test_grad_capture_tensor(self):
        counters.clear()

        def wrapper_fn(x):
            y = torch.randn(3)

            def fn(x):
                return (x.sin() + y).sum()

            return torch.func.grad(fn)(x)

        x = torch.randn(3, 3, 3)

        wrapped_gm = self._compile_check(wrapper_fn, (x,))

        # Dynamic shapes produce a slightly different graph.
        if check_dynamic_shape_capture():
            return

        actual = normalize_gm(wrapped_gm.print_readable(print_output=False))
        self.assertExpectedInline(
            actual,
            """\
class GraphModule(torch.nn.Module):
    def forward(self, L_x_: "f32[3, 3, 3]"):
        l_x_ = L_x_

        y: "f32[3]" = torch.randn(3)

        _saved_tensors_hooks_disable = torch._C._autograd._saved_tensors_hooks_disable("torch.func transforms don't yet support saved tensor hooks. Please open an issue with your use case.")
        _grad_increment_nesting = torch._C._functorch._grad_increment_nesting()

        diff_args = torch._C._functorch._wrap_for_grad(l_x_, 1);  l_x_ = None

        set_inplace_requires_grad_allowed = torch._C._functorch.set_inplace_requires_grad_allowed(True)

        _set_tensor_requires_grad = torch._functorch.eager_transforms._set_tensor_requires_grad(diff_args)

        set_inplace_requires_grad_allowed_1 = torch._C._functorch.set_inplace_requires_grad_allowed(False)

        sin = diff_args.sin()
        add = sin + y;  sin = None
        output = add.sum();  add = None

        _autograd_grad = torch._functorch.eager_transforms._autograd_grad((output,), [diff_args], create_graph = True);  diff_args = None
        grad_input = _autograd_grad[0];  _autograd_grad = None

        grad_input_1: "f32[3, 3, 3]" = torch._C._functorch._unwrap_for_grad(grad_input, 1);  grad_input = None

        output_1: "f32[]" = torch._C._functorch._unwrap_for_grad(output, 1);  output = None

        _grad_decrement_nesting = torch._C._functorch._grad_decrement_nesting()
        _saved_tensors_hooks_enable = torch._C._autograd._saved_tensors_hooks_enable()
        return (y, grad_input_1)
""",
        )

    def test_grad_closure_scalar(self):
        counters.clear()

        def wrapper_fn(x):
            y = 3.14

            def fn(x):
                return (x.sin() + y).sum()

            return torch.func.grad(fn)(x)

        x = torch.randn(3, 3, 3)

        # Graph break because dynamo is unable to get source `fn` and
        # functools.wraps in `grad` leads to graph-break
        wrapped_gm = self._compile_check(wrapper_fn, (x,), fullgraph=False)

        # Dynamic shapes produce a slightly different graph.
        if check_dynamic_shape_capture():
            return

        actual = normalize_gm(wrapped_gm.print_readable(print_output=False))
        self.assertExpectedInline(
            actual,
            """\
class GraphModule(torch.nn.Module):
    def forward(self, L_x_: "f32[3, 3, 3]"):
        l_x_ = L_x_

        _saved_tensors_hooks_disable = torch._C._autograd._saved_tensors_hooks_disable("torch.func transforms don't yet support saved tensor hooks. Please open an issue with your use case.")
        _grad_increment_nesting = torch._C._functorch._grad_increment_nesting()

        diff_args = torch._C._functorch._wrap_for_grad(l_x_, 1);  l_x_ = None

        set_inplace_requires_grad_allowed = torch._C._functorch.set_inplace_requires_grad_allowed(True)

        _set_tensor_requires_grad = torch._functorch.eager_transforms._set_tensor_requires_grad(diff_args)

        set_inplace_requires_grad_allowed_1 = torch._C._functorch.set_inplace_requires_grad_allowed(False)

        sin = diff_args.sin()
        add = sin + 3.14;  sin = None
        output = add.sum();  add = None

        _autograd_grad = torch._functorch.eager_transforms._autograd_grad((output,), [diff_args], create_graph = True);  diff_args = None
        grad_input = _autograd_grad[0];  _autograd_grad = None

        grad_input_1: "f32[3, 3, 3]" = torch._C._functorch._unwrap_for_grad(grad_input, 1);  grad_input = None

        output_1: "f32[]" = torch._C._functorch._unwrap_for_grad(output, 1);  output = None

        _grad_decrement_nesting = torch._C._functorch._grad_decrement_nesting()
        _saved_tensors_hooks_enable = torch._C._autograd._saved_tensors_hooks_enable()
        return (grad_input_1,)
""",
        )

    def test_grad_has_aux(self):
        counters.clear()

        y = 3.14

        def fn(x):
            return ((x.sin() + y).sum(), x.cos())

        def wrapper_fn(x):
            return torch.func.grad(fn, has_aux=True)(x)

        x = torch.randn(3, 3, 3)
        wrapped_gm = self._compile_check(wrapper_fn, (x,))

        # Dynamic shapes produce a slightly different graph.
        if check_dynamic_shape_capture():
            return

        actual = normalize_gm(wrapped_gm.print_readable(print_output=False))
        self.assertExpectedInline(
            actual,
            """\
class GraphModule(torch.nn.Module):
    def forward(self, L_x_: "f32[3, 3, 3]"):
        l_x_ = L_x_

        _saved_tensors_hooks_disable = torch._C._autograd._saved_tensors_hooks_disable("torch.func transforms don't yet support saved tensor hooks. Please open an issue with your use case.")
        _grad_increment_nesting = torch._C._functorch._grad_increment_nesting()

        diff_args = torch._C._functorch._wrap_for_grad(l_x_, 1);  l_x_ = None

        set_inplace_requires_grad_allowed = torch._C._functorch.set_inplace_requires_grad_allowed(True)

        _set_tensor_requires_grad = torch._functorch.eager_transforms._set_tensor_requires_grad(diff_args)

        set_inplace_requires_grad_allowed_1 = torch._C._functorch.set_inplace_requires_grad_allowed(False)

        sin = diff_args.sin()
        add = sin + 3.14;  sin = None
        output = add.sum();  add = None
        aux = diff_args.cos()

        _autograd_grad = torch._functorch.eager_transforms._autograd_grad((output,), [diff_args], create_graph = True);  diff_args = None
        grad_input = _autograd_grad[0];  _autograd_grad = None

        grad_input_1: "f32[3, 3, 3]" = torch._C._functorch._unwrap_for_grad(grad_input, 1);  grad_input = None

        output_1: "f32[]" = torch._C._functorch._unwrap_for_grad(output, 1);  output = None

        aux_1: "f32[3, 3, 3]" = torch._C._functorch._unwrap_for_grad(aux, 1);  aux = None

        _grad_decrement_nesting = torch._C._functorch._grad_decrement_nesting()
        _saved_tensors_hooks_enable = torch._C._autograd._saved_tensors_hooks_enable()
        return (grad_input_1, aux_1)
""",
        )

    def test_grad_two_tensor_has_aux(self):
        counters.clear()

        def fn(x, y):
            return ((x.sin() + y).sum(), x.cos())

        def wrapper_fn(x, y):
            return torch.func.grad(fn, has_aux=True)(x, y)

        y = torch.randn(3, 3, 3)
        x = torch.randn(3, 3, 3)
        wrapped_gm = self._compile_check(wrapper_fn, (x, y))

        # Dynamic shapes produce a slightly different graph.
        if check_dynamic_shape_capture():
            return

        actual = normalize_gm(wrapped_gm.print_readable(print_output=False))
        self.assertExpectedInline(
            actual,
            """\
class GraphModule(torch.nn.Module):
    def forward(self, L_x_: "f32[3, 3, 3]", L_y_: "f32[3, 3, 3]"):
        l_x_ = L_x_
        l_y_ = L_y_

        _saved_tensors_hooks_disable = torch._C._autograd._saved_tensors_hooks_disable("torch.func transforms don't yet support saved tensor hooks. Please open an issue with your use case.")
        _grad_increment_nesting = torch._C._functorch._grad_increment_nesting()

        diff_args = torch._C._functorch._wrap_for_grad(l_x_, 1);  l_x_ = None
        _wrap_for_grad_1 = torch._C._functorch._wrap_for_grad(l_y_, 1);  l_y_ = None

        set_inplace_requires_grad_allowed = torch._C._functorch.set_inplace_requires_grad_allowed(True)

        _set_tensor_requires_grad = torch._functorch.eager_transforms._set_tensor_requires_grad(diff_args)

        set_inplace_requires_grad_allowed_1 = torch._C._functorch.set_inplace_requires_grad_allowed(False)

        sin = diff_args.sin()
        add = sin + _wrap_for_grad_1;  sin = _wrap_for_grad_1 = None
        output = add.sum();  add = None
        aux = diff_args.cos()

        _autograd_grad = torch._functorch.eager_transforms._autograd_grad((output,), [diff_args], create_graph = True);  diff_args = None
        grad_input = _autograd_grad[0];  _autograd_grad = None

        grad_input_1: "f32[3, 3, 3]" = torch._C._functorch._unwrap_for_grad(grad_input, 1);  grad_input = None

        output_1: "f32[]" = torch._C._functorch._unwrap_for_grad(output, 1);  output = None

        aux_1: "f32[3, 3, 3]" = torch._C._functorch._unwrap_for_grad(aux, 1);  aux = None

        _grad_decrement_nesting = torch._C._functorch._grad_decrement_nesting()
        _saved_tensors_hooks_enable = torch._C._autograd._saved_tensors_hooks_enable()
        return (grad_input_1, aux_1)
""",
        )

    def test_grad_two_tensor_all_grad_has_aux(self):
        counters.clear()

        nums = (0, 1)

        def fn(x, y):
            return ((x.sin() + y).sum(), x.cos())

        def wrapper_fn_const_var(x, y):
            return torch.func.grad(fn, argnums=(0, 1), has_aux=True)(x, y)

        def wrapper_fn_tuple_var(x, y):
            return torch.func.grad(fn, argnums=nums, has_aux=True)(x, y)

        y = torch.randn(3, 3, 3)
        x = torch.randn(3, 3, 3)
        wrapped_gm_const_var = self._compile_check(wrapper_fn_const_var, (x, y))
        wrapped_gm_tuple_var = self._compile_check(wrapper_fn_tuple_var, (x, y))

        # Dynamic shapes produce a slightly different graph.
        if check_dynamic_shape_capture():
            return

        actual_const_var = normalize_gm(
            wrapped_gm_const_var.print_readable(print_output=False)
        )
        actual_tuple_var = normalize_gm(
            wrapped_gm_tuple_var.print_readable(print_output=False)
        )
        self.assertExpectedInline(
            actual_const_var,
            """\
class GraphModule(torch.nn.Module):
    def forward(self, L_x_: "f32[3, 3, 3]", L_y_: "f32[3, 3, 3]"):
        l_x_ = L_x_
        l_y_ = L_y_

        _saved_tensors_hooks_disable = torch._C._autograd._saved_tensors_hooks_disable("torch.func transforms don't yet support saved tensor hooks. Please open an issue with your use case.")
        _grad_increment_nesting = torch._C._functorch._grad_increment_nesting()

        child = torch._C._functorch._wrap_for_grad(l_x_, 1);  l_x_ = None
        child_1 = torch._C._functorch._wrap_for_grad(l_y_, 1);  l_y_ = None

        set_inplace_requires_grad_allowed = torch._C._functorch.set_inplace_requires_grad_allowed(True)

        _set_tensor_requires_grad = torch._functorch.eager_transforms._set_tensor_requires_grad(child)

        set_inplace_requires_grad_allowed_1 = torch._C._functorch.set_inplace_requires_grad_allowed(False)
        set_inplace_requires_grad_allowed_2 = torch._C._functorch.set_inplace_requires_grad_allowed(True)

        _set_tensor_requires_grad_1 = torch._functorch.eager_transforms._set_tensor_requires_grad(child_1)

        set_inplace_requires_grad_allowed_3 = torch._C._functorch.set_inplace_requires_grad_allowed(False)

        sin = child.sin()
        add = sin + child_1;  sin = None
        output = add.sum();  add = None
        aux = child.cos()

        _autograd_grad = torch._functorch.eager_transforms._autograd_grad((output,), [child, child_1], create_graph = True);  child = child_1 = None
        child_2 = _autograd_grad[0]
        child_3 = _autograd_grad[1];  _autograd_grad = None

        _unwrap_for_grad: "f32[3, 3, 3]" = torch._C._functorch._unwrap_for_grad(child_2, 1);  child_2 = None
        _unwrap_for_grad_1: "f32[3, 3, 3]" = torch._C._functorch._unwrap_for_grad(child_3, 1);  child_3 = None

        output_1: "f32[]" = torch._C._functorch._unwrap_for_grad(output, 1);  output = None

        aux_1: "f32[3, 3, 3]" = torch._C._functorch._unwrap_for_grad(aux, 1);  aux = None

        _grad_decrement_nesting = torch._C._functorch._grad_decrement_nesting()
        _saved_tensors_hooks_enable = torch._C._autograd._saved_tensors_hooks_enable()
        return (_unwrap_for_grad, _unwrap_for_grad_1, aux_1)
""",
        )
        self.assertExpectedInline(
            actual_tuple_var,
            """\
class GraphModule(torch.nn.Module):
    def forward(self, L_x_: "f32[3, 3, 3]", L_y_: "f32[3, 3, 3]"):
        l_x_ = L_x_
        l_y_ = L_y_

        _saved_tensors_hooks_disable = torch._C._autograd._saved_tensors_hooks_disable("torch.func transforms don't yet support saved tensor hooks. Please open an issue with your use case.")
        _grad_increment_nesting = torch._C._functorch._grad_increment_nesting()

        child = torch._C._functorch._wrap_for_grad(l_x_, 1);  l_x_ = None
        child_1 = torch._C._functorch._wrap_for_grad(l_y_, 1);  l_y_ = None

        set_inplace_requires_grad_allowed = torch._C._functorch.set_inplace_requires_grad_allowed(True)

        _set_tensor_requires_grad = torch._functorch.eager_transforms._set_tensor_requires_grad(child)

        set_inplace_requires_grad_allowed_1 = torch._C._functorch.set_inplace_requires_grad_allowed(False)
        set_inplace_requires_grad_allowed_2 = torch._C._functorch.set_inplace_requires_grad_allowed(True)

        _set_tensor_requires_grad_1 = torch._functorch.eager_transforms._set_tensor_requires_grad(child_1)

        set_inplace_requires_grad_allowed_3 = torch._C._functorch.set_inplace_requires_grad_allowed(False)

        sin = child.sin()
        add = sin + child_1;  sin = None
        output = add.sum();  add = None
        aux = child.cos()

        _autograd_grad = torch._functorch.eager_transforms._autograd_grad((output,), [child, child_1], create_graph = True);  child = child_1 = None
        child_2 = _autograd_grad[0]
        child_3 = _autograd_grad[1];  _autograd_grad = None

        _unwrap_for_grad: "f32[3, 3, 3]" = torch._C._functorch._unwrap_for_grad(child_2, 1);  child_2 = None
        _unwrap_for_grad_1: "f32[3, 3, 3]" = torch._C._functorch._unwrap_for_grad(child_3, 1);  child_3 = None

        output_1: "f32[]" = torch._C._functorch._unwrap_for_grad(output, 1);  output = None

        aux_1: "f32[3, 3, 3]" = torch._C._functorch._unwrap_for_grad(aux, 1);  aux = None

        _grad_decrement_nesting = torch._C._functorch._grad_decrement_nesting()
        _saved_tensors_hooks_enable = torch._C._autograd._saved_tensors_hooks_enable()
        return (_unwrap_for_grad, _unwrap_for_grad_1, aux_1)
""",
        )

    def test_grad_over_grad(self):
        counters.clear()

        def fn(x):
            return x.sin().sum()

        def wrapper_fn(x):
            return torch.func.grad(torch.func.grad(fn))(x)

        x = torch.randn(())
        wrapped_gm = self._compile_check(wrapper_fn, (x,), fullgraph=False)

        if check_dynamic_shape_capture():
            return

        actual = normalize_gm(wrapped_gm.print_readable(print_output=False))
        self.assertExpectedInline(
            actual,
            """\
class GraphModule(torch.nn.Module):
    def forward(self, L_x_: "f32[]"):
        l_x_ = L_x_

        _saved_tensors_hooks_disable = torch._C._autograd._saved_tensors_hooks_disable("torch.func transforms don't yet support saved tensor hooks. Please open an issue with your use case.")
        _grad_increment_nesting = torch._C._functorch._grad_increment_nesting()

        diff_args = torch._C._functorch._wrap_for_grad(l_x_, 1);  l_x_ = None

        set_inplace_requires_grad_allowed = torch._C._functorch.set_inplace_requires_grad_allowed(True)

        _set_tensor_requires_grad = torch._functorch.eager_transforms._set_tensor_requires_grad(diff_args)

        set_inplace_requires_grad_allowed_1 = torch._C._functorch.set_inplace_requires_grad_allowed(False)
        _saved_tensors_hooks_disable_1 = torch._C._autograd._saved_tensors_hooks_disable("torch.func transforms don't yet support saved tensor hooks. Please open an issue with your use case.")
        _grad_increment_nesting_1 = torch._C._functorch._grad_increment_nesting()

        diff_args_1 = torch._C._functorch._wrap_for_grad(diff_args, 2)

        set_inplace_requires_grad_allowed_2 = torch._C._functorch.set_inplace_requires_grad_allowed(True)

        _set_tensor_requires_grad_1 = torch._functorch.eager_transforms._set_tensor_requires_grad(diff_args_1)

        set_inplace_requires_grad_allowed_3 = torch._C._functorch.set_inplace_requires_grad_allowed(False)

        sin = diff_args_1.sin()
        output = sin.sum();  sin = None

        _autograd_grad = torch._functorch.eager_transforms._autograd_grad((output,), [diff_args_1], create_graph = True);  diff_args_1 = None
        grad_input = _autograd_grad[0];  _autograd_grad = None

        grad_input_1 = torch._C._functorch._unwrap_for_grad(grad_input, 2);  grad_input = None

        output_1 = torch._C._functorch._unwrap_for_grad(output, 2);  output = None

        _grad_decrement_nesting = torch._C._functorch._grad_decrement_nesting()
        _saved_tensors_hooks_disable_2 = torch._C._autograd._saved_tensors_hooks_disable("torch.func transforms don't yet support saved tensor hooks. Please open an issue with your use case.")

        _autograd_grad_1 = torch._functorch.eager_transforms._autograd_grad((grad_input_1,), [diff_args], create_graph = True);  diff_args = None
        grad_input_2 = _autograd_grad_1[0];  _autograd_grad_1 = None

        grad_input_3: "f32[]" = torch._C._functorch._unwrap_for_grad(grad_input_2, 1);  grad_input_2 = None

        output_2: "f32[]" = torch._C._functorch._unwrap_for_grad(grad_input_1, 1);  grad_input_1 = None

        _grad_decrement_nesting_1 = torch._C._functorch._grad_decrement_nesting()
        _saved_tensors_hooks_enable = torch._C._autograd._saved_tensors_hooks_enable()
        return (grad_input_3,)
""",
        )

    def test_grad_with_graph_break(self):
        counters.clear()

        def fn(x):
            torch._dynamo.graph_break()
            return x.sin().sum()

        def wrapper_fn(x):
            return torch.func.grad(fn)(x)

        x = torch.randn(3, 3, 3)
        actual = wrapper_fn(x)
        expected = torch.compile(wrapper_fn, backend="aot_eager", fullgraph=False)(x)
        self.assertEqual(len(counters["graph_break"]), 1)
        self.assertEqual(actual, expected)

    def test_grad_with_side_effect(self):
        counters.clear()

        foo = [1, 2]

        def fn(x):
            foo.append(3)
            return x.sin().sum()

        def wrapper_fn(x):
            return torch.func.grad(fn)(x)

        x = torch.randn(3, 3, 3)
        actual = wrapper_fn(x)
        expected = torch.compile(wrapper_fn, backend="aot_eager", fullgraph=False)(x)
        self.assertEqual(len(counters["graph_break"]), 0)
        self.assertEqual(actual, expected)

    def test_grad_pytree(self):
        counters.clear()

        def fn(x):
            x1, x2 = x
            return x1.sin().sum() + x2

        def wrapper_fn(x):
            return torch.func.grad(fn)(x)

        x1 = torch.randn(3, 3, 3)
        x2 = torch.randn(())
        actual = wrapper_fn((x1, x2))
        expected = torch.compile(wrapper_fn, backend="aot_eager", fullgraph=False)(
            (x1, x2)
        )
        self.assertEqual(len(counters["graph_break"]), 0)
        self.assertEqual(actual, expected)

    def test_grad_non_tensor_input(self):
        counters.clear()

        def fn(x, y):
            return x.sin().sum() + y

        def wrapper_fn(x, y):
            return torch.func.grad(fn)(x, y)

        x = torch.randn(3, 3, 3)
        y = 3.0
        wrapped_gm = self._compile_check(wrapper_fn, (x, y))

        # Dynamic shapes produce a slightly different graph.
        if check_dynamic_shape_capture():
            return

        actual = normalize_gm(wrapped_gm.print_readable(print_output=False))
        self.assertExpectedInline(
            actual,
            """\
class GraphModule(torch.nn.Module):
    def forward(self, L_x_: "f32[3, 3, 3]"):
        l_x_ = L_x_

        _saved_tensors_hooks_disable = torch._C._autograd._saved_tensors_hooks_disable("torch.func transforms don't yet support saved tensor hooks. Please open an issue with your use case.")
        _grad_increment_nesting = torch._C._functorch._grad_increment_nesting()

        diff_args = torch._C._functorch._wrap_for_grad(l_x_, 1);  l_x_ = None

        set_inplace_requires_grad_allowed = torch._C._functorch.set_inplace_requires_grad_allowed(True)

        _set_tensor_requires_grad = torch._functorch.eager_transforms._set_tensor_requires_grad(diff_args)

        set_inplace_requires_grad_allowed_1 = torch._C._functorch.set_inplace_requires_grad_allowed(False)

        sin = diff_args.sin()
        sum_1 = sin.sum();  sin = None
        output = sum_1 + 3.0;  sum_1 = None

        _autograd_grad = torch._functorch.eager_transforms._autograd_grad((output,), [diff_args], create_graph = True);  diff_args = None
        grad_input = _autograd_grad[0];  _autograd_grad = None

        grad_input_1: "f32[3, 3, 3]" = torch._C._functorch._unwrap_for_grad(grad_input, 1);  grad_input = None

        output_1: "f32[]" = torch._C._functorch._unwrap_for_grad(output, 1);  output = None

        _grad_decrement_nesting = torch._C._functorch._grad_decrement_nesting()
        _saved_tensors_hooks_enable = torch._C._autograd._saved_tensors_hooks_enable()
        return (grad_input_1,)
""",
        )

    def test_grad_disable_capture(self):
        counters.clear()

        with config.patch(capture_func_transforms=False):
            # We have verified above that this
            # function compiles
            def fn(x):
                return x.sin().sum()

            def wrapper_fn(x):
                return torch.func.grad(fn)(x)

            x = torch.randn(3, 3)
            actual = wrapper_fn(x)
            expected = torch.compile(wrapper_fn, backend="aot_eager", fullgraph=False)(
                x
            )
            self.assertEqual(len(counters["graph_break"]), 1)
            self.assertEqual(
                dict(counters["graph_break"]),
                {
                    "torch.func.grad capture is disabled, it can be turned "
                    "on by setting `torch._dynamo.config.capture_func_transforms=True`": 2
                },
            )
            self.assertEqual(actual, expected)

    def test_grad_fn_with_kwargs(self):
        def fn(x, y):
            return (x + y).sum()

        def wrapper_fn(x, y):
            return torch.func.grad(fn)(x, y=y)

        x = torch.randn(3, 3)
        y = torch.randn(3, 3)
        actual = wrapper_fn(x, y)
        expected = torch.compile(wrapper_fn, backend="aot_eager", fullgraph=False)(x, y)
        self.assertEqual(len(counters["graph_break"]), 0)
        self.assertEqual(actual, expected)

    def test_jacfwd(self):
        counters.clear()

        def wrapper_fn(x):
            return torch.func.jacfwd(torch.sin)(x)

        x = torch.randn(4, 3)
        wrapped_gm = self._compile_check(wrapper_fn, (x,))
        # Dynamic shapes produce a slightly different graph.
        if check_dynamic_shape_capture():
            return

        actual = normalize_gm(wrapped_gm.print_readable(print_output=False))
        self.assertExpectedInline(
            actual,
            """\
class GraphModule(torch.nn.Module):
    def forward(self, L_x_: "f32[4, 3]"):
        l_x_ = L_x_

        tensor: "i64[1]" = torch.tensor((12,))
        cumsum: "i64[1]" = tensor.cumsum(dim = 0);  tensor = None
        getitem: "i64[0]" = cumsum[slice(None, -1, None)];  cumsum = None
        neg: "i64[0]" = getitem.neg();  getitem = None
        unbind = neg.unbind();  neg = None

        chunk: "f32[12, 12]" = l_x_.new_zeros(12, 12)

        diagonal: "f32[12]" = chunk.diagonal(0)
        fill_: "f32[12]" = diagonal.fill_(1);  diagonal = None

        child: "f32[12, 4, 3]" = chunk.view(12, 4, 3);  chunk = None

        lazy_load_decompositions = torch._functorch.vmap.lazy_load_decompositions()

        _saved_tensors_hooks_disable = torch._C._autograd._saved_tensors_hooks_disable("torch.func transforms don't yet support saved tensor hooks. Please open an issue with your use case.")
        _vmap_increment_nesting = torch._C._functorch._vmap_increment_nesting(12, 'error')

        child_1 = torch._C._functorch._add_batch_dim(child, 0, 1);  child = None

        _saved_tensors_hooks_disable_1 = torch._C._autograd._saved_tensors_hooks_disable("torch.func transforms don't yet support saved tensor hooks. Please open an issue with your use case.")

        _jvp_treespec_compare = torch._functorch.eager_transforms._jvp_treespec_compare((l_x_,), (child_1,))

        _jvp_increment_nesting = torch._C._functorch._jvp_increment_nesting()
        _set_fwd_grad_enabled = torch._C._set_fwd_grad_enabled(True)
        _enter_dual_level = torch._C._enter_dual_level()

        _maybe_load_decompositions = torch.autograd.forward_ad._maybe_load_decompositions()

        _make_dual = torch._make_dual(l_x_, child_1, level = 0);  child_1 = None

        _wrap_for_grad = torch._C._functorch._wrap_for_grad(l_x_, 2);  l_x_ = None

        result_duals = torch.sin(_make_dual);  _make_dual = None

        _unpack_dual = torch._unpack_dual(result_duals, level = 0);  result_duals = None
        primal = _unpack_dual[0]
        dual = _unpack_dual[1];  _unpack_dual = None

        primals_out_unflatten: "f32[4, 3]" = torch._C._functorch._unwrap_for_grad(primal, 2);  primal = None

        tangents_out_unflatten = torch._C._functorch._unwrap_for_grad(dual, 2);  dual = None

        _exit_dual_level = torch._C._exit_dual_level(0)
        _set_fwd_grad_enabled_1 = torch._C._set_fwd_grad_enabled(True)
        _jvp_decrement_nesting = torch._C._functorch._jvp_decrement_nesting()
        _saved_tensors_hooks_disable_2 = torch._C._autograd._saved_tensors_hooks_disable("torch.func transforms don't yet support saved tensor hooks. Please open an issue with your use case.")

        results: "f32[12, 4, 3]" = torch._C._functorch._remove_batch_dim(tangents_out_unflatten, 1, 12, 0);  tangents_out_unflatten = None

        _vmap_decrement_nesting = torch._C._functorch._vmap_decrement_nesting()
        _saved_tensors_hooks_enable = torch._C._autograd._saved_tensors_hooks_enable()

        movedim: "f32[4, 3, 12]" = results.movedim(0, -1);  results = None
        split = movedim.split((12,), dim = -1);  movedim = None
        jac_out_in: "f32[4, 3, 12]" = split[0];  split = None

        unflatten: "f32[4, 3, 4, 3]" = jac_out_in.unflatten(-1, (4, 3));  jac_out_in = None
        return (unflatten,)
""",
        )

    def test_jacfwd_two_tensors_argnums(self):
        counters.clear()

        def fn(x, y):
            return y.sin()

        def wrapper_fn(x, y):
            return torch.func.jacfwd(fn, argnums=1)(x, y)

        x = torch.randn(4, 3)
        y = torch.randn(3, 4)
        wrapped_gm = self._compile_check(wrapper_fn, (x, y))
        # Dynamic shapes produce a slightly different graph.
        if check_dynamic_shape_capture():
            return

        actual = normalize_gm(wrapped_gm.print_readable(print_output=False))
        self.assertExpectedInline(
            actual,
            """\
class GraphModule(torch.nn.Module):
    def forward(self, L_x_: "f32[4, 3]", L_y_: "f32[3, 4]"):
        l_x_ = L_x_
        l_y_ = L_y_

        tensor: "i64[1]" = torch.tensor((12,))
        cumsum: "i64[1]" = tensor.cumsum(dim = 0);  tensor = None
        getitem: "i64[0]" = cumsum[slice(None, -1, None)];  cumsum = None
        neg: "i64[0]" = getitem.neg();  getitem = None
        unbind = neg.unbind();  neg = None

        chunk: "f32[12, 12]" = l_y_.new_zeros(12, 12)

        diagonal: "f32[12]" = chunk.diagonal(0)
        fill_: "f32[12]" = diagonal.fill_(1);  diagonal = None

        child: "f32[12, 3, 4]" = chunk.view(12, 3, 4);  chunk = None

        lazy_load_decompositions = torch._functorch.vmap.lazy_load_decompositions()

        _saved_tensors_hooks_disable = torch._C._autograd._saved_tensors_hooks_disable("torch.func transforms don't yet support saved tensor hooks. Please open an issue with your use case.")
        _vmap_increment_nesting = torch._C._functorch._vmap_increment_nesting(12, 'error')

        child_1 = torch._C._functorch._add_batch_dim(child, 0, 1);  child = None

        _saved_tensors_hooks_disable_1 = torch._C._autograd._saved_tensors_hooks_disable("torch.func transforms don't yet support saved tensor hooks. Please open an issue with your use case.")

        _jvp_treespec_compare = torch._functorch.eager_transforms._jvp_treespec_compare((l_y_,), (child_1,))

        _jvp_increment_nesting = torch._C._functorch._jvp_increment_nesting()
        _set_fwd_grad_enabled = torch._C._set_fwd_grad_enabled(True)
        _enter_dual_level = torch._C._enter_dual_level()

        _maybe_load_decompositions = torch.autograd.forward_ad._maybe_load_decompositions()

        _make_dual = torch._make_dual(l_y_, child_1, level = 0);  child_1 = None

        _wrap_for_grad = torch._C._functorch._wrap_for_grad(l_x_, 2);  l_x_ = None
        _wrap_for_grad_1 = torch._C._functorch._wrap_for_grad(l_y_, 2);  l_y_ = None

        result_duals = _make_dual.sin();  _make_dual = None

        _unpack_dual = torch._unpack_dual(result_duals, level = 0);  result_duals = None
        primal = _unpack_dual[0]
        dual = _unpack_dual[1];  _unpack_dual = None

        primals_out_unflatten: "f32[3, 4]" = torch._C._functorch._unwrap_for_grad(primal, 2);  primal = None

        tangents_out_unflatten = torch._C._functorch._unwrap_for_grad(dual, 2);  dual = None

        _exit_dual_level = torch._C._exit_dual_level(0)
        _set_fwd_grad_enabled_1 = torch._C._set_fwd_grad_enabled(True)
        _jvp_decrement_nesting = torch._C._functorch._jvp_decrement_nesting()
        _saved_tensors_hooks_disable_2 = torch._C._autograd._saved_tensors_hooks_disable("torch.func transforms don't yet support saved tensor hooks. Please open an issue with your use case.")

        results: "f32[12, 3, 4]" = torch._C._functorch._remove_batch_dim(tangents_out_unflatten, 1, 12, 0);  tangents_out_unflatten = None

        _vmap_decrement_nesting = torch._C._functorch._vmap_decrement_nesting()
        _saved_tensors_hooks_enable = torch._C._autograd._saved_tensors_hooks_enable()

        movedim: "f32[3, 4, 12]" = results.movedim(0, -1);  results = None
        split = movedim.split((12,), dim = -1);  movedim = None
        jac_out_in: "f32[3, 4, 12]" = split[0];  split = None

        unflatten: "f32[3, 4, 3, 4]" = jac_out_in.unflatten(-1, (3, 4));  jac_out_in = None
        return (unflatten,)
""",
        )

    def test_jacfwd_has_aux(self):
        counters.clear()

        def fn(x, y):
            return y.sin(), x

        def wrapper_fn(x, y):
            return torch.func.jacfwd(fn, argnums=1, has_aux=True)(x, y)

        x = torch.randn(4, 3)
        y = torch.randn(3, 4)
        wrapped_gm = self._compile_check(wrapper_fn, (x, y))
        # Dynamic shapes produce a slightly different graph.
        if check_dynamic_shape_capture():
            return

        actual = normalize_gm(wrapped_gm.print_readable(print_output=False))
        self.assertExpectedInline(
            actual,
            """\
class GraphModule(torch.nn.Module):
    def forward(self, L_x_: "f32[4, 3]", L_y_: "f32[3, 4]"):
        l_x_ = L_x_
        l_y_ = L_y_

        tensor: "i64[1]" = torch.tensor((12,))
        cumsum: "i64[1]" = tensor.cumsum(dim = 0);  tensor = None
        getitem: "i64[0]" = cumsum[slice(None, -1, None)];  cumsum = None
        neg: "i64[0]" = getitem.neg();  getitem = None
        unbind = neg.unbind();  neg = None

        chunk: "f32[12, 12]" = l_y_.new_zeros(12, 12)

        diagonal: "f32[12]" = chunk.diagonal(0)
        fill_: "f32[12]" = diagonal.fill_(1);  diagonal = None

        child: "f32[12, 3, 4]" = chunk.view(12, 3, 4);  chunk = None

        lazy_load_decompositions = torch._functorch.vmap.lazy_load_decompositions()

        _saved_tensors_hooks_disable = torch._C._autograd._saved_tensors_hooks_disable("torch.func transforms don't yet support saved tensor hooks. Please open an issue with your use case.")
        _vmap_increment_nesting = torch._C._functorch._vmap_increment_nesting(12, 'error')

        child_1 = torch._C._functorch._add_batch_dim(child, 0, 1);  child = None

        _saved_tensors_hooks_disable_1 = torch._C._autograd._saved_tensors_hooks_disable("torch.func transforms don't yet support saved tensor hooks. Please open an issue with your use case.")

        _jvp_treespec_compare = torch._functorch.eager_transforms._jvp_treespec_compare((l_y_,), (child_1,))

        _jvp_increment_nesting = torch._C._functorch._jvp_increment_nesting()
        _set_fwd_grad_enabled = torch._C._set_fwd_grad_enabled(True)
        _enter_dual_level = torch._C._enter_dual_level()

        _maybe_load_decompositions = torch.autograd.forward_ad._maybe_load_decompositions()

        _make_dual = torch._make_dual(l_y_, child_1, level = 0);  child_1 = None

        aux = torch._C._functorch._wrap_for_grad(l_x_, 2);  l_x_ = None
        _wrap_for_grad_1 = torch._C._functorch._wrap_for_grad(l_y_, 2);  l_y_ = None

        result_duals = _make_dual.sin();  _make_dual = None

        aux_1: "f32[4, 3]" = torch._C._functorch._unwrap_for_grad(aux, 2);  aux = None

        _unpack_dual = torch._unpack_dual(result_duals, level = 0);  result_duals = None
        primal = _unpack_dual[0]
        dual = _unpack_dual[1];  _unpack_dual = None

        primals_out_unflatten: "f32[3, 4]" = torch._C._functorch._unwrap_for_grad(primal, 2);  primal = None

        tangents_out_unflatten = torch._C._functorch._unwrap_for_grad(dual, 2);  dual = None

        _exit_dual_level = torch._C._exit_dual_level(0)
        _set_fwd_grad_enabled_1 = torch._C._set_fwd_grad_enabled(True)
        _jvp_decrement_nesting = torch._C._functorch._jvp_decrement_nesting()
        _saved_tensors_hooks_disable_2 = torch._C._autograd._saved_tensors_hooks_disable("torch.func transforms don't yet support saved tensor hooks. Please open an issue with your use case.")

        results: "f32[12, 3, 4]" = torch._C._functorch._remove_batch_dim(tangents_out_unflatten, 1, 12, 0);  tangents_out_unflatten = None
        aux_2: "f32[12, 4, 3]" = torch._C._functorch._remove_batch_dim(aux_1, 1, 12, 0);  aux_1 = None

        _vmap_decrement_nesting = torch._C._functorch._vmap_decrement_nesting()
        _saved_tensors_hooks_enable = torch._C._autograd._saved_tensors_hooks_enable()

        aux_3: "f32[4, 3]" = aux_2[0];  aux_2 = None

        movedim: "f32[3, 4, 12]" = results.movedim(0, -1);  results = None
        split = movedim.split((12,), dim = -1);  movedim = None
        jac_out_in: "f32[3, 4, 12]" = split[0];  split = None

        unflatten: "f32[3, 4, 3, 4]" = jac_out_in.unflatten(-1, (3, 4));  jac_out_in = None
        return (unflatten, aux_3)
""",
        )

    def test_jacfwd_randomness(self):
        counters.clear()

        def fn(x, y):
            return y.sin(), x

        def wrapper_fn(x, y):
            return torch.func.jacfwd(fn, randomness="same")(x, y)

        x = torch.randn(4, 3)
        y = torch.randn(3, 4)
        wrapped_gm = self._compile_check(wrapper_fn, (x, y))
        # Dynamic shapes produce a slightly different graph.
        if check_dynamic_shape_capture():
            return

        actual = normalize_gm(wrapped_gm.print_readable(print_output=False))
        self.assertExpectedInline(
            actual,
            """\
class GraphModule(torch.nn.Module):
    def forward(self, L_x_: "f32[4, 3]", L_y_: "f32[3, 4]"):
        l_x_ = L_x_
        l_y_ = L_y_

        tensor: "i64[1]" = torch.tensor((12,))
        cumsum: "i64[1]" = tensor.cumsum(dim = 0);  tensor = None
        getitem: "i64[0]" = cumsum[slice(None, -1, None)];  cumsum = None
        neg: "i64[0]" = getitem.neg();  getitem = None
        unbind = neg.unbind();  neg = None

        chunk: "f32[12, 12]" = l_x_.new_zeros(12, 12)

        diagonal: "f32[12]" = chunk.diagonal(0)
        fill_: "f32[12]" = diagonal.fill_(1);  diagonal = None

        child: "f32[12, 4, 3]" = chunk.view(12, 4, 3);  chunk = None

        lazy_load_decompositions = torch._functorch.vmap.lazy_load_decompositions()

        _saved_tensors_hooks_disable = torch._C._autograd._saved_tensors_hooks_disable("torch.func transforms don't yet support saved tensor hooks. Please open an issue with your use case.")
        _vmap_increment_nesting = torch._C._functorch._vmap_increment_nesting(12, 'same')

        child_1 = torch._C._functorch._add_batch_dim(child, 0, 1);  child = None

        _saved_tensors_hooks_disable_1 = torch._C._autograd._saved_tensors_hooks_disable("torch.func transforms don't yet support saved tensor hooks. Please open an issue with your use case.")

        _jvp_treespec_compare = torch._functorch.eager_transforms._jvp_treespec_compare((l_x_,), (child_1,))

        _jvp_increment_nesting = torch._C._functorch._jvp_increment_nesting()
        _set_fwd_grad_enabled = torch._C._set_fwd_grad_enabled(True)
        _enter_dual_level = torch._C._enter_dual_level()

        _maybe_load_decompositions = torch.autograd.forward_ad._maybe_load_decompositions()

        child_3 = torch._make_dual(l_x_, child_1, level = 0);  child_1 = None

        _wrap_for_grad = torch._C._functorch._wrap_for_grad(l_x_, 2);  l_x_ = None
        _wrap_for_grad_1 = torch._C._functorch._wrap_for_grad(l_y_, 2);  l_y_ = None

        child_2 = _wrap_for_grad_1.sin();  _wrap_for_grad_1 = None

        _unpack_dual = torch._unpack_dual(child_2, level = 0);  child_2 = None
        primal = _unpack_dual[0];  _unpack_dual = None

        tangent = torch.zeros_like(primal)

        _unpack_dual_1 = torch._unpack_dual(child_3, level = 0);  child_3 = None
        primal_1 = _unpack_dual_1[0]
        dual = _unpack_dual_1[1];  _unpack_dual_1 = None

        child_4: "f32[3, 4]" = torch._C._functorch._unwrap_for_grad(primal, 2);  primal = None
        child_5: "f32[4, 3]" = torch._C._functorch._unwrap_for_grad(primal_1, 2);  primal_1 = None

        child_6: "f32[3, 4]" = torch._C._functorch._unwrap_for_grad(tangent, 2);  tangent = None
        child_7 = torch._C._functorch._unwrap_for_grad(dual, 2);  dual = None

        _exit_dual_level = torch._C._exit_dual_level(0)
        _set_fwd_grad_enabled_1 = torch._C._set_fwd_grad_enabled(True)
        _jvp_decrement_nesting = torch._C._functorch._jvp_decrement_nesting()
        _saved_tensors_hooks_disable_2 = torch._C._autograd._saved_tensors_hooks_disable("torch.func transforms don't yet support saved tensor hooks. Please open an issue with your use case.")

        child_8: "f32[12, 3, 4]" = torch._C._functorch._remove_batch_dim(child_6, 1, 12, 0);  child_6 = None
        child_9: "f32[12, 4, 3]" = torch._C._functorch._remove_batch_dim(child_7, 1, 12, 0);  child_7 = None

        _vmap_decrement_nesting = torch._C._functorch._vmap_decrement_nesting()
        _saved_tensors_hooks_enable = torch._C._autograd._saved_tensors_hooks_enable()

        movedim: "f32[3, 4, 12]" = child_8.movedim(0, -1);  child_8 = None
        split = movedim.split((12,), dim = -1);  movedim = None
        jac_out_in: "f32[3, 4, 12]" = split[0];  split = None

        unflatten: "f32[3, 4, 4, 3]" = jac_out_in.unflatten(-1, (4, 3));  jac_out_in = None

        movedim_1: "f32[4, 3, 12]" = child_9.movedim(0, -1);  child_9 = None
        split_1 = movedim_1.split((12,), dim = -1);  movedim_1 = None
        jac_out_in_1: "f32[4, 3, 12]" = split_1[0];  split_1 = None

        unflatten_1: "f32[4, 3, 4, 3]" = jac_out_in_1.unflatten(-1, (4, 3));  jac_out_in_1 = None
        return (unflatten, unflatten_1)
""",
        )

    def test_jacfwd_disable_capture(self):
        counters.clear()

        with config.patch(capture_func_transforms=False):
            # We have verified above that this
            # function compiles
            def wrapper_fn(x):
                return torch.func.jacfwd(torch.sin)(x)

            x = torch.randn(3, 3, 3)
            actual = wrapper_fn(x)
            expected = torch.compile(wrapper_fn, backend="aot_eager", fullgraph=False)(
                x
            )
            self.assertEqual(len(counters["graph_break"]), 2)
            self.assertEqual(
                dict(counters["graph_break"]),
                {
                    "torch.func.vmap capture is disabled, it can be "
                    "turned on by setting `torch._dynamo.config.capture_func_transforms=True`": 2,
                    "torch.func.jacfwd capture is disabled, it can be "
                    "turned on by setting `torch._dynamo.config.capture_func_transforms=True`": 1,
                },
            )
            self.assertEqual(actual, expected)

    def test_jvp_simple(self):
        counters.clear()

        def fn(x):
            return x.sin().sum()

        def wrapper_fn(x, v):
            return torch.func.jvp(fn, (x,), (v,))

        x = torch.randn(3, 3)
        v = torch.randn(3, 3)
        wrapped_gm = self._compile_check(wrapper_fn, (x, v))

        # Dynamic shapes produce a slightly different graph.
        if check_dynamic_shape_capture():
            return

        actual = normalize_gm(wrapped_gm.print_readable(print_output=False))
        self.assertExpectedInline(
            actual,
            """\
class GraphModule(torch.nn.Module):
    def forward(self, L_x_: "f32[3, 3]", L_v_: "f32[3, 3]"):
        l_x_ = L_x_
        l_v_ = L_v_

        _saved_tensors_hooks_disable = torch._C._autograd._saved_tensors_hooks_disable("torch.func transforms don't yet support saved tensor hooks. Please open an issue with your use case.")

        _jvp_treespec_compare = torch._functorch.eager_transforms._jvp_treespec_compare((l_x_,), (l_v_,))

        _jvp_increment_nesting = torch._C._functorch._jvp_increment_nesting()
        _set_fwd_grad_enabled = torch._C._set_fwd_grad_enabled(True)
        _enter_dual_level = torch._C._enter_dual_level()

        _maybe_load_decompositions = torch.autograd.forward_ad._maybe_load_decompositions()

        _make_dual = torch._make_dual(l_x_, l_v_, level = 0);  l_x_ = l_v_ = None

        sin = _make_dual.sin();  _make_dual = None
        result_duals = sin.sum();  sin = None

        _unpack_dual = torch._unpack_dual(result_duals, level = 0);  result_duals = None
        primal = _unpack_dual[0]
        dual = _unpack_dual[1];  _unpack_dual = None

        primals_out_unflatten: "f32[]" = torch._C._functorch._unwrap_for_grad(primal, 1);  primal = None

        tangents_out_unflatten: "f32[]" = torch._C._functorch._unwrap_for_grad(dual, 1);  dual = None

        _exit_dual_level = torch._C._exit_dual_level(0)
        _set_fwd_grad_enabled_1 = torch._C._set_fwd_grad_enabled(True)
        _jvp_decrement_nesting = torch._C._functorch._jvp_decrement_nesting()
        _saved_tensors_hooks_enable = torch._C._autograd._saved_tensors_hooks_enable()
        return (primals_out_unflatten, tangents_out_unflatten)
""",
        )

    def test_jvp_has_aux(self):
        counters.clear()

        def fn(x):
            return x.sin().sum(), x

        def wrapper_fn(x, v):
            return torch.func.jvp(fn, (x,), (v,), has_aux=True)

        x = torch.randn(3, 3)
        v = torch.randn(3, 3)
        wrapped_gm = self._compile_check(wrapper_fn, (x, v))

        # Dynamic shapes produce a slightly different graph.
        if check_dynamic_shape_capture():
            return

        actual = normalize_gm(wrapped_gm.print_readable(print_output=False))
        self.assertExpectedInline(
            actual,
            """\
class GraphModule(torch.nn.Module):
    def forward(self, L_x_: "f32[3, 3]", L_v_: "f32[3, 3]"):
        l_x_ = L_x_
        l_v_ = L_v_

        _saved_tensors_hooks_disable = torch._C._autograd._saved_tensors_hooks_disable("torch.func transforms don't yet support saved tensor hooks. Please open an issue with your use case.")

        _jvp_treespec_compare = torch._functorch.eager_transforms._jvp_treespec_compare((l_x_,), (l_v_,))

        _jvp_increment_nesting = torch._C._functorch._jvp_increment_nesting()
        _set_fwd_grad_enabled = torch._C._set_fwd_grad_enabled(True)
        _enter_dual_level = torch._C._enter_dual_level()

        _maybe_load_decompositions = torch.autograd.forward_ad._maybe_load_decompositions()

        aux = torch._make_dual(l_x_, l_v_, level = 0);  l_x_ = l_v_ = None

        sin = aux.sin()
        result_duals = sin.sum();  sin = None

        aux_1: "f32[3, 3]" = torch._C._functorch._unwrap_for_grad(aux, 1);  aux = None

        _unpack_dual = torch._unpack_dual(result_duals, level = 0);  result_duals = None
        primal = _unpack_dual[0]
        dual = _unpack_dual[1];  _unpack_dual = None

        primals_out_unflatten: "f32[]" = torch._C._functorch._unwrap_for_grad(primal, 1);  primal = None

        tangents_out_unflatten: "f32[]" = torch._C._functorch._unwrap_for_grad(dual, 1);  dual = None

        _exit_dual_level = torch._C._exit_dual_level(0)
        _set_fwd_grad_enabled_1 = torch._C._set_fwd_grad_enabled(True)
        _jvp_decrement_nesting = torch._C._functorch._jvp_decrement_nesting()
        _saved_tensors_hooks_enable = torch._C._autograd._saved_tensors_hooks_enable()
        return (primals_out_unflatten, tangents_out_unflatten, aux_1)
""",
        )

    def test_jvp_two_tensors_has_aux(self):
        counters.clear()

        def fn(x, y):
            return (x.sin().sum() + y.cos()), x

        def wrapper_fn(x, y, v):
            return torch.func.jvp(fn, (x, y), (v, v), has_aux=True)

        x = torch.randn(3, 3)
        y = torch.randn(3, 3)
        v = torch.randn(3, 3)
        wrapped_gm = self._compile_check(wrapper_fn, (x, y, v))

        # Dynamic shapes produce a slightly different graph.
        if check_dynamic_shape_capture():
            return

        actual = normalize_gm(wrapped_gm.print_readable(print_output=False))
        self.assertExpectedInline(
            actual,
            """\
class GraphModule(torch.nn.Module):
    def forward(self, L_x_: "f32[3, 3]", L_y_: "f32[3, 3]", L_v_: "f32[3, 3]"):
        l_x_ = L_x_
        l_y_ = L_y_
        l_v_ = L_v_

        _saved_tensors_hooks_disable = torch._C._autograd._saved_tensors_hooks_disable("torch.func transforms don't yet support saved tensor hooks. Please open an issue with your use case.")

        _jvp_treespec_compare = torch._functorch.eager_transforms._jvp_treespec_compare((l_x_, l_y_), (l_v_, l_v_))

        _jvp_increment_nesting = torch._C._functorch._jvp_increment_nesting()
        _set_fwd_grad_enabled = torch._C._set_fwd_grad_enabled(True)
        _enter_dual_level = torch._C._enter_dual_level()

        _maybe_load_decompositions = torch.autograd.forward_ad._maybe_load_decompositions()

        aux = torch._make_dual(l_x_, l_v_, level = 0);  l_x_ = None

        _maybe_load_decompositions_1 = torch.autograd.forward_ad._maybe_load_decompositions()

        _make_dual_1 = torch._make_dual(l_y_, l_v_, level = 0);  l_y_ = l_v_ = None

        sin = aux.sin()
        sum_1 = sin.sum();  sin = None
        cos = _make_dual_1.cos();  _make_dual_1 = None
        result_duals = sum_1 + cos;  sum_1 = cos = None

        aux_1: "f32[3, 3]" = torch._C._functorch._unwrap_for_grad(aux, 1);  aux = None

        _unpack_dual = torch._unpack_dual(result_duals, level = 0);  result_duals = None
        primal = _unpack_dual[0]
        dual = _unpack_dual[1];  _unpack_dual = None

        primals_out_unflatten: "f32[3, 3]" = torch._C._functorch._unwrap_for_grad(primal, 1);  primal = None

        tangents_out_unflatten: "f32[3, 3]" = torch._C._functorch._unwrap_for_grad(dual, 1);  dual = None

        _exit_dual_level = torch._C._exit_dual_level(0)
        _set_fwd_grad_enabled_1 = torch._C._set_fwd_grad_enabled(True)
        _jvp_decrement_nesting = torch._C._functorch._jvp_decrement_nesting()
        _saved_tensors_hooks_enable = torch._C._autograd._saved_tensors_hooks_enable()
        return (primals_out_unflatten, tangents_out_unflatten, aux_1)
""",
        )

    def test_jvp_two_tensors_disable_grad(self):
        counters.clear()

        def fn(x):
            return x.sin().sum()

        def wrapper_fn(x, v):
            with torch.autograd.forward_ad._set_fwd_grad_enabled(False):
                return torch.func.jvp(fn, (x,), (v,))

        x = torch.randn(3, 3)
        v = torch.randn(3, 3)
        wrapped_gm = self._compile_check(wrapper_fn, (x, v))

        # Dynamic shapes produce a slightly different graph.
        if check_dynamic_shape_capture():
            return

        actual = normalize_gm(wrapped_gm.print_readable(print_output=False))
        self.assertExpectedInline(
            actual,
            """\
class GraphModule(torch.nn.Module):
    def forward(self, L_x_: "f32[3, 3]", L_v_: "f32[3, 3]"):
        l_x_ = L_x_
        l_v_ = L_v_

        _set_fwd_grad_enabled = torch._C._set_fwd_grad_enabled(False)
        _saved_tensors_hooks_disable = torch._C._autograd._saved_tensors_hooks_disable("torch.func transforms don't yet support saved tensor hooks. Please open an issue with your use case.")

        _jvp_treespec_compare = torch._functorch.eager_transforms._jvp_treespec_compare((l_x_,), (l_v_,))

        _jvp_increment_nesting = torch._C._functorch._jvp_increment_nesting()
        _set_fwd_grad_enabled_1 = torch._C._set_fwd_grad_enabled(True)
        _enter_dual_level = torch._C._enter_dual_level()

        _maybe_load_decompositions = torch.autograd.forward_ad._maybe_load_decompositions()

        _make_dual = torch._make_dual(l_x_, l_v_, level = 0);  l_x_ = l_v_ = None

        sin = _make_dual.sin();  _make_dual = None
        result_duals = sin.sum();  sin = None

        _unpack_dual = torch._unpack_dual(result_duals, level = 0);  result_duals = None
        primal = _unpack_dual[0]
        dual = _unpack_dual[1];  _unpack_dual = None

        primals_out_unflatten: "f32[]" = torch._C._functorch._unwrap_for_grad(primal, 1);  primal = None

        tangents_out_unflatten: "f32[]" = torch._C._functorch._unwrap_for_grad(dual, 1);  dual = None

        _exit_dual_level = torch._C._exit_dual_level(0)
        _set_fwd_grad_enabled_2 = torch._C._set_fwd_grad_enabled(False)
        _jvp_decrement_nesting = torch._C._functorch._jvp_decrement_nesting()
        _saved_tensors_hooks_enable = torch._C._autograd._saved_tensors_hooks_enable()
        _set_fwd_grad_enabled_3 = torch._C._set_fwd_grad_enabled(True)
        return (primals_out_unflatten, tangents_out_unflatten)
""",
        )

    def test_jvp_two_tensors_disable_enable_disable_grad(self):
        counters.clear()

        def fn(x):
            return x.sin().sum()

        def wrapper_fn(x, v):
            with torch.autograd.forward_ad._set_fwd_grad_enabled(False):  # (1)
                with torch.autograd.forward_ad._set_fwd_grad_enabled(True):  # (2)
                    with torch.autograd.forward_ad._set_fwd_grad_enabled(False):  # (3)
                        return torch.func.jvp(fn, (x,), (v,))  # (4)

            # Start True
            # False      (1)
            #   True     (2)
            #     False  (3)
            #       True (4)
            #     True   (undo 3)
            #   False    (undo 2)
            # True       (undo 1)

        x = torch.randn(3, 3)
        v = torch.randn(3, 3)
        wrapped_gm = self._compile_check(wrapper_fn, (x, v))

        # Dynamic shapes produce a slightly different graph.
        if check_dynamic_shape_capture():
            return

        actual = normalize_gm(wrapped_gm.print_readable(print_output=False))
        self.assertExpectedInline(
            actual,
            """\
class GraphModule(torch.nn.Module):
    def forward(self, L_x_: "f32[3, 3]", L_v_: "f32[3, 3]"):
        l_x_ = L_x_
        l_v_ = L_v_

        _set_fwd_grad_enabled = torch._C._set_fwd_grad_enabled(False)
        _set_fwd_grad_enabled_1 = torch._C._set_fwd_grad_enabled(True)
        _set_fwd_grad_enabled_2 = torch._C._set_fwd_grad_enabled(False)
        _saved_tensors_hooks_disable = torch._C._autograd._saved_tensors_hooks_disable("torch.func transforms don't yet support saved tensor hooks. Please open an issue with your use case.")

        _jvp_treespec_compare = torch._functorch.eager_transforms._jvp_treespec_compare((l_x_,), (l_v_,))

        _jvp_increment_nesting = torch._C._functorch._jvp_increment_nesting()
        _set_fwd_grad_enabled_3 = torch._C._set_fwd_grad_enabled(True)
        _enter_dual_level = torch._C._enter_dual_level()

        _maybe_load_decompositions = torch.autograd.forward_ad._maybe_load_decompositions()

        _make_dual = torch._make_dual(l_x_, l_v_, level = 0);  l_x_ = l_v_ = None

        sin = _make_dual.sin();  _make_dual = None
        result_duals = sin.sum();  sin = None

        _unpack_dual = torch._unpack_dual(result_duals, level = 0);  result_duals = None
        primal = _unpack_dual[0]
        dual = _unpack_dual[1];  _unpack_dual = None

        primals_out_unflatten: "f32[]" = torch._C._functorch._unwrap_for_grad(primal, 1);  primal = None

        tangents_out_unflatten: "f32[]" = torch._C._functorch._unwrap_for_grad(dual, 1);  dual = None

        _exit_dual_level = torch._C._exit_dual_level(0)
        _set_fwd_grad_enabled_4 = torch._C._set_fwd_grad_enabled(False)
        _jvp_decrement_nesting = torch._C._functorch._jvp_decrement_nesting()
        _saved_tensors_hooks_enable = torch._C._autograd._saved_tensors_hooks_enable()
        _set_fwd_grad_enabled_5 = torch._C._set_fwd_grad_enabled(True)
        _set_fwd_grad_enabled_6 = torch._C._set_fwd_grad_enabled(False)
        _set_fwd_grad_enabled_7 = torch._C._set_fwd_grad_enabled(True)
        return (primals_out_unflatten, tangents_out_unflatten)
""",
        )

    def test_jvp_freevar_tensor(self):
        counters.clear()
        y = torch.randn(3, 3)

        def fn(x):
            return (x.sin() + y).sum()

        def wrapper_fn(x):
            return torch.func.jvp(fn, (x,), (x,))

        x = torch.randn(3, 3)
        expected = wrapper_fn(x)
        actual = torch.compile(wrapper_fn, backend="aot_eager", fullgraph=True)(x)
        self.assertEqual(actual, expected)

    def test_jvp_jvp(self):
        counters.clear()

        if check_dynamic_shape_capture():
            self.skipTest("test fails with dynamic shapes")

        def fn(x):
            return torch.func.jvp(torch.sin, (x,), (x,))

        def wrapper_fn(x):
            return torch.func.jvp(fn, (x,), (x,))

        x = torch.randn(3, 3, 3)
        wrapped_gm = self._compile_check(wrapper_fn, (x,))

        # Dynamic shapes produce a slightly different graph.
        if check_dynamic_shape_capture():
            return

        actual = normalize_gm(wrapped_gm.print_readable(print_output=False))
        self.assertExpectedInline(
            actual,
            """\
class GraphModule(torch.nn.Module):
    def forward(self, L_x_: "f32[3, 3, 3]"):
        l_x_ = L_x_

        _saved_tensors_hooks_disable = torch._C._autograd._saved_tensors_hooks_disable("torch.func transforms don't yet support saved tensor hooks. Please open an issue with your use case.")

        _jvp_treespec_compare = torch._functorch.eager_transforms._jvp_treespec_compare((l_x_,), (l_x_,))

        _jvp_increment_nesting = torch._C._functorch._jvp_increment_nesting()
        _set_fwd_grad_enabled = torch._C._set_fwd_grad_enabled(True)
        _enter_dual_level = torch._C._enter_dual_level()

        _maybe_load_decompositions = torch.autograd.forward_ad._maybe_load_decompositions()

        child = torch._make_dual(l_x_, l_x_, level = 0);  l_x_ = None

        _saved_tensors_hooks_disable_1 = torch._C._autograd._saved_tensors_hooks_disable("torch.func transforms don't yet support saved tensor hooks. Please open an issue with your use case.")

        _jvp_treespec_compare_1 = torch._functorch.eager_transforms._jvp_treespec_compare((child,), (child,))

        _jvp_increment_nesting_1 = torch._C._functorch._jvp_increment_nesting()
        _set_fwd_grad_enabled_1 = torch._C._set_fwd_grad_enabled(True)

        _maybe_load_decompositions_1 = torch.autograd.forward_ad._maybe_load_decompositions()

        _make_dual_1 = torch._make_dual(child, child, level = 0);  child = None

        result_duals = torch.sin(_make_dual_1);  _make_dual_1 = None

        _unpack_dual = torch._unpack_dual(result_duals, level = 0);  result_duals = None
        primal = _unpack_dual[0]
        dual = _unpack_dual[1];  _unpack_dual = None

        primals_out_unflatten = torch._C._functorch._unwrap_for_grad(primal, 2);  primal = None

        tangents_out_unflatten = torch._C._functorch._unwrap_for_grad(dual, 2);  dual = None

        _set_fwd_grad_enabled_2 = torch._C._set_fwd_grad_enabled(True)
        _jvp_decrement_nesting = torch._C._functorch._jvp_decrement_nesting()
        _saved_tensors_hooks_disable_2 = torch._C._autograd._saved_tensors_hooks_disable("torch.func transforms don't yet support saved tensor hooks. Please open an issue with your use case.")

        _unpack_dual_1 = torch._unpack_dual(primals_out_unflatten, level = 0);  primals_out_unflatten = None
        primal_1 = _unpack_dual_1[0]
        dual_1 = _unpack_dual_1[1];  _unpack_dual_1 = None
        _unpack_dual_2 = torch._unpack_dual(tangents_out_unflatten, level = 0);  tangents_out_unflatten = None
        primal_2 = _unpack_dual_2[0]
        dual_2 = _unpack_dual_2[1];  _unpack_dual_2 = None

        _unwrap_for_grad_2: "f32[3, 3, 3]" = torch._C._functorch._unwrap_for_grad(primal_1, 1);  primal_1 = None
        _unwrap_for_grad_3: "f32[3, 3, 3]" = torch._C._functorch._unwrap_for_grad(primal_2, 1);  primal_2 = None

        _unwrap_for_grad_4: "f32[3, 3, 3]" = torch._C._functorch._unwrap_for_grad(dual_1, 1);  dual_1 = None
        _unwrap_for_grad_5: "f32[3, 3, 3]" = torch._C._functorch._unwrap_for_grad(dual_2, 1);  dual_2 = None

        _exit_dual_level = torch._C._exit_dual_level(0)
        _set_fwd_grad_enabled_3 = torch._C._set_fwd_grad_enabled(True)
        _jvp_decrement_nesting_1 = torch._C._functorch._jvp_decrement_nesting()
        _saved_tensors_hooks_enable = torch._C._autograd._saved_tensors_hooks_enable()
        return (_unwrap_for_grad_2, _unwrap_for_grad_3, _unwrap_for_grad_4, _unwrap_for_grad_5)
""",
        )

    def test_jvp_freevar_python_scalar(self):
        counters.clear()
        y = 3

        def fn(x):
            return (x.sin() + y).sum()

        def wrapper_fn(x):
            return torch.func.jvp(fn, (x,), (x,))

        x = torch.randn(3, 3, 3)
        expected = wrapper_fn(x)
        actual = torch.compile(wrapper_fn, backend="aot_eager", fullgraph=True)(x)
        self.assertEqual(actual, expected)

    def test_jvp_disable_capture(self):
        counters.clear()

        with config.patch(capture_func_transforms=False):
            # We have verified above that this
            # function compiles
            def wrapper_fn(x):
                return torch.func.jvp(torch.sin, (x,), (x,))

            x = torch.randn(3, 3, 3)
            actual = wrapper_fn(x)
            expected = torch.compile(wrapper_fn, backend="aot_eager", fullgraph=False)(
                x
            )
            self.assertEqual(len(counters["graph_break"]), 1)
            self.assertEqual(
                dict(counters["graph_break"]),
                {
                    "torch.func.jvp capture is disabled, it can be "
                    "turned on by setting `torch._dynamo.config.capture_func_transforms=True`": 1
                },
            )
        self.assertEqual(actual, expected)

    @config.patch(capture_func_transforms=True)
    def test_linearize_jvp_fn(self):
        counters.clear()

        def wrapper_fn(x):
            output, jvp_fn = torch.func.linearize(torch.sin, x)
            return output, jvp_fn(x)

        x = torch.randn(3, 3, 3)
        wrapped_gm = self._compile_check(wrapper_fn, (x,), fullgraph=False, graph_idx=0)

        # Dynamic shapes produce a slightly different graph.
        if check_dynamic_shape_capture():
            return

        actual = normalize_gm(wrapped_gm.print_readable(print_output=False))
        self.assertExpectedInline(
            actual,
            """\
class GraphModule(torch.nn.Module):
    def forward(self, L_self_buffers_tensor_constant0_: "f32[3, 3, 3]"):
        l_self_buffers_tensor_constant0_ = L_self_buffers_tensor_constant0_

        alias_default: "f32[3, 3, 3]" = torch.ops.aten.alias.default(l_self_buffers_tensor_constant0_);  l_self_buffers_tensor_constant0_ = None

        sin_default: "f32[3, 3, 3]" = torch.ops.aten.sin.default(alias_default)

        alias_default_1: "f32[3, 3, 3]" = torch.ops.aten.alias.default(alias_default)

        cos_default: "f32[3, 3, 3]" = torch.ops.aten.cos.default(alias_default_1);  alias_default_1 = None

        alias_default_2: "f32[3, 3, 3]" = torch.ops.aten.alias.default(sin_default)
        return (alias_default, cos_default, sin_default)
""",
        )

        wrapped_gm = self._compile_check(wrapper_fn, (x,), fullgraph=False, graph_idx=1)
        actual = normalize_gm(wrapped_gm.print_readable(print_output=False))
        self.assertExpectedInline(
            actual,
            """\
class GraphModule(torch.nn.Module):
    def forward(self, L_self_modules_FX_CONST_FOLDED_ATTRS_parameters_0_: "f32[3, 3, 3]", L_self_modules_FX_CONST_FOLDED_ATTRS_parameters_1_: "f32[3, 3, 3]", L_flat_tangents_1_: "f32[3, 3, 3]"):
        l_self_modules_fx_const_folded_attrs_parameters_0_ = L_self_modules_FX_CONST_FOLDED_ATTRS_parameters_0_
        l_self_modules_fx_const_folded_attrs_parameters_1_ = L_self_modules_FX_CONST_FOLDED_ATTRS_parameters_1_
        l_flat_tangents_1_ = L_flat_tangents_1_

        _new_zeros_with_same_feature_meta_default: "f32[3, 3, 3]" = torch.ops.aten._new_zeros_with_same_feature_meta.default(l_flat_tangents_1_, l_self_modules_fx_const_folded_attrs_parameters_0_);  l_self_modules_fx_const_folded_attrs_parameters_0_ = None

        copy__default: "f32[3, 3, 3]" = torch.ops.aten.copy_.default(_new_zeros_with_same_feature_meta_default, l_flat_tangents_1_);  _new_zeros_with_same_feature_meta_default = l_flat_tangents_1_ = None

        mul_tensor: "f32[3, 3, 3]" = torch.ops.aten.mul.Tensor(copy__default, l_self_modules_fx_const_folded_attrs_parameters_1_);  copy__default = l_self_modules_fx_const_folded_attrs_parameters_1_ = None
        return (mul_tensor,)
""",
        )

    def test_linearize_disable_capture(self):
        counters.clear()
        with config.patch(capture_func_transforms=False):
            # We have verified above that this
            # function compiles
            def wrapper_fn(x):
                out, _ = torch.func.linearize(torch.sin, x)
                return out

            x = torch.randn(2, 3)
            actual = wrapper_fn(x)
            expected = torch.compile(wrapper_fn, backend="aot_eager", fullgraph=False)(
                x
            )
            self.assertEqual(len(counters["graph_break"]), 1)
            self.assertEqual(
                {
                    "torch.func.linearize capture is disabled, it can be "
                    "turned on by setting `torch._dynamo.config.capture_func_transforms=True`": 1,
                },
                dict(counters["graph_break"]),
            )
            self.assertEqual(actual, expected)

    @config.patch(capture_func_transforms=True)
    @config.patch(error_on_recompile=True)
    def test_vmap_recompile(self):
        @torch.compile(backend="eager")
        def fn(x):
            return torch.vmap(lambda x: x.sin())(x)

        x = torch.zeros(3, 3, 4, 5)
        y = torch.vmap(fn)(x)
        # should not recompile on second call. See Pytorch issue #118493
        y = torch.vmap(fn)(x)

    @xfailIfTorchDynamo
    @config.patch(error_on_recompile=True)
    def test_vmap_recompile_different_config(self):
        @torch.compile(backend="eager")
        def fn(x):
            return torch.vmap(lambda x: x.sin())(x)

        x = torch.zeros(3, 3, 4, 5)
        y = torch.vmap(fn)(x)
        with self.assertRaises(torch._dynamo.exc.RecompileError):
            fn(x)

    @config.patch(error_on_recompile=True)
    def test_vmap_recompile_same_config(self):
        @torch.compile(backend="eager")
        def fn(x):
            return torch.vmap(lambda x: x.sin())(x)

        x = torch.zeros(3, 3, 4, 5)
        torch.vmap(torch.vmap(fn, randomness="same"), randomness="same")(x)
        with self.assertRaises(torch._dynamo.exc.RecompileError):
            torch.vmap(torch.vmap(fn, randomness="same"), randomness="error")(x)

    @config.patch(error_on_recompile=True)
    def test_vmap_recompile_with_randomness(self):
        @torch.compile(backend="eager")
        def fn(x):
            return torch.vmap(lambda x: x.sin())(x)

        x = torch.zeros(3, 3, 4, 5)
        torch.vmap(fn, randomness="same")(x)
        with self.assertRaises(torch._dynamo.exc.RecompileError):
            torch.vmap(fn, randomness="different")(x)

    @config.patch(error_on_recompile=True)
    def test_grad_recompile(self):
        @torch.compile(backend="eager")
        def fn(x):
            return torch.func.grad(torch.sin)(x)

        x = torch.randn([])
        torch.func.grad(fn)(x)
        # should not recompile on second call
        torch.func.grad(fn)(x)

    def test_vmap_get_wrapped(self):
        counters.clear()

        def g(x):
            return x.sin()

        @torch.compile(backend="aot_eager", fullgraph=True)
        def fn():
            return torch.vmap(g)

        x = torch.randn(3, 4)
        expected = torch.vmap(g)(x)
        wrapper = fn()
        got = wrapper(x)
        self.assertEqual(expected, got)

    def test_vmap_with_conditional_graph_break(self):
        def g(x):
            if len(x.shape) < 2:
                torch._dynamo.graph_break()
                return x.sin()
            else:
                return x.cos()

        @torch.compile(backend="aot_eager")
        def fn(x):
            return torch.vmap(g)(x)

        counters.clear()
        x = torch.randn(2, 3)
        expected = x.sin()
        got = fn(x)
        self.assertEqual(expected, got)
        self.assertEqual(len(counters["graph_break"]), 1)

        counters.clear()
        y = torch.randn(2, 3, 4)
        expected = y.cos()
        got = fn(y)
        self.assertEqual(expected, got)
        self.assertEqual(len(counters["graph_break"]), 0)

    def test_vmap_with_graph_break(self):
        counters.clear()

        def g(x):
            y = x.cos()
            print("hi")
            return y.sin()

        def fn(x):
            return torch.vmap(g)(x)

        x = torch.randn(3, 4)
        opt = torch.compile(fn, backend="aot_eager", fullgraph=False)
        expected = fn(x)
        got = opt(x)
        self.assertEqual(len(counters["graph_break"]), 1)
        self.assertEqual(expected, got)

    def test_vmap_with_graph_break_2(self):
        counters.clear()

        def cos(x):
            print("cos")
            return x.cos()

        def sin(x):
            print("sin")
            return x.sin()

        def g(x):
            y = cos(x)
            return sin(y)

        def fn(x):
            return torch.vmap(g, randomness="same")(x)

        x = torch.randn(3, 4)
        opt = torch.compile(fn, backend="aot_eager", fullgraph=False)
        expected = fn(x)
        got = opt(x)
        self.assertEqual(len(counters["graph_break"]), 1)
        self.assertEqual(expected, got)

    def test_vmap_with_graph_break_lambda(self):
        counters.clear()

        def sin(x):
            print("sin")
            return x.sin()

        def fn(x):
            return torch.vmap(lambda x: sin(x))(x)

        x = torch.randn(3, 4)
        opt = torch.compile(fn, backend="aot_eager", fullgraph=False)
        expected = fn(x)
        got = opt(x)
        self.assertEqual(len(counters["graph_break"]), 1)
        self.assertEqual(expected, got)

    def test_vmap(self):
        def fn(x):
            return torch.func.vmap(lambda x: x.sum(0) + x.sum(1))(x)

        x = torch.randn(3, 3, 3)
        wrapped_gm = self._compile_check(fn, (x,))

        # Dynamic shapes produce a slightly different graph.
        if check_dynamic_shape_capture():
            return

        actual = normalize_gm(wrapped_gm.print_readable(print_output=False))
        self.assertExpectedInline(
            actual,
            """\
class GraphModule(torch.nn.Module):
    def forward(self, L_x_: "f32[3, 3, 3]"):
        l_x_ = L_x_

        lazy_load_decompositions = torch._functorch.vmap.lazy_load_decompositions()

        _saved_tensors_hooks_disable = torch._C._autograd._saved_tensors_hooks_disable("torch.func transforms don't yet support saved tensor hooks. Please open an issue with your use case.")
        _vmap_increment_nesting = torch._C._functorch._vmap_increment_nesting(3, 'error')

        _add_batch_dim = torch._C._functorch._add_batch_dim(l_x_, 0, 1);  l_x_ = None

        sum_1 = _add_batch_dim.sum(0)
        sum_2 = _add_batch_dim.sum(1);  _add_batch_dim = None
        batched_outputs = sum_1 + sum_2;  sum_1 = sum_2 = None

        _remove_batch_dim: "f32[3, 3]" = torch._C._functorch._remove_batch_dim(batched_outputs, 1, 3, 0);  batched_outputs = None

        _vmap_decrement_nesting = torch._C._functorch._vmap_decrement_nesting()
        _saved_tensors_hooks_enable = torch._C._autograd._saved_tensors_hooks_enable()
        return (_remove_batch_dim,)
""",
        )

    def test_vmap_free_const(self):
        y = 3

        def fn(x):
            return torch.func.vmap(lambda x: x.sum(0) + x.sum(1) + y)(x)

        x = torch.randn(3, 3, 3)
        wrapped_gm = self._compile_check(fn, (x,))

        # Dynamic shapes produce a slightly different graph.
        if check_dynamic_shape_capture():
            return

        actual = normalize_gm(wrapped_gm.print_readable(print_output=False))
        self.assertExpectedInline(
            actual,
            """\
class GraphModule(torch.nn.Module):
    def forward(self, L_x_: "f32[3, 3, 3]"):
        l_x_ = L_x_

        lazy_load_decompositions = torch._functorch.vmap.lazy_load_decompositions()

        _saved_tensors_hooks_disable = torch._C._autograd._saved_tensors_hooks_disable("torch.func transforms don't yet support saved tensor hooks. Please open an issue with your use case.")
        _vmap_increment_nesting = torch._C._functorch._vmap_increment_nesting(3, 'error')

        _add_batch_dim = torch._C._functorch._add_batch_dim(l_x_, 0, 1);  l_x_ = None

        sum_1 = _add_batch_dim.sum(0)
        sum_2 = _add_batch_dim.sum(1);  _add_batch_dim = None
        add = sum_1 + sum_2;  sum_1 = sum_2 = None
        batched_outputs = add + 3;  add = None

        _remove_batch_dim: "f32[3, 3]" = torch._C._functorch._remove_batch_dim(batched_outputs, 1, 3, 0);  batched_outputs = None

        _vmap_decrement_nesting = torch._C._functorch._vmap_decrement_nesting()
        _saved_tensors_hooks_enable = torch._C._autograd._saved_tensors_hooks_enable()
        return (_remove_batch_dim,)
""",
        )

    def test_vmap_free_tensor(self):
        y = torch.randn(3, 3)

        def fn(x):
            return torch.func.vmap(lambda x: x.sum(0) + x.sum(1) + y)(x)

        x = torch.randn(3, 3, 3)
        wrapped_gm = self._compile_check(fn, (x,))

        # Dynamic shapes produce a slightly different graph.
        if check_dynamic_shape_capture():
            return

        actual = normalize_gm(wrapped_gm.print_readable(print_output=False))
        self.assertExpectedInline(
            actual,
            """\
class GraphModule(torch.nn.Module):
    def forward(self, L_x_: "f32[3, 3, 3]", L_y_: "f32[3, 3]"):
        l_x_ = L_x_
        l_y_ = L_y_

        lazy_load_decompositions = torch._functorch.vmap.lazy_load_decompositions()

        _saved_tensors_hooks_disable = torch._C._autograd._saved_tensors_hooks_disable("torch.func transforms don't yet support saved tensor hooks. Please open an issue with your use case.")
        _vmap_increment_nesting = torch._C._functorch._vmap_increment_nesting(3, 'error')

        _add_batch_dim = torch._C._functorch._add_batch_dim(l_x_, 0, 1);  l_x_ = None

        sum_1 = _add_batch_dim.sum(0)
        sum_2 = _add_batch_dim.sum(1);  _add_batch_dim = None
        add = sum_1 + sum_2;  sum_1 = sum_2 = None
        batched_outputs = add + l_y_;  add = l_y_ = None

        _remove_batch_dim: "f32[3, 3, 3]" = torch._C._functorch._remove_batch_dim(batched_outputs, 1, 3, 0);  batched_outputs = None

        _vmap_decrement_nesting = torch._C._functorch._vmap_decrement_nesting()
        _saved_tensors_hooks_enable = torch._C._autograd._saved_tensors_hooks_enable()
        return (_remove_batch_dim,)
""",
        )

    def test_vmap_two_inputs(self):
        def fn(x, y):
            return torch.func.vmap(
                lambda x, y: x.sum(0) + x.sum(1) + y, in_dims=(0, 1)
            )(x, y)

        x = torch.randn(3, 3, 3)
        y = torch.randn(3, 3)
        wrapped_gm = self._compile_check(fn, (x, y))

        # Dynamic shapes produce a slightly different graph.
        if check_dynamic_shape_capture():
            return

        actual = normalize_gm(wrapped_gm.print_readable(print_output=False))
        self.assertExpectedInline(
            actual,
            """\
class GraphModule(torch.nn.Module):
    def forward(self, L_x_: "f32[3, 3, 3]", L_y_: "f32[3, 3]"):
        l_x_ = L_x_
        l_y_ = L_y_

        lazy_load_decompositions = torch._functorch.vmap.lazy_load_decompositions()

        _saved_tensors_hooks_disable = torch._C._autograd._saved_tensors_hooks_disable("torch.func transforms don't yet support saved tensor hooks. Please open an issue with your use case.")
        _vmap_increment_nesting = torch._C._functorch._vmap_increment_nesting(3, 'error')

        _add_batch_dim = torch._C._functorch._add_batch_dim(l_x_, 0, 1);  l_x_ = None
        _add_batch_dim_1 = torch._C._functorch._add_batch_dim(l_y_, 1, 1);  l_y_ = None

        sum_1 = _add_batch_dim.sum(0)
        sum_2 = _add_batch_dim.sum(1);  _add_batch_dim = None
        add = sum_1 + sum_2;  sum_1 = sum_2 = None
        batched_outputs = add + _add_batch_dim_1;  add = _add_batch_dim_1 = None

        _remove_batch_dim: "f32[3, 3]" = torch._C._functorch._remove_batch_dim(batched_outputs, 1, 3, 0);  batched_outputs = None

        _vmap_decrement_nesting = torch._C._functorch._vmap_decrement_nesting()
        _saved_tensors_hooks_enable = torch._C._autograd._saved_tensors_hooks_enable()
        return (_remove_batch_dim,)
""",
        )

    def test_vmap_two_inputs_tuple_in_dims(self):
        in_dims = (0, 1)

        def fn(x, y):
            return torch.func.vmap(
                lambda x, y: x.sum(0) + x.sum(1) + y, in_dims=in_dims
            )(x, y)

        x = torch.randn(3, 3, 3)
        y = torch.randn(3, 3)
        wrapped_gm = self._compile_check(fn, (x, y))

        # Dynamic shapes produce a slightly different graph.
        if check_dynamic_shape_capture():
            return

        actual = normalize_gm(wrapped_gm.print_readable(print_output=False))
        self.assertExpectedInline(
            actual,
            """\
class GraphModule(torch.nn.Module):
    def forward(self, L_x_: "f32[3, 3, 3]", L_y_: "f32[3, 3]"):
        l_x_ = L_x_
        l_y_ = L_y_

        lazy_load_decompositions = torch._functorch.vmap.lazy_load_decompositions()

        _saved_tensors_hooks_disable = torch._C._autograd._saved_tensors_hooks_disable("torch.func transforms don't yet support saved tensor hooks. Please open an issue with your use case.")
        _vmap_increment_nesting = torch._C._functorch._vmap_increment_nesting(3, 'error')

        _add_batch_dim = torch._C._functorch._add_batch_dim(l_x_, 0, 1);  l_x_ = None
        _add_batch_dim_1 = torch._C._functorch._add_batch_dim(l_y_, 1, 1);  l_y_ = None

        sum_1 = _add_batch_dim.sum(0)
        sum_2 = _add_batch_dim.sum(1);  _add_batch_dim = None
        add = sum_1 + sum_2;  sum_1 = sum_2 = None
        batched_outputs = add + _add_batch_dim_1;  add = _add_batch_dim_1 = None

        _remove_batch_dim: "f32[3, 3]" = torch._C._functorch._remove_batch_dim(batched_outputs, 1, 3, 0);  batched_outputs = None

        _vmap_decrement_nesting = torch._C._functorch._vmap_decrement_nesting()
        _saved_tensors_hooks_enable = torch._C._autograd._saved_tensors_hooks_enable()
        return (_remove_batch_dim,)
""",
        )

    def test_vmap_over_vmap_two_inputs(self):
        def fn(x, y):
            return torch.func.vmap(torch.func.vmap(lambda x, y: x + y, in_dims=1))(x, y)

        x = torch.randn(3, 3, 3)
        y = torch.randn(3, 3, 3)
        wrapped_gm = self._compile_check(fn, (x, y))

        # Dynamic shapes produce a slightly different graph.
        if check_dynamic_shape_capture():
            return

        actual = normalize_gm(wrapped_gm.print_readable(print_output=False))
        self.assertExpectedInline(
            actual,
            """\
class GraphModule(torch.nn.Module):
    def forward(self, L_x_: "f32[3, 3, 3]", L_y_: "f32[3, 3, 3]"):
        l_x_ = L_x_
        l_y_ = L_y_

        lazy_load_decompositions = torch._functorch.vmap.lazy_load_decompositions()

        _saved_tensors_hooks_disable = torch._C._autograd._saved_tensors_hooks_disable("torch.func transforms don't yet support saved tensor hooks. Please open an issue with your use case.")
        _vmap_increment_nesting = torch._C._functorch._vmap_increment_nesting(3, 'error')

        child = torch._C._functorch._add_batch_dim(l_x_, 0, 1);  l_x_ = None
        child_1 = torch._C._functorch._add_batch_dim(l_y_, 0, 1);  l_y_ = None

        lazy_load_decompositions_1 = torch._functorch.vmap.lazy_load_decompositions()

        _saved_tensors_hooks_disable_1 = torch._C._autograd._saved_tensors_hooks_disable("torch.func transforms don't yet support saved tensor hooks. Please open an issue with your use case.")
        _vmap_increment_nesting_1 = torch._C._functorch._vmap_increment_nesting(3, 'error')

        _add_batch_dim_2 = torch._C._functorch._add_batch_dim(child, 1, 2);  child = None
        _add_batch_dim_3 = torch._C._functorch._add_batch_dim(child_1, 1, 2);  child_1 = None

        batched_outputs = _add_batch_dim_2 + _add_batch_dim_3;  _add_batch_dim_2 = _add_batch_dim_3 = None

        batched_outputs_1 = torch._C._functorch._remove_batch_dim(batched_outputs, 2, 3, 0);  batched_outputs = None

        _vmap_decrement_nesting = torch._C._functorch._vmap_decrement_nesting()
        _saved_tensors_hooks_disable_2 = torch._C._autograd._saved_tensors_hooks_disable("torch.func transforms don't yet support saved tensor hooks. Please open an issue with your use case.")

        _remove_batch_dim_1: "f32[3, 3, 3]" = torch._C._functorch._remove_batch_dim(batched_outputs_1, 1, 3, 0);  batched_outputs_1 = None

        _vmap_decrement_nesting_1 = torch._C._functorch._vmap_decrement_nesting()
        _saved_tensors_hooks_enable = torch._C._autograd._saved_tensors_hooks_enable()
        return (_remove_batch_dim_1,)
""",
        )

    def test_vmap_over_vmap_captured(self):
        x = torch.ones(2, 3)
        y = torch.ones(5, 3)

        def fn(x):
            return torch.func.vmap(torch.func.vmap(lambda y: x * y))(y)

        wrapped_gm = self._compile_check(fn, (x,))

        # Dynamic shapes produce a slightly different graph.
        if check_dynamic_shape_capture():
            return

        actual = normalize_gm(wrapped_gm.print_readable(print_output=False))
        self.assertExpectedInline(
            actual,
            """\
class GraphModule(torch.nn.Module):
    def forward(self, L_y_: "f32[5, 3]", L_x_: "f32[2, 3]"):
        l_y_ = L_y_
        l_x_ = L_x_

        lazy_load_decompositions = torch._functorch.vmap.lazy_load_decompositions()

        _saved_tensors_hooks_disable = torch._C._autograd._saved_tensors_hooks_disable("torch.func transforms don't yet support saved tensor hooks. Please open an issue with your use case.")
        _vmap_increment_nesting = torch._C._functorch._vmap_increment_nesting(5, 'error')

        child = torch._C._functorch._add_batch_dim(l_y_, 0, 1);  l_y_ = None

        lazy_load_decompositions_1 = torch._functorch.vmap.lazy_load_decompositions()

        _saved_tensors_hooks_disable_1 = torch._C._autograd._saved_tensors_hooks_disable("torch.func transforms don't yet support saved tensor hooks. Please open an issue with your use case.")
        _vmap_increment_nesting_1 = torch._C._functorch._vmap_increment_nesting(3, 'error')

        _add_batch_dim_1 = torch._C._functorch._add_batch_dim(child, 0, 2);  child = None

        batched_outputs = l_x_ * _add_batch_dim_1;  l_x_ = _add_batch_dim_1 = None

        batched_outputs_1 = torch._C._functorch._remove_batch_dim(batched_outputs, 2, 3, 0);  batched_outputs = None

        _vmap_decrement_nesting = torch._C._functorch._vmap_decrement_nesting()
        _saved_tensors_hooks_disable_2 = torch._C._autograd._saved_tensors_hooks_disable("torch.func transforms don't yet support saved tensor hooks. Please open an issue with your use case.")

        _remove_batch_dim_1: "f32[5, 3, 2, 3]" = torch._C._functorch._remove_batch_dim(batched_outputs_1, 1, 5, 0);  batched_outputs_1 = None

        _vmap_decrement_nesting_1 = torch._C._functorch._vmap_decrement_nesting()
        _saved_tensors_hooks_enable = torch._C._autograd._saved_tensors_hooks_enable()
        return (_remove_batch_dim_1,)
""",
        )

    def test_vmap_multiple_outputs(self):
        x = torch.ones(2, 4, 3)

        def fn(x):
            return torch.vmap(lambda x: (x.sum(0), x.sum(1)))(x)

        wrapped_gm = self._compile_check(fn, (x,))

        # Dynamic shapes produce a slightly different graph.
        if check_dynamic_shape_capture():
            return

        actual = normalize_gm(wrapped_gm.print_readable(print_output=False))
        self.assertExpectedInline(
            actual,
            """\
class GraphModule(torch.nn.Module):
    def forward(self, L_x_: "f32[2, 4, 3]"):
        l_x_ = L_x_

        lazy_load_decompositions = torch._functorch.vmap.lazy_load_decompositions()

        _saved_tensors_hooks_disable = torch._C._autograd._saved_tensors_hooks_disable("torch.func transforms don't yet support saved tensor hooks. Please open an issue with your use case.")
        _vmap_increment_nesting = torch._C._functorch._vmap_increment_nesting(2, 'error')

        _add_batch_dim = torch._C._functorch._add_batch_dim(l_x_, 0, 1);  l_x_ = None

        child = _add_batch_dim.sum(0)
        child_1 = _add_batch_dim.sum(1);  _add_batch_dim = None

        _remove_batch_dim: "f32[2, 3]" = torch._C._functorch._remove_batch_dim(child, 1, 2, 0);  child = None
        _remove_batch_dim_1: "f32[2, 4]" = torch._C._functorch._remove_batch_dim(child_1, 1, 2, 0);  child_1 = None

        _vmap_decrement_nesting = torch._C._functorch._vmap_decrement_nesting()
        _saved_tensors_hooks_enable = torch._C._autograd._saved_tensors_hooks_enable()
        return (_remove_batch_dim, _remove_batch_dim_1)
""",
        )

    def test_vmap_multiple_outputs_diff_dims(self):
        x = torch.ones(2, 4, 3)

        def fn(x):
            return torch.vmap(lambda x: (x.sum(0), x.sum(1)), out_dims=(1, 0))(x)

        wrapped_gm = self._compile_check(fn, (x,))

        # Dynamic shapes produce a slightly different graph.
        if check_dynamic_shape_capture():
            return

        actual = normalize_gm(wrapped_gm.print_readable(print_output=False))
        self.assertExpectedInline(
            actual,
            """\
class GraphModule(torch.nn.Module):
    def forward(self, L_x_: "f32[2, 4, 3]"):
        l_x_ = L_x_

        lazy_load_decompositions = torch._functorch.vmap.lazy_load_decompositions()

        _saved_tensors_hooks_disable = torch._C._autograd._saved_tensors_hooks_disable("torch.func transforms don't yet support saved tensor hooks. Please open an issue with your use case.")
        _vmap_increment_nesting = torch._C._functorch._vmap_increment_nesting(2, 'error')

        _add_batch_dim = torch._C._functorch._add_batch_dim(l_x_, 0, 1);  l_x_ = None

        child = _add_batch_dim.sum(0)
        child_1 = _add_batch_dim.sum(1);  _add_batch_dim = None

        _remove_batch_dim: "f32[3, 2]" = torch._C._functorch._remove_batch_dim(child, 1, 2, 1);  child = None
        _remove_batch_dim_1: "f32[2, 4]" = torch._C._functorch._remove_batch_dim(child_1, 1, 2, 0);  child_1 = None

        _vmap_decrement_nesting = torch._C._functorch._vmap_decrement_nesting()
        _saved_tensors_hooks_enable = torch._C._autograd._saved_tensors_hooks_enable()
        return (_remove_batch_dim, _remove_batch_dim_1)
""",
        )

    def test_vmap_multiple_outputs_out_dims_tuple(self):
        x = torch.ones(2, 4, 3)
        out_dims = (1, 0)

        def fn(x):
            return torch.vmap(lambda x: (x.sum(0), x.sum(1)), out_dims=out_dims)(x)

        wrapped_gm = self._compile_check(fn, (x,))

        # Dynamic shapes produce a slightly different graph.
        if check_dynamic_shape_capture():
            return

        actual = normalize_gm(wrapped_gm.print_readable(print_output=False))
        self.assertExpectedInline(
            actual,
            """\
class GraphModule(torch.nn.Module):
    def forward(self, L_x_: "f32[2, 4, 3]"):
        l_x_ = L_x_

        lazy_load_decompositions = torch._functorch.vmap.lazy_load_decompositions()

        _saved_tensors_hooks_disable = torch._C._autograd._saved_tensors_hooks_disable("torch.func transforms don't yet support saved tensor hooks. Please open an issue with your use case.")
        _vmap_increment_nesting = torch._C._functorch._vmap_increment_nesting(2, 'error')

        _add_batch_dim = torch._C._functorch._add_batch_dim(l_x_, 0, 1);  l_x_ = None

        child = _add_batch_dim.sum(0)
        child_1 = _add_batch_dim.sum(1);  _add_batch_dim = None

        _remove_batch_dim: "f32[3, 2]" = torch._C._functorch._remove_batch_dim(child, 1, 2, 1);  child = None
        _remove_batch_dim_1: "f32[2, 4]" = torch._C._functorch._remove_batch_dim(child_1, 1, 2, 0);  child_1 = None

        _vmap_decrement_nesting = torch._C._functorch._vmap_decrement_nesting()
        _saved_tensors_hooks_enable = torch._C._autograd._saved_tensors_hooks_enable()
        return (_remove_batch_dim, _remove_batch_dim_1)
""",
        )

    def test_vmap_kwargs(self):
        counters.clear()
        x = torch.ones(2, 3)
        y = torch.randn(2, 3)

        def fn(x, y):
            return torch.func.vmap(lambda x, y: x + y)(x, y=y)

        actual = fn(x, y)
        expected = torch.compile(fn, backend="aot_eager", fullgraph=False)(x, y)
        self.assertEqual(len(counters["graph_break"]), 0)
        self.assertEqual(actual, expected)

    def test_vmap_pytree_inputs(self):
        counters.clear()
        x = torch.ones(2, 3)
        y = torch.randn(2, 3)

        def vmap_fn(inps):
            x = inps["x"]
            y = inps["y"]
            return x + y

        def fn(x, y):
            return torch.func.vmap(vmap_fn)({"x": x, "y": y})

        actual = fn(x, y)
        expected = torch.compile(fn, backend="aot_eager", fullgraph=False)(x, y)
        self.assertEqual(len(counters["graph_break"]), 0)
        self.assertEqual(actual, expected)

    def test_vmap_side_effects(self):
        counters.clear()
        x = torch.ones(2, 3)
        y = torch.randn(2, 3)

        some_list = []

        def f(x, y):
            some_list.append(1)
            return x + y

        def wrapper_fn(x, y):
            return torch.func.vmap(f)(x, y)

        actual = wrapper_fn(x, y)
        expected = torch.compile(wrapper_fn, backend="aot_eager", fullgraph=False)(x, y)
        self.assertEqual(len(counters["graph_break"]), 0)
        self.assertEqual(actual, expected)
        self.assertEqual(some_list, [1, 1])

    @unittest.expectedFailure
    def test_vmap_side_effects_append_input(self):
        counters.clear()
        x = torch.ones(2, 3)
        y = torch.randn(2, 3)

        some_list = []

        def f(x, y):
            some_list.append(x)
            return x + y

        def wrapper_fn(x, y):
            return torch.func.vmap(f)(x, y)

        actual = wrapper_fn(x, y)
        expected = torch.compile(wrapper_fn, backend="aot_eager", fullgraph=False)(x, y)
        self.assertEqual(len(counters["graph_break"]), 0)
        self.assertEqual(actual, expected)

    def test_vmap_previous_illegal_op_no_graph_break(self):
        counters.clear()

        # calling .stride() would previously graph break
        def bad_fn(x):
            y = x.view((4, 3))
            y.stride()
            return y

        def wrapper_fn(x):
            return torch.func.vmap(bad_fn)(x)

        x = torch.randn(2, 3, 4)
        actual = wrapper_fn(x)
        expected = torch.compile(wrapper_fn, backend="aot_eager", fullgraph=False)(x)
        self.assertEqual(len(counters["graph_break"]), 0)
        self.assertEqual(actual, expected)

    def test_vmap_disable_capture(self):
        counters.clear()

        with config.patch(capture_func_transforms=False):
            # We have verified above that this
            # function compiles
            def wrapper_fn(x):
                return torch.func.vmap(lambda x: x.sum(0) + x.sum(1))(x)

            x = torch.randn(3, 3, 3)
            actual = wrapper_fn(x)
            expected = torch.compile(wrapper_fn, backend="aot_eager", fullgraph=False)(
                x
            )
            self.assertEqual(len(counters["graph_break"]), 1)
            self.assertEqual(
                dict(counters["graph_break"]),
                {
                    "torch.func.vmap capture is disabled, it can be "
                    "turned on by setting `torch._dynamo.config.capture_func_transforms=True`": 2
                },
            )
            self.assertEqual(actual, expected)

    def test_vmap_multiple_invocation_in_dims(self):
        counters.clear()

        def wrapper_fn(x, in_dims):
            return torch.func.vmap(torch.sum, in_dims)(x)

        x = torch.randn(3, 3, 3, 3)
        cnt = CompileCounter()
        opt = torch.compile(wrapper_fn, backend=cnt, fullgraph=False, dynamic=True)
        expected = wrapper_fn(x, 0), wrapper_fn(x, 1), wrapper_fn(x, 2)
        # Third invocation of `opt` makes `in_dims` as SymInt.
        actual = opt(x, 0), opt(x, 1), opt(x, 2)
        self.assertEqual(expected, actual)
        self.assertEqual(cnt.frame_count, 3)
        self.assertEqual(cnt.op_count, 27)

    def test_vmap_multiple_invocation_out_dims(self):
        counters.clear()

        def wrapper_fn(x, out_dims):
            return torch.func.vmap(lambda x: torch.sum(x, 0), out_dims=out_dims)(x)

        x = torch.randn(3, 3, 3, 3)
        cnt = CompileCounter()
        opt = torch.compile(wrapper_fn, backend=cnt, fullgraph=False, dynamic=True)
        expected = wrapper_fn(x, 0), wrapper_fn(x, 1), wrapper_fn(x, 2)
        # Third invocation of `opt` makes `in_dims` as SymInt.
        actual = opt(x, 0), opt(x, 1), opt(x, 2)
        self.assertEqual(expected, actual)
        self.assertEqual(cnt.frame_count, 3)
        self.assertEqual(cnt.op_count, 27)

    def test_vmap_new_tensor_in_body(self):
        def fn(x):
            return x + torch.ones(3)

        def wrapper_fn(x):
            return torch.func.vmap(fn)(x)

        x = torch.randn(
            3,
        )
        opt = torch.compile(wrapper_fn, backend="aot_eager", fullgraph=True)
        expected = wrapper_fn(x)
        actual = opt(x)
        self.assertEqual(expected, actual)

    def test_vmap_new_tensor_unused_in_body(self):
        def fn(x):
            return torch.tensor(0.5)

        def wrapper_fn(x):
            return torch.func.vmap(fn)(x)

        x = torch.randn(3)
        opt = torch.compile(wrapper_fn, backend="aot_eager", fullgraph=True)
        expected = wrapper_fn(x)
        actual = opt(x)
        self.assertEqual(expected, actual)

    def test_vmap_new_tensor_implicit_via_op(self):
        def wrapper_fn(x):
            return torch.func.vmap(lambda t: torch.add(t, 0.5))(x)

        x = torch.randn(3)
        opt = torch.compile(wrapper_fn, backend="aot_eager", fullgraph=True)
        expected = wrapper_fn(x)
        actual = opt(x)
        self.assertEqual(expected, actual)


class ActivationCheckpointingTests(torch._dynamo.test_case.TestCase):
    def _validate(self, fn, backend, *args, skip_check=False, fullgraph=True):
        cloned_args = []
        for arg in args:
            cloned_args.append(arg.clone().detach().requires_grad_(arg.requires_grad))

        torch.manual_seed(0)
        expected = fn(*args)
        expected.sum().backward()

        opt_fn = torch.compile(fn, fullgraph=fullgraph, backend=backend)
        torch.manual_seed(0)
        result = opt_fn(*cloned_args)
        result.sum().backward()

        if not skip_check:
            self.assertEqual(result, expected)
            for arg, cloned_arg in zip(args, cloned_args):
                self.assertEqual(arg.grad, cloned_arg.grad)

    @requires_cuda
    @torch._functorch.config.patch(functionalize_rng_ops=True)
    def test_function(self):
        def gn(x, y):
            return torch.sigmoid(torch.matmul(x, y))

        def fn(x, y):
            return torch.utils.checkpoint.checkpoint(
                gn, torch.sin(x), y, use_reentrant=True
            )

        x = torch.randn(4, 4, requires_grad=True)
        y = torch.randn(4, 4, requires_grad=True)

        fw_compiler = functools.partial(count_ops, freq=1, op=torch.ops.aten.mm.default)
        bw_compiler = functools.partial(count_ops, freq=2, op=torch.ops.aten.mm.default)
        backend = aot_autograd(fw_compiler=fw_compiler, bw_compiler=bw_compiler)
        self._validate(fn, backend, x, y)

    @requires_cuda
    @torch._functorch.config.patch(functionalize_rng_ops=True)
    def test_function_with_kwargs(self):
        def gn(x, y):
            return torch.sigmoid(torch.matmul(x, y))

        def fn(x, y):
            return torch.utils.checkpoint.checkpoint(
                gn,
                torch.sin(x),
                y,
                use_reentrant=True,
                preserve_rng_state=False,
            )

        x = torch.randn(4, 4, requires_grad=True)
        y = torch.randn(4, 4, requires_grad=True)

        fw_compiler = functools.partial(count_ops, freq=1, op=torch.ops.aten.mm.default)
        bw_compiler = functools.partial(count_ops, freq=2, op=torch.ops.aten.mm.default)
        backend = aot_autograd(fw_compiler=fw_compiler, bw_compiler=bw_compiler)
        self._validate(fn, backend, x, y)

    @requires_cuda
    @torch._functorch.config.patch(functionalize_rng_ops=True)
    def test_dropout(self):
        def gn(x, y):
            return torch.nn.functional.dropout(torch.matmul(x, y), p=0.2)

        def fn(x, y):
            return torch.utils.checkpoint.checkpoint(
                gn, torch.sin(x), y, use_reentrant=True
            )

        x = torch.randn(4, 4, device="cuda", requires_grad=True)
        y = torch.randn(4, 4, device="cuda", requires_grad=True)

        fw_compiler = functools.partial(
            count_ops, freq=1, op=torch.ops.rngprims.philox_rand.default
        )
        # philox_rand is passed from fwd
        bw_compiler = functools.partial(
            count_ops, freq=0, op=torch.ops.rngprims.philox_rand.default
        )
        backend = aot_autograd(fw_compiler=fw_compiler, bw_compiler=bw_compiler)
        self._validate(
            fn, backend, x, y, skip_check=True
        )  # dropout decomp is known to diverge with eager

    @requires_cuda
    @torch._functorch.config.patch(functionalize_rng_ops=True)
    def test_dropout_inductor(self):
        def gn(x, y):
            return torch.nn.functional.dropout(torch.matmul(x, y), p=0.2)

        def fn(x, y):
            return torch.utils.checkpoint.checkpoint(
                gn, torch.sin(x), y, use_reentrant=True
            )

        x = torch.randn(4, 4, device="cuda", requires_grad=True)
        y = torch.randn(4, 4, device="cuda", requires_grad=True)

        backend = "inductor"
        self._validate(
            fn, backend, x, y, skip_check=True
        )  # dropout decomp is known to diverge with eager

    @requires_cuda
    @torch._functorch.config.patch(functionalize_rng_ops=True)
    def test_fallback(self):
        def gn(x, y):
            torch._dynamo.graph_break()
            return torch.sigmoid(torch.matmul(x, y))

        def fn(x, y):
            return torch.cos(
                torch.utils.checkpoint.checkpoint(
                    gn, torch.sin(x), y, use_reentrant=True
                ),
            )

        x = torch.randn(4, 4, requires_grad=True)
        y = torch.randn(4, 4, requires_grad=True)
        args = (x, y)

        backend = EagerAndRecordGraphs()
        cnt = CompileCounterWithBackend(backend)

        expected = fn(*args)
        result = torch.compile(fn, backend=cnt)(*args)

        self.assertEqual(result, expected)

        # One graph for torch.sin on the input, and other for torch.cos.
        self.assertEqual(cnt.frame_count, 2)
        self.assertEqual(cnt.op_count, 2)
        self.assertEqual(len(backend.graphs), 2)

    @requires_cuda
    @torch._functorch.config.patch(functionalize_rng_ops=True)
    def test_module(self):
        class MockModule(torch.nn.Module):
            def __init__(self):
                super().__init__()
                self.linear = torch.nn.Linear(10, 10)

            def forward(self, x):
                return torch.sigmoid(self.linear(x))

        mod = MockModule()

        def fn(x):
            return torch.utils.checkpoint.checkpoint(
                mod, torch.sin(x), use_reentrant=True
            )

        x = torch.randn(10, 10, requires_grad=True)

        fw_compiler = functools.partial(
            count_ops, freq=1, op=torch.ops.aten.sigmoid.default
        )
        # sigmoid passed from fwd
        bw_compiler = functools.partial(
            count_ops, freq=0, op=torch.ops.aten.sigmoid.default
        )
        backend = aot_autograd(fw_compiler=fw_compiler, bw_compiler=bw_compiler)
        self._validate(fn, backend, x)

    def test_override_fallthrough_dispatch_key(self):
        test_op = torch._ops.HigherOrderOperator("_fallthrough_test_only")
        default_keys = torch._ops._HIGHER_ORDER_OP_DEFAULT_FALLTHROUGH_DISPATCH_KEYS
        self.assertTrue(
            not any(test_op.non_fallthrough_keys.has(key) for key in default_keys)
        )

        foos = [lambda x=i: x for i, k in enumerate(default_keys)]
        for foo, fallthrough_key in zip(foos, default_keys):
            test_op.py_impl(fallthrough_key)(foo)

        self.assertTrue(
            all(test_op.non_fallthrough_keys.has(key) for key in default_keys)
        )
        self.assertEqual(
            list(range(len(default_keys))),
            [test_op.py_kernels[key]() for key in default_keys],
        )

    def test_cond_with_kwargs(self):
        from torch._higher_order_ops.cond import cond_op

        def test(pred, x):
            def true_fn(x):
                return x

            def false_fn(x):
                return -x

            return cond_op(pred=pred, true_fn=true_fn, false_fn=false_fn, operands=[x])

        cnt = CompileCounter()
        opt_test = torch.compile(test, backend=cnt)
        inp = torch.ones(3, 3)
        self.assertTrue(torch.allclose(test(True, inp), opt_test(True, inp)))
        self.assertEqual(cnt.frame_count, 1)
        self.assertTrue(torch.allclose(test(False, inp), opt_test(False, inp)))
        self.assertEqual(cnt.frame_count, 2)

    def test_cond_with_invalid_kwargs(self):
        from torch._higher_order_ops.cond import cond_op

        def test(pred, mode, x):
            def true_fn(x):
                return x

            def false_fn(x):
                return -x

            if mode:
                return cond_op(
                    pred=pred,
                    true_fn=true_fn,
                    false_fn=false_fn,
                    operands=[x],
                    invalid=True,
                )
            else:
                return cond_op(
                    pred,
                    pred=pred,
                    true_fn=true_fn,
                    false_fn=false_fn,
                    operands=[x],
                )

        cnt = CompileCounter()
        opt_test = torch.compile(test, backend=cnt)
        inp = torch.ones(3, 3)
        with self.assertRaises(torch._dynamo.exc.UncapturedHigherOrderOpError):
            opt_test(True, True, inp)

        with self.assertRaises(AssertionError):
            opt_test(True, False, inp)

    def test_non_aliasing_util(self):
        from torch._dynamo.variables.higher_order_ops import _assert_tensors_nonaliasing

        a = [torch.tensor(1), {"a": torch.tensor(1)}]
        b = (torch.tensor(1),)
        _assert_tensors_nonaliasing(a, b)

        with self.assertRaisesRegex(
            AssertionError, "inputs to function body cannot alias outputs"
        ):
            _assert_tensors_nonaliasing(a, a)


if __name__ == "__main__":
    from torch._dynamo.test_case import run_tests

    run_tests()<|MERGE_RESOLUTION|>--- conflicted
+++ resolved
@@ -1250,13 +1250,8 @@
             self.assertExpectedInline(
                 body_graph,
                 """\
-<<<<<<< HEAD
-def forward(self, getitem, const):
-    add = getitem + 3;  getitem = None
-=======
 def forward(self, child, const_unused):
     add = child + 3;  child = None
->>>>>>> fdc83610
     sin = torch.sin(add);  add = None
     return (sin,)""",
             )
@@ -1289,13 +1284,8 @@
             self.assertExpectedInline(
                 body_graph,
                 """\
-<<<<<<< HEAD
-def forward(self, getitem, const):
-    add = getitem + 3;  getitem = None
-=======
 def forward(self, child, const_unused):
     add = child + 3;  child = None
->>>>>>> fdc83610
     sin = torch.sin(add);  add = None
     return (sin,)""",
             )
@@ -2497,9 +2487,7 @@
         self.assertGreater(len(records), 0)
         record = self.getRecord(records, "pyfunctorch")
         self.assertIn(
-            """\
-    triggered by the following guard failure(s):
-    - torch._functorch.pyfunctorch.compare_functorch_state([])""",
+            """torch._functorch.pyfunctorch.compare_functorch_state([])""",
             munge_exc(record.getMessage()),
         )
 
@@ -2529,9 +2517,7 @@
         self.assertGreater(len(records), 0)
         record = self.getRecord(records, "forward_ad")
         self.assertIn(
-            """\
-    triggered by the following guard failure(s):
-    - torch.autograd.forward_ad._current_level == -1""",
+            """torch.autograd.forward_ad._current_level == -1""",
             munge_exc(record.getMessage()),
         )
 
@@ -2561,17 +2547,13 @@
         if self.hasRecord(records, "pyfunctorch"):
             record = self.getRecord(records, "pyfunctorch")
             self.assertIn(
-                """\
-    triggered by the following guard failure(s):
-    - torch._functorch.pyfunctorch.compare_functorch_state([])""",
+                """torch._functorch.pyfunctorch.compare_functorch_state([])""",
                 munge_exc(record.getMessage()),
             )
         elif self.hasRecord(records, "forward_ad"):
             record = self.getRecord(records, "forward_ad")
             self.assertIn(
-                """\
-    triggered by the following guard failure(s):
-    - torch.autograd.forward_ad._current_level == -1""",
+                """torch.autograd.forward_ad._current_level == -1""",
                 munge_exc(record.getMessage()),
             )
 
@@ -2615,9 +2597,7 @@
         self.assertGreater(len(records), 0)
         record = self.getRecord(records, "pyfunctorch")
         self.assertIn(
-            """\
-    triggered by the following guard failure(s):
-    - torch._functorch.pyfunctorch.compare_functorch_state([('Vmap', 1, 'same')])""",
+            """torch._functorch.pyfunctorch.compare_functorch_state([('Vmap', 1, 'same')])""",
             record.getMessage(),
         )
 
@@ -2641,9 +2621,7 @@
         self.assertGreater(len(records), 0)
         record = self.getRecord(records, "pyfunctorch")
         self.assertIn(
-            """\
-    triggered by the following guard failure(s):
-    - torch._functorch.pyfunctorch.compare_functorch_state([('Vmap', 1, 'error')])""",
+            """torch._functorch.pyfunctorch.compare_functorch_state([('Vmap', 1, 'error')])""",
             record.getMessage(),
         )
 
@@ -2671,9 +2649,7 @@
         self.assertGreater(len(records), 0)
         record = self.getRecord(records, "pyfunctorch")
         self.assertIn(
-            """\
-    triggered by the following guard failure(s):
-    - torch._functorch.pyfunctorch.compare_functorch_state([('Vmap', 1, 'error')])""",
+            """torch._functorch.pyfunctorch.compare_functorch_state([('Vmap', 1, 'error')])""",
             munge_exc(record.getMessage()),
         )
 
@@ -2692,9 +2668,7 @@
         self.assertGreater(len(records), 0)
         record = self.getRecord(records, "pyfunctorch")
         self.assertIn(
-            """\
-    triggered by the following guard failure(s):
-    - torch._functorch.pyfunctorch.compare_functorch_state([('Vmap', 1, 'same')])""",
+            """torch._functorch.pyfunctorch.compare_functorch_state([('Vmap', 1, 'same')])""",
             munge_exc(record.getMessage()),
         )
 
