--- conflicted
+++ resolved
@@ -1622,73 +1622,6 @@
         print(f"Expected Layers: {forward_handles.keys()}")
         self.assertTrue(activations.keys() == forward_handles.keys())
 
-<<<<<<< HEAD
-    def test_module_dict_iter_name(self):
-        class MyModule(torch.nn.Module):
-            def __init__(self):
-                super().__init__()
-                self.activations = torch.nn.ModuleDict(
-                    [["lrelu", torch.nn.LeakyReLU()], ["prelu", torch.nn.PReLU()]]
-                )
-
-            def forward(self, x):
-                for activation_name in self.activations:
-                    x = self.activations[activation_name](x)
-                return x
-
-        cnt = torch._dynamo.testing.CompileCounter()
-        # Eager
-        eager_res = MyModule()(torch.ones(10, 10))
-
-        # Compile
-        optim_res = torch._dynamo.optimize(cnt)(MyModule())(torch.ones(10, 10))
-        self.assertEqual(eager_res, optim_res)
-        self.assertEqual(cnt.frame_count, 1)
-
-    def test_module_dict_iter_keys(self):
-        class MyModule(torch.nn.Module):
-            def __init__(self):
-                super().__init__()
-                self.activations = torch.nn.ModuleDict(
-                    [["lrelu", torch.nn.LeakyReLU()], ["prelu", torch.nn.PReLU()]]
-                )
-
-            def forward(self, x):
-                for activation_name in self.activations.keys():
-                    x = self.activations[activation_name](x)
-                return x
-
-        cnt = torch._dynamo.testing.CompileCounter()
-        # Eager
-        eager_res = MyModule()(torch.ones(10, 10))
-
-        # Compile
-        optim_res = torch._dynamo.optimize(cnt)(MyModule())(torch.ones(10, 10))
-        self.assertEqual(eager_res, optim_res)
-        self.assertEqual(cnt.frame_count, 1)
-
-    def test_module_dict_iter_values(self):
-        class MyModule(torch.nn.Module):
-            def __init__(self):
-                super().__init__()
-                self.activations = torch.nn.ModuleDict(
-                    [["lrelu", torch.nn.LeakyReLU()], ["prelu", torch.nn.PReLU()]]
-                )
-
-            def forward(self, x):
-                for activation in self.activations.values():
-                    x = activation(x)
-                return x
-
-        cnt = torch._dynamo.testing.CompileCounter()
-        # Eager
-        eager_res = MyModule()(torch.ones(10, 10))
-
-        # Compile
-        optim_res = torch._dynamo.optimize(cnt)(MyModule())(torch.ones(10, 10))
-        self.assertEqual(eager_res, optim_res)
-        self.assertEqual(cnt.frame_count, 1)
-=======
     def test_backward_hooks(self):
         # this test shouldn't care whether hook guards are enabled or not
 
@@ -1753,7 +1686,72 @@
 
         self.assertTrue(grad_sizes.keys() == backward_hook_handles.keys())
         self.assertTrue(pre_grad_sizes.keys() == pre_backward_hook_handles.keys())
->>>>>>> 5e577abd
+
+    def test_module_dict_iter_name(self):
+        class MyModule(torch.nn.Module):
+            def __init__(self):
+                super().__init__()
+                self.activations = torch.nn.ModuleDict(
+                    [["lrelu", torch.nn.LeakyReLU()], ["prelu", torch.nn.PReLU()]]
+                )
+
+            def forward(self, x):
+                for activation_name in self.activations:
+                    x = self.activations[activation_name](x)
+                return x
+
+        cnt = torch._dynamo.testing.CompileCounter()
+        # Eager
+        eager_res = MyModule()(torch.ones(10, 10))
+
+        # Compile
+        optim_res = torch._dynamo.optimize(cnt)(MyModule())(torch.ones(10, 10))
+        self.assertEqual(eager_res, optim_res)
+        self.assertEqual(cnt.frame_count, 1)
+
+    def test_module_dict_iter_keys(self):
+        class MyModule(torch.nn.Module):
+            def __init__(self):
+                super().__init__()
+                self.activations = torch.nn.ModuleDict(
+                    [["lrelu", torch.nn.LeakyReLU()], ["prelu", torch.nn.PReLU()]]
+                )
+
+            def forward(self, x):
+                for activation_name in self.activations.keys():
+                    x = self.activations[activation_name](x)
+                return x
+
+        cnt = torch._dynamo.testing.CompileCounter()
+        # Eager
+        eager_res = MyModule()(torch.ones(10, 10))
+
+        # Compile
+        optim_res = torch._dynamo.optimize(cnt)(MyModule())(torch.ones(10, 10))
+        self.assertEqual(eager_res, optim_res)
+        self.assertEqual(cnt.frame_count, 1)
+
+    def test_module_dict_iter_values(self):
+        class MyModule(torch.nn.Module):
+            def __init__(self):
+                super().__init__()
+                self.activations = torch.nn.ModuleDict(
+                    [["lrelu", torch.nn.LeakyReLU()], ["prelu", torch.nn.PReLU()]]
+                )
+
+            def forward(self, x):
+                for activation in self.activations.values():
+                    x = activation(x)
+                return x
+
+        cnt = torch._dynamo.testing.CompileCounter()
+        # Eager
+        eager_res = MyModule()(torch.ones(10, 10))
+
+        # Compile
+        optim_res = torch._dynamo.optimize(cnt)(MyModule())(torch.ones(10, 10))
+        self.assertEqual(eager_res, optim_res)
+        self.assertEqual(cnt.frame_count, 1)
 
 
 if __name__ == "__main__":
