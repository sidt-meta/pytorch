# mypy: allow-untyped-defs
import collections
import copy
import functools
import io
import threading
import warnings
from typing import Any, cast, Dict as _Dict, Optional as _Optional, Type, TypeVar, Union

import torch
from torch._utils import _to, _type
from torch.types import _bool, _int, Storage


try:
    import numpy as np

    HAS_NUMPY = True
except ModuleNotFoundError:
    HAS_NUMPY = False
    np = None  # type: ignore[assignment]


_share_memory_lock = threading.Lock()
_share_memory_map: _Dict[int, threading.RLock] = {}

T = TypeVar("T", bound="Union[_StorageBase, TypedStorage]")


class _StorageBase:
    _cdata: Any
    is_sparse: _bool = False
    is_sparse_csr: _bool = False
    device: torch.device

    def __init__(self, *args, **kwargs):
        pass

    def __len__(self) -> _int:
        raise NotImplementedError

    def __getitem__(self, idx):
        raise NotImplementedError

    def __setitem__(self, *args, **kwargs):
        raise NotImplementedError

    def copy_(self, source: T, non_blocking: _Optional[_bool] = None) -> T:
        raise NotImplementedError

    def new(self) -> T:  # type: ignore[type-var]
        raise NotImplementedError

    def nbytes(self) -> _int:
        raise NotImplementedError

    def size(self) -> _int:
        return self.nbytes()

    def type(self, dtype: _Optional[str] = None, non_blocking: _bool = False) -> T:  # type: ignore[type-var]
        return _type(self, dtype, non_blocking)

    def cuda(self, device=None, non_blocking=False) -> T:  # type: ignore[type-var, misc] # noqa: E704
        """Returns a copy of this object in CUDA memory.

        If this object is already in CUDA memory and on the correct device, then
        no copy is performed and the original object is returned.

        Args:
            device (int): The destination GPU id. Defaults to the current device.
            non_blocking (bool): If ``True`` and the source is in pinned memory,
                the copy will be asynchronous with respect to the host. Otherwise,
                the argument has no effect.
        """
        device2 = torch.device("cuda", device) if device else torch.device("cuda")
        return self.to(device=device2, non_blocking=non_blocking)

    def hpu(self, device=None, non_blocking=False) -> T:  # type: ignore[type-var, misc] # noqa: E704
        """Returns a copy of this object in HPU memory.

        If this object is already in HPU memory and on the correct device, then
        no copy is performed and the original object is returned.

        Args:
            device (int): The destination HPU id. Defaults to the current device.
            non_blocking (bool): If ``True`` and the source is in pinned memory,
                the copy will be asynchronous with respect to the host. Otherwise,
                the argument has no effect.
        """
        device2 = torch.device("hpu", device) if device else torch.device("hpu")
        return self.to(device=device2, non_blocking=non_blocking)

    def element_size(self) -> _int:
        raise NotImplementedError

    def get_device(self) -> _int:
        return self.device.index

    def data_ptr(self) -> _int:
        raise NotImplementedError

    def resizable(self) -> _bool:
        raise NotImplementedError

    # Defined in torch/csrc/generic/StorageSharing.cpp
    def _share_filename_cpu_(self, *args, **kwargs):
        raise NotImplementedError

    def _share_fd_cpu_(self, *args, **kwargs):
        raise NotImplementedError

    @classmethod
    def _new_using_filename_cpu(cls: Type[T], size: _int) -> T:
        raise NotImplementedError

    @classmethod
    def _new_using_fd_cpu(cls: Type[T], size: _int) -> T:
        raise NotImplementedError

    @classmethod
    def from_buffer(cls: Type[T], *args, **kwargs) -> T:
        raise NotImplementedError

    @classmethod
    def _new_shared_filename_cpu(
        cls: Type[T],
        manager,
        obj,
        size,
        *,
        device=None,
        dtype=None,
    ) -> T:
        raise NotImplementedError

    @classmethod
    def _release_ipc_counter_cuda(cls: Type[T], *args, **kwargs) -> T:
        raise NotImplementedError

    @classmethod
    def _new_with_weak_ptr(cls: Type[T], *args, **kwargs) -> T:
        raise NotImplementedError

    def _shared_decref(self) -> T:  # type: ignore[type-var]
        raise NotImplementedError

    def _write_file(self, *args, **kwargs):
        raise NotImplementedError

    def resize_(self, size: _int):
        raise NotImplementedError

    def _weak_ref(self, *args, **kwargs) -> T:  # type: ignore[type-var]
        raise NotImplementedError

    def _set_from_file(self, *args, **kwargs):
        raise NotImplementedError

    def _set_cdata(self, *args, **kwargs):
        raise NotImplementedError

    def _share_cuda_(self, *args, **kwargs):
        raise NotImplementedError

    def is_shared(self) -> _bool:
        raise NotImplementedError

    @classmethod
    def _new_shared_cuda(cls: Type[T], *args, **kwargs) -> T:
        raise NotImplementedError

    def _shared_incref(self, *args, **kwargs):
        raise NotImplementedError

    @classmethod
    def _free_weak_ref(cls, *args, **kwargs):
        raise NotImplementedError

    @property
    def is_cuda(self):
        raise NotImplementedError

    @property
    def is_hpu(self):
        raise NotImplementedError

    @classmethod
    def from_file(cls, filename, shared, nbytes) -> T:  # type: ignore[type-var]
        raise NotImplementedError

    @classmethod
    def _expired(cls, *args, **kwargs) -> T:  # type: ignore[type-var]
        raise NotImplementedError

    def _byteswap(self, *args, **kwargs):
        raise NotImplementedError

    def _get_filename(self, *args, **kwargs) -> _Optional[str]:
        raise NotImplementedError

    def __repr__(self):
        info_str = f"[{torch.typename(self)}(device={self.device}) of size {len(self)}]"
        if self.device.type == "meta":
            return "...\n" + info_str
        data_str = " " + "\n ".join(str(self[i]) for i in range(self.size()))
        return data_str + "\n" + info_str

    def __iter__(self):
        return iter(self[i] for i in range(self.size()))

    def __copy__(self):
        return self.clone()

    def __deepcopy__(self, memo):
        memo = memo.setdefault("torch", {})
        if self._cdata in memo:
            return memo[self._cdata]
        new_storage = self.clone()
        memo[self._cdata] = new_storage
        return new_storage

    def __reduce__(self):
        b = io.BytesIO()
        torch.save(self, b, _use_new_zipfile_serialization=False)
        return (_load_from_bytes, (b.getvalue(),))

    def __sizeof__(self):
        return super().__sizeof__() + self.size()

    def clone(self):
        """Return a copy of this storage."""
        return type(self)(self.nbytes(), device=self.device).copy_(self)

    def tolist(self):
        """Return a list containing the elements of this storage."""
        return list(self)

    def cpu(self):
        """Return a CPU copy of this storage if it's not already on the CPU."""
        if self.device.type != "cpu":
            return torch.UntypedStorage(self.size()).copy_(self, False)
        return self

    def mps(self):
        """Return a MPS copy of this storage if it's not already on the MPS."""
        if self.device.type != "mps":
            return torch.UntypedStorage(self.size(), device="mps").copy_(self, False)
        return self

    def _to(self, dtype):
        if not isinstance(dtype, torch.dtype):
            raise TypeError(f"Argument 'dtype' must be torch.dtype, not {type(dtype)}")
        storage = (
            torch.tensor([], dtype=torch.uint8, device=self.device)
            .set_(cast(Storage, self))
            .to(dtype)
            ._typed_storage()
        )
        if storage.data_ptr() == self.data_ptr():
            storage = storage.clone()
        return storage

    def to(self, *, device: torch.device, non_blocking: _bool = False) -> T:  # type: ignore[type-var, misc] # noqa: E704
        return _to(self, device, non_blocking)

    def double(self):
        """Casts this storage to double type."""
        return self._to(torch.double)

    def float(self):
        """Casts this storage to float type."""
        return self._to(torch.float)

    def half(self):
        """Casts this storage to half type."""
        return self._to(torch.half)

    def long(self):
        """Casts this storage to long type."""
        return self._to(torch.long)

    def int(self):
        """Casts this storage to int type."""
        return self._to(torch.int)

    def short(self):
        """Casts this storage to short type."""
        return self._to(torch.short)

    def char(self):
        """Casts this storage to char type."""
        return self._to(torch.int8)

    def byte(self):
        """Casts this storage to byte type."""
        return self._to(torch.uint8)

    def bool(self):
        """Casts this storage to bool type."""
        return self._to(torch.bool)

    def bfloat16(self):
        """Casts this storage to bfloat16 type."""
        return self._to(torch.bfloat16)

    def complex_double(self):
        """Casts this storage to complex double type."""
        return self._to(torch.cdouble)

    def complex_float(self):
        """Casts this storage to complex float type."""
        return self._to(torch.cfloat)

    def float8_e5m2(self):
        """Casts this storage to float8_e5m2 type"""
        return self._to(torch.float8_e5m2)

    def float8_e4m3fn(self):
        """Casts this storage to float8_e4m3fn type"""
        return self._to(torch.float8_e4m3fn)

    def float8_e5m2fnuz(self):
        """Casts this storage to float8_e5m2fnuz type"""
        return self._to(torch.float8_e5m2fnuz)

    def float8_e4m3fnuz(self):
        """Casts this storage to float8_e4m3fnuz type"""
        return self._to(torch.float8_e4m3fnuz)

    def is_pinned(self, device: Union[str, torch.device] = "cuda"):
        r"""Determine whether the CPU storage is already pinned on device.

        Args:
            device (str or torch.device): The device to pin memory on. Default: ``'cuda'``.

        Returns:
            A boolean variable.
        """
        return (
            torch.tensor([], dtype=torch.uint8, device=self.device)
            .set_(cast(Storage, self))
            .is_pinned(device)
        )

    def pin_memory(self, device: Union[str, torch.device] = "cuda"):
        r"""Copy the CPU storage to pinned memory, if it's not already pinned.

        Args:
            device (str or torch.device): The device to pin memory on. Default: ``'cuda'``.

        Returns:
            A pinned CPU storage.
        """
        if self.device.type != "cpu":
            raise TypeError(f"cannot pin '{self.type()}' only CPU memory can be pinned")

        pinned_tensor = (
            torch.tensor([], dtype=torch.uint8, device=self.device)
            .set_(cast(Storage, self))
            .pin_memory(device)
        )
        return pinned_tensor.untyped_storage()

    def share_memory_(self):
        """See :meth:`torch.UntypedStorage.share_memory_`"""
        from torch.multiprocessing import get_sharing_strategy

        if self.device.type in ["cuda", torch._C._get_privateuse1_backend_name()]:
            pass  # CUDA or PrivateUse1 doesn't use POSIX shared memory
        elif get_sharing_strategy() == "file_system":
            self._share_filename_cpu_()
        else:
            self._share_fd_cpu_()
        return self

    @classmethod
    def _new_shared(cls, size, *, device="cpu"):
        """Create a new storage in shared memory with the same data type."""
        from torch.multiprocessing import get_sharing_strategy

        device = torch.device(device)
        if device.type in ["cuda", torch._C._get_privateuse1_backend_name(), "hpu"]:
            return cls(size, device=device)
        elif get_sharing_strategy() == "file_system":
            return cls._new_using_filename_cpu(size)
        else:
            return cls._new_using_fd_cpu(size)

    def untyped(self):
        return self

    def byteswap(self, dtype):
        """Swap bytes in underlying data."""
        elem_size = torch._utils._element_size(dtype)
        # for complex types, don't swap first and second numbers
        if dtype.is_complex:
            elem_size = max(int(elem_size / 2), 1)
        self._byteswap(elem_size)


def _share_memory_lock_protected(fn):
    @functools.wraps(fn)
    def wrapper(self, *args, **kwargs):
        to_free = None
        to_wait = None
        with _share_memory_lock:
            key = self._cdata
            if key in _share_memory_map:
                to_wait = _share_memory_map[key]
            else:
                _share_memory_map[key] = threading.RLock()
                _share_memory_map[key].acquire()
                to_free = key

        # If we're already in the process of sharing the storage, wait
        # for it to be done.
        if to_wait is not None:
            with to_wait:
                pass

        try:
            return fn(self, *args, **kwargs)
        finally:
            # If we acquired the storage lock here and we're done working on it
            # we can now release it and free the entry.
            if to_free is not None:
                # Ensure that the cdata from the storage didn't change and only
                # the data_ptr did.
                assert self._cdata == to_free
                with _share_memory_lock:
                    _share_memory_map[to_free].release()
                    del _share_memory_map[to_free]

    return wrapper


class UntypedStorage(torch._C.StorageBase, _StorageBase):
    def __getitem__(self, *args, **kwargs):
        if self.device.type == "meta":
            raise NotImplementedError("Not available for 'meta' device type")
        return super().__getitem__(*args, **kwargs)

    @property
    def is_cuda(self):
        return self.device.type == "cuda"

    @property
    def is_hpu(self):
        return self.device.type == "hpu"

    @property
    def filename(self) -> _Optional[str]:
<<<<<<< HEAD
        """Returns the file name associated with this storage if the storage was memory mapped from a file.
        or ``None`` if the storage was not created by memory mapping a file."""
=======
        """Returns the file name associated with this storage.

        The file name will be a string if the storage is on CPU and was created via
        :meth:`~torch.from_file()` with ``shared`` as ``True``. This attribute is ``None`` otherwise."""
>>>>>>> 1577328e
        return self._get_filename()

    @_share_memory_lock_protected
    def share_memory_(self, *args, **kwargs):
        """
        Moves the storage to shared memory.

        This is a no-op for storages already in shared memory and for CUDA
        storages, which do not need to be moved for sharing across processes.
        Storages in shared memory cannot be resized.

        Note that to mitigate issues like `this <https://github.com/pytorch/pytorch/issues/95606>`_
        it is thread safe to call this function from multiple threads on the same object.
        It is NOT thread safe though to call any other function on self without proper
        synchronization. Please see :doc:`/notes/multiprocessing` for more details.

        .. note::
            When all references to a storage in shared memory are deleted, the associated shared memory
            object will also be deleted. PyTorch has a special cleanup process to ensure that this happens
            even if the current process exits unexpectedly.

            It is worth noting the difference between :meth:`share_memory_` and :meth:`from_file` with ``shared = True``

            #. ``share_memory_`` uses `shm_open(3) <https://man7.org/linux/man-pages/man3/shm_open.3.html>`_ to create a
               POSIX shared memory object while :meth:`from_file` uses
               `open(2) <https://man7.org/linux/man-pages/man2/open.2.html>`_ to open the filename passed by the user.
            #. Both use an `mmap(2) call <https://man7.org/linux/man-pages/man2/mmap.2.html>`_ with ``MAP_SHARED``
               to map the file/object into the current virtual address space
            #. ``share_memory_`` will call ``shm_unlink(3)`` on the object after mapping it to make sure the shared memory
               object is freed when no process has the object open. ``torch.from_file(shared=True)`` does not unlink the
               file. This file is persistent and will remain until it is deleted by the user.

        Returns:
            ``self``
        """
        return super().share_memory_(*args, **kwargs)

    @_share_memory_lock_protected
    def _share_fd_cpu_(self, *args, **kwargs):
        return super()._share_fd_cpu_(*args, **kwargs)

    @_share_memory_lock_protected
    def _share_filename_cpu_(self, *args, **kwargs):
        return super()._share_filename_cpu_(*args, **kwargs)


def _load_from_bytes(b):
    return torch.load(io.BytesIO(b))


@functools.lru_cache(maxsize=None)
def _new_dtypes():
    # These are dtypes serialized as UntypedStorage unlike those in
    # _dtype_to_storage_type_map
    return {
        torch.float8_e5m2,
        torch.float8_e4m3fn,
        torch.float8_e5m2fnuz,
        torch.float8_e4m3fnuz,
        torch.bits8,
        torch.bits16,
        torch.bits1x8,
        torch.bits2x4,
        torch.bits4x2,
        torch.complex32,
    }


@functools.lru_cache(maxsize=None)
def _dtype_to_storage_type_map():
    # NOTE: We should no longer add dtypes to this map. This map
    # is only used for BC/FC with older PyTorch versions. Going forward,
    # new dtypes of TypedStorage should not translate to a legacy
    # <type>Storage class. Instead, new dtypes of TypedStorage should
    # be serialized as an UntypedStorage paired with a torch.dtype
    return {
        torch.double: "DoubleStorage",
        torch.float: "FloatStorage",
        torch.half: "HalfStorage",
        torch.long: "LongStorage",
        torch.int: "IntStorage",
        torch.int16: "ShortStorage",
        torch.int8: "CharStorage",
        torch.uint8: "ByteStorage",
        torch.bool: "BoolStorage",
        torch.bfloat16: "BFloat16Storage",
        torch.cdouble: "ComplexDoubleStorage",
        torch.cfloat: "ComplexFloatStorage",
        torch.qint8: "QInt8Storage",
        torch.qint32: "QInt32Storage",
        torch.quint8: "QUInt8Storage",
        torch.quint4x2: "QUInt4x2Storage",
        torch.quint2x4: "QUInt2x4Storage",
    }


@functools.lru_cache(maxsize=None)
def _storage_type_to_dtype_map():
    dtype_map = {val: key for key, val in _dtype_to_storage_type_map().items()}
    return dtype_map


def _get_storage_from_sequence(sequence, dtype, device):
    if dtype in [
        torch.quint8,
        torch.quint4x2,
        torch.quint2x4,
        torch.qint32,
        torch.qint8,
    ]:
        interpret_dtypes = {
            torch.quint8: torch.uint8,
            torch.quint4x2: torch.uint8,
            torch.quint2x4: torch.uint8,
            torch.qint32: torch.int32,
            torch.qint8: torch.int8,
        }
        tmp_tensor = torch.tensor(
            sequence, dtype=interpret_dtypes[dtype], device=device
        )

    else:
        tmp_tensor = torch.tensor(sequence, dtype=dtype, device=device)

    return tmp_tensor._typed_storage()._untyped_storage


def _isint(x):
    if HAS_NUMPY:
        return isinstance(x, (int, np.integer))
    else:
        return isinstance(x, int)


_always_warn_typed_storage_removal = False


def _get_always_warn_typed_storage_removal():
    return _always_warn_typed_storage_removal


def _set_always_warn_typed_storage_removal(always_warn):
    global _always_warn_typed_storage_removal
    assert isinstance(always_warn, bool)
    _always_warn_typed_storage_removal = always_warn


def _warn_typed_storage_removal(stacklevel=2):
    global _always_warn_typed_storage_removal

    def is_first_time():
        if not hasattr(_warn_typed_storage_removal, "has_warned"):
            return True
        else:
            return not _warn_typed_storage_removal.__dict__["has_warned"]

    if _get_always_warn_typed_storage_removal() or is_first_time():
        message = (
            "TypedStorage is deprecated. It will be removed in the future and "
            "UntypedStorage will be the only storage class. This should only matter "
            "to you if you are using storages directly.  To access UntypedStorage "
            "directly, use tensor.untyped_storage() instead of tensor.storage()"
        )
        warnings.warn(message, UserWarning, stacklevel=stacklevel + 1)
        _warn_typed_storage_removal.__dict__["has_warned"] = True


def _reset_warn_typed_storage_removal():
    _warn_typed_storage_removal.__dict__["has_warned"] = False


def _get_device_from_module(module: str):
    last_part = module.rsplit(".", 1)[-1]
    if last_part in ["cuda", torch._C._get_privateuse1_backend_name(), "hpu"]:
        return last_part
    else:
        return "cpu"


class TypedStorage:
    is_sparse: _bool = False

    dtype: torch.dtype

    @property
    def _dtype(self):
        return self.dtype

    @property
    def filename(self) -> _Optional[str]:
        """Returns the file name associated with this storage if the storage was memory mapped from a file.
        or ``None`` if the storage was not created by memory mapping a file."""
        return self._untyped_storage.filename

    def fill_(self, value):
        _warn_typed_storage_removal()
        self._setitem(slice(0, self._size()), value)
        return self

    def __new__(
        cls,
        *args,
        wrap_storage=None,
        dtype=None,
        device=None,
        _internal=False,
    ):
        if not _internal:
            _warn_typed_storage_removal()

        if cls == torch.storage._LegacyStorage:
            raise RuntimeError(
                "Only child classes of _LegacyStorage can be instantiated"
            )

        if cls == TypedStorage:
            return super().__new__(cls)

        else:
            arg_error_msg = (
                f"{cls}.__new__ received an invalid combination "
                f"of arguments. Expected one of:\n"
                " * no arguments\n"
                " * (int size)\n"
                " * (Sequence data)\n"
                " * (*, UntypedStorage wrap_storage)"
            )

            if device is not None:
                raise RuntimeError(
                    arg_error_msg + "\nKeyword argument 'device' cannot be specified"
                )

            if dtype is not None:
                raise RuntimeError(
                    arg_error_msg + "\nKeyword argument 'dtype' cannot be specified"
                )

            if wrap_storage is None:
                if len(args) > 1:
                    raise RuntimeError(
                        arg_error_msg + "\nToo many positional arguments"
                    )

                if (
                    len(args) == 1
                    and not _isint(args[0])
                    and not isinstance(args[0], collections.abc.Sequence)
                ):
                    raise TypeError(
                        arg_error_msg
                        + f"\nArgument type not recognized: {type(args[0])}"
                    )

                return TypedStorage(
                    *args,
                    dtype=cls._dtype,
                    device=_get_device_from_module(cls.__module__),
                    _internal=True,
                )

            else:
                if len(args) != 0:
                    raise RuntimeError(
                        arg_error_msg
                        + "\nNo positional arguments should be given when using "
                        "'wrap_storage'"
                    )

                if not isinstance(wrap_storage, torch.UntypedStorage):
                    raise TypeError(
                        arg_error_msg
                        + f"\nArgument 'wrap_storage' must be UntypedStorage, but got {type(wrap_storage)}"
                    )

                cls_device = _get_device_from_module(cls.__module__)

                if wrap_storage.device.type != cls_device:
                    raise RuntimeError(
                        arg_error_msg
                        + f"\nDevice of 'wrap_storage' must be {cls_device}"
                        f", but got {wrap_storage.device.type}"
                    )

                return TypedStorage(
                    *args,
                    wrap_storage=wrap_storage,
                    dtype=cls.dtype,
                    _internal=True,
                )

    def __init__(
        self,
        *args,
        device=None,
        dtype=None,
        wrap_storage=None,
        _internal=False,
    ):
        if not _internal:
            _warn_typed_storage_removal()
        arg_error_msg = (
            "TypedStorage.__init__ received an invalid combination "
            "of arguments. Expected one of:\n"
            " * (*, torch.device device, torch.dtype dtype)\n"
            " * (int size, *, torch.device device, torch.dtype dtype)\n"
            " * (Sequence data, *, torch.device device, torch.dtype dtype)\n"
            " * (*, UntypedStorage wrap_storage, torch.dtype dtype)"
        )

        if wrap_storage is not None:
            if len(args) != 0:
                raise RuntimeError(
                    arg_error_msg
                    + "\nNo positional arguments should be given when using "
                    "'wrap_storage'"
                )

            if dtype is None:
                raise RuntimeError(
                    arg_error_msg + "\nArgument 'dtype' must be specified"
                )

            if not isinstance(dtype, torch.dtype):
                raise TypeError(
                    arg_error_msg
                    + f"\nArgument 'dtype' must be torch.dtype, not {type(dtype)}"
                )

            if device is not None:
                raise RuntimeError(
                    arg_error_msg
                    + "\nArgument 'device' should not be specified when 'wrap_storage' is given"
                )

            self.dtype = dtype

            if not isinstance(wrap_storage, torch.UntypedStorage):
                raise TypeError(
                    arg_error_msg
                    + f"\nArgument 'wrap_storage' must be UntypedStorage, but got {type(wrap_storage)}"
                )

            self._untyped_storage = wrap_storage

        else:
            self.dtype = torch.get_default_dtype() if dtype is None else dtype
            device = torch.device("cpu" if device is None else device)

            if self.dtype in [
                torch.quint8,
                torch.quint4x2,
                torch.quint2x4,
                torch.qint32,
                torch.qint8,
            ]:
                if device.type == "cuda":
                    raise RuntimeError(
                        "Cannot create CUDA storage with quantized dtype"
                    )

            if len(args) == 0:
                self._untyped_storage = torch.UntypedStorage(device=device)

            elif len(args) == 1:
                if _isint(args[0]):
                    self._untyped_storage = torch.UntypedStorage(
                        int(args[0]) * self._element_size(), device=device
                    )
                elif isinstance(args[0], collections.abc.Sequence):
                    self._untyped_storage = _get_storage_from_sequence(
                        args[0], self.dtype, device
                    )
                else:
                    raise TypeError(
                        arg_error_msg
                        + f"\nArgument type not recognized: {type(args[0])}"
                    )

            else:
                raise RuntimeError(arg_error_msg + "\nToo many positional arguments")

    @property
    def is_cuda(self):
        _warn_typed_storage_removal()
        return self._untyped_storage.device.type == "cuda"

    @property
    def is_hpu(self):
        _warn_typed_storage_removal()
        return self._untyped_storage.device.type == "hpu"

    def untyped(self):
        """Return the internal :class:`torch.UntypedStorage`."""
        _warn_typed_storage_removal()
        return self._untyped_storage

    def _new_wrapped_storage(self, untyped_storage):
        assert type(untyped_storage) == torch.UntypedStorage

        if type(self) == TypedStorage:
            return TypedStorage(
                wrap_storage=untyped_storage, dtype=self.dtype, _internal=True
            )
        else:
            return type(self)(wrap_storage=untyped_storage)

    def __len__(self):
        _warn_typed_storage_removal()
        return self._size()

    def _maybe_wrap_index(self, idx, is_stop=False):
        if idx is None:
            if is_stop:
                return self._size()
            else:
                return 0

        else:
            if type(idx) != int:
                raise TypeError(f"can't index a {type(self)} with {type(idx)}")
            if is_stop:
                if (idx > self._size()) or (idx < -self._size()):
                    raise IndexError(
                        f"index {idx} out of range for storage of size {self.size()}"
                    )
                if idx > 0:
                    return idx
                else:
                    return idx % self._size()
            else:
                if (idx >= self._size()) or (idx < -self._size()):
                    raise IndexError(
                        f"index {idx} out of range for storage of size {self.size()}"
                    )
                return idx % self._size()

    def __setitem__(self, idx, value):
        _warn_typed_storage_removal()
        return self._setitem(idx, value)

    def _setitem(self, idx, value):
        if not isinstance(idx, (int, slice)):
            raise RuntimeError(f"can't index a {type(self)} with {type(idx)}")
        if torch.is_storage(value):
            raise RuntimeError(f"cannot set item with value type {type(value)}")
        if self.dtype in [
            torch.quint8,
            torch.quint4x2,
            torch.quint2x4,
            torch.qint32,
            torch.qint8,
        ]:
            interpret_dtypes = {
                torch.quint8: torch.uint8,
                torch.quint4x2: torch.uint8,
                torch.quint2x4: torch.uint8,
                torch.qint32: torch.int32,
                torch.qint8: torch.int8,
            }
            tmp_dtype = interpret_dtypes[self.dtype]
            tmp_tensor = torch.tensor(
                [], dtype=tmp_dtype, device=self._untyped_storage.device
            )
            tmp_tensor.set_(
                TypedStorage(
                    wrap_storage=self._untyped_storage, dtype=tmp_dtype, _internal=True
                )
            )
        else:
            tmp_tensor = torch.tensor(
                [], dtype=self.dtype, device=self._untyped_storage.device
            ).set_(self)

        tmp_tensor[idx] = value

    def __getitem__(self, idx):
        _warn_typed_storage_removal()
        return self._getitem(idx)

    def _getitem(self, idx):
        if self._untyped_storage.device.type == "meta":
            raise NotImplementedError("Not available for 'meta' device type")

        # NOTE: Before TypedStorage existed, indexing with a slice used to be
        # possible for <type>Storage objects. However, it would return
        # a storage view, which would be a hassle to implement in TypedStorage,
        # so it was disabled
        if isinstance(idx, slice):
            raise RuntimeError(
                "slices are only supported in UntypedStorage.__getitem__"
            )
        elif not isinstance(idx, int):
            raise RuntimeError(f"can't index a {type(self)} with {type(idx)}")

        if self.dtype in [
            torch.quint8,
            torch.quint4x2,
            torch.quint2x4,
            torch.qint32,
            torch.qint8,
        ]:
            interpret_dtypes = {
                torch.quint8: torch.uint8,
                torch.quint4x2: torch.uint8,
                torch.quint2x4: torch.uint8,
                torch.qint32: torch.int32,
                torch.qint8: torch.int8,
            }
            return TypedStorage(
                wrap_storage=self._untyped_storage,
                dtype=interpret_dtypes[self.dtype],
                _internal=True,
            )._getitem(idx)

        idx_wrapped = self._maybe_wrap_index(idx)
        from torch._subclasses.fake_tensor import unset_fake_temporarily

        with unset_fake_temporarily():
            tmp_tensor = torch.tensor(
                [], dtype=self.dtype, device=self._untyped_storage.device
            ).set_(self)
            return tmp_tensor[idx_wrapped].item()

    def copy_(self, source: T, non_blocking: _Optional[bool] = None):
        _warn_typed_storage_removal()
        if isinstance(source, TypedStorage):
            self._untyped_storage.copy_(source._untyped_storage, non_blocking)  # type: ignore[arg-type]
        else:
            self._untyped_storage.copy_(source, non_blocking)  # type: ignore[arg-type]
        return self

    def nbytes(self):
        _warn_typed_storage_removal()
        return self._nbytes()

    # For internal use only, to avoid deprecation warning
    def _nbytes(self):
        return self._untyped_storage.nbytes()

    def type(
        self,
        dtype: _Optional[str] = None,
        non_blocking: bool = False,
    ) -> Union[T, str]:
        _warn_typed_storage_removal()
        if dtype is None:
            legacy_class = self._get_legacy_storage_class()

            if legacy_class is not None:
                return legacy_class.__module__ + "." + legacy_class.__name__

            return ".".join([self.__module__, type(self).__name__])

        else:
            return self._untyped_storage.type(dtype, non_blocking)

    def cuda(self, device=None, non_blocking=False) -> T:  # type: ignore[misc,type-var]
        _warn_typed_storage_removal()
        if self.dtype in [
            torch.quint8,
            torch.quint4x2,
            torch.quint2x4,
            torch.qint32,
            torch.qint8,
        ]:
            raise RuntimeError("Cannot create CUDA storage with quantized dtype")
        cuda_storage: torch.UntypedStorage = self._untyped_storage.cuda(
            device, non_blocking
        )
        return self._new_wrapped_storage(cuda_storage)

    def hpu(self, device=None, non_blocking=False) -> T:  # type: ignore[misc,type-var]
        _warn_typed_storage_removal()
        if self.dtype in [
            torch.quint8,
            torch.quint4x2,
            torch.quint2x4,
            torch.qint32,
            torch.qint8,
        ]:
            raise RuntimeError("Cannot create HPU storage with quantized dtype")
        hpu_storage: torch.UntypedStorage = self._untyped_storage.hpu(
            device, non_blocking
        )
        return self._new_wrapped_storage(hpu_storage)

    def to(self, *, device: torch.device, non_blocking: bool = False) -> T:  # type: ignore[type-var, misc]
        _warn_typed_storage_removal()
        if self.dtype in [
            torch.quint8,
            torch.quint4x2,
            torch.quint2x4,
            torch.qint32,
            torch.qint8,
        ]:
            raise RuntimeError(
                f"Cannot create {device.type.upper()} storage with quantized dtype"
            )
        to_storage: torch.UntypedStorage = self._untyped_storage.to(
            device=device, non_blocking=non_blocking
        )
        return self._new_wrapped_storage(to_storage)

    def element_size(self):
        _warn_typed_storage_removal()
        return self._element_size()

    # For internal use only, to avoid deprecation warning
    def _element_size(self):
        return torch._utils._element_size(self.dtype)

    def get_device(self) -> _int:
        _warn_typed_storage_removal()
        return self._untyped_storage.get_device()

    def __str__(self):
        _warn_typed_storage_removal()
        info_str = (
            f"[{torch.typename(self)}(dtype={self.dtype}, "
            f"device={self.device}) of size {len(self)}]"
        )
        if self.device.type == "meta":
            return "...\n" + info_str
        else:
            data_str = " " + "\n ".join(str(self[i]) for i in range(self.size()))
            return data_str + "\n" + info_str

    def __repr__(self):
        _warn_typed_storage_removal()
        return str(self)

    def __iter__(self):
        _warn_typed_storage_removal()
        return iter(self[i] for i in range(self.size()))

    def __copy__(self):
        _warn_typed_storage_removal()
        return self._new_wrapped_storage(copy.copy(self._untyped_storage))

    def __deepcopy__(self, memo):
        _warn_typed_storage_removal()
        return self._deepcopy(memo)

    # For internal use only, to avoid deprecation warning
    def _deepcopy(self, memo):
        return self._new_wrapped_storage(copy.deepcopy(self._untyped_storage, memo))

    def __sizeof__(self):
        _warn_typed_storage_removal()
        return super().__sizeof__() + self.nbytes()

    def clone(self):
        """Return a copy of this storage."""
        _warn_typed_storage_removal()
        return self._new_wrapped_storage(self._untyped_storage.clone())

    def tolist(self):
        """Return a list containing the elements of this storage."""
        _warn_typed_storage_removal()
        return list(self)

    def cpu(self):
        """Return a CPU copy of this storage if it's not already on the CPU."""
        _warn_typed_storage_removal()
        return self._new_wrapped_storage(self._untyped_storage.cpu())

    def is_pinned(self, device: Union[str, torch.device] = "cuda"):
        r"""Determine whether the CPU TypedStorage is already pinned on device.

        Args:
            device (str or torch.device): The device to pin memory on. Default: ``'cuda'``

        Returns:
            A boolean variable.
        """
        _warn_typed_storage_removal()
        return self._untyped_storage.is_pinned(device)

    def pin_memory(self, device: Union[str, torch.device] = "cuda"):
        r"""Copy the CPU TypedStorage to pinned memory, if it's not already pinned.

        Args:
            device (str or torch.device): The device to pin memory on. Default: ``'cuda'``.

        Returns:
            A pinned CPU storage.
        """
        _warn_typed_storage_removal()
        return self._new_wrapped_storage(
            self._untyped_storage.pin_memory(device=device)
        )

    def share_memory_(self):
        """See :meth:`torch.UntypedStorage.share_memory_`"""
        _warn_typed_storage_removal()
        return self._share_memory_()

    # For internal use only, to avoid deprecation warning
    def _share_memory_(self):
        self._untyped_storage.share_memory_()
        return self

    def _new_shared(self, size, *, device=None):
        """Create a new storage in shared memory with the same data type."""
        if device is None:
            device = "cpu"
        device = torch.device(device)
        untyped_storage = torch.UntypedStorage._new_shared(
            size * self._element_size(), device=device
        )
        return TypedStorage(
            wrap_storage=untyped_storage, dtype=self.dtype, _internal=True
        )

    @property
    def _cdata(self):
        return self._untyped_storage._cdata

    @property
    def device(self):
        _warn_typed_storage_removal()
        return self._untyped_storage.device

    def size(self):
        _warn_typed_storage_removal()
        return self._size()

    # For internal use only, to avoid deprecation warning
    def _size(self):
        # NB: don't indirect through __len__, as that requires
        # an int to be returned
        return self._untyped_storage.nbytes() // self._element_size()

    def pickle_storage_type(self):
        _warn_typed_storage_removal()
        return self._pickle_storage_type()

    # For internal use only, to avoid deprecation warning
    def _pickle_storage_type(self):
        try:
            return _dtype_to_storage_type_map()[self.dtype]
        except KeyError as e:
            raise KeyError(f"dtype {self.dtype} is not recognized") from e

    def __reduce__(self):
        b = io.BytesIO()
        torch.save(self, b, _use_new_zipfile_serialization=False)
        return (_load_from_bytes, (b.getvalue(),))

    def data_ptr(self):
        _warn_typed_storage_removal()
        return self._data_ptr()

    # For internal use only, to avoid deprecation warning
    def _data_ptr(self):
        return self._untyped_storage.data_ptr()

    def resizable(self):
        _warn_typed_storage_removal()
        return self._untyped_storage.resizable()

    def resize_(self, size):
        _warn_typed_storage_removal()
        self._resize_(size)

    # For internal use only, to avoid deprecation warning
    def _resize_(self, size):
        self._untyped_storage.resize_(size * self._element_size())

    @classmethod
    def _free_weak_ref(cls, *args, **kwargs):
        return UntypedStorage._free_weak_ref(*args, **kwargs)

    def _weak_ref(self, *args, **kwargs):
        return self._untyped_storage._weak_ref(*args, **kwargs)

    @classmethod
    def from_buffer(cls, *args, **kwargs):
        _warn_typed_storage_removal()
        return cls._from_buffer(*args, **kwargs)

    @classmethod
    def _from_buffer(cls, *args, dtype=None, device=None, **kwargs):
        if cls == TypedStorage:
            dtype = torch.get_default_dtype() if dtype is None else dtype
            device = torch.device("cpu" if device is None else device)
            if device.type != "cpu":
                raise RuntimeError(
                    f"TypedStorage.from_buffer: Not available for device {device.type}"
                )
            untyped_storage: torch.UntypedStorage = torch.UntypedStorage.from_buffer(
                *args, dtype=dtype, **kwargs
            )

        else:
            if dtype is not None or len(args) == 5:
                raise RuntimeError(
                    "from_buffer: 'dtype' can only be specified in "
                    "UntypedStorage.from_buffer and TypedStorage.from_buffer"
                )
            if device is not None:
                raise RuntimeError(
                    "from_buffer: 'device' can only be specified in "
                    "UntypedStorage.from_buffer and TypedStorage.from_buffer"
                )

            dtype = cls._dtype
            untyped_storage = torch.UntypedStorage.from_buffer(
                *args, dtype=dtype, **kwargs
            )

        return TypedStorage(wrap_storage=untyped_storage, dtype=dtype, _internal=True)

    def _to(self, dtype):
        if not isinstance(dtype, torch.dtype):
            raise TypeError(f"Argument 'dtype' must be torch.dtype, not {type(dtype)}")
        storage = (
            torch.tensor([], dtype=self.dtype, device=self.device)
            .set_(self)
            .to(dtype)
            ._typed_storage()
        )
        if storage.data_ptr() == self.data_ptr():
            storage = storage.clone()
        return storage

    def double(self):
        """Casts this storage to double type."""
        _warn_typed_storage_removal()
        return self._to(torch.double)

    def float(self):
        """Casts this storage to float type."""
        _warn_typed_storage_removal()
        return self._to(torch.float)

    def half(self):
        """Casts this storage to half type."""
        _warn_typed_storage_removal()
        return self._to(torch.half)

    def long(self):
        """Casts this storage to long type."""
        _warn_typed_storage_removal()
        return self._to(torch.long)

    def int(self):
        """Casts this storage to int type."""
        _warn_typed_storage_removal()
        return self._to(torch.int)

    def short(self):
        """Casts this storage to short type."""
        _warn_typed_storage_removal()
        return self._to(torch.short)

    def char(self):
        """Casts this storage to char type."""
        _warn_typed_storage_removal()
        return self._to(torch.int8)

    def byte(self):
        """Casts this storage to byte type."""
        _warn_typed_storage_removal()
        return self._to(torch.uint8)

    def bool(self):
        """Casts this storage to bool type."""
        _warn_typed_storage_removal()
        return self._to(torch.bool)

    def bfloat16(self):
        """Casts this storage to bfloat16 type."""
        _warn_typed_storage_removal()
        return self._to(torch.bfloat16)

    def complex_double(self):
        """Casts this storage to complex double type."""
        _warn_typed_storage_removal()
        return self._to(torch.cdouble)

    def complex_float(self):
        """Casts this storage to complex float type."""
        _warn_typed_storage_removal()
        return self._to(torch.cfloat)

    def float8_e5m2(self):
        """Casts this storage to float8_e5m2 type"""
        _warn_typed_storage_removal()
        return self._to(torch.float8_e5m2)

    def float8_e4m3fn(self):
        """Casts this storage to float8_e4m3fn type"""
        _warn_typed_storage_removal()
        return self._to(torch.float8_e4m3fn)

    def float8_e5m2fnuz(self):
        """Casts this storage to float8_e5m2fnuz type"""
        _warn_typed_storage_removal()
        return self._to(torch.float8_e5m2fnuz)

    def float8_e4m3fnuz(self):
        """Casts this storage to float8_e4m3fnuz type"""
        _warn_typed_storage_removal()
        return self._to(torch.float8_e4m3fnuz)

    @classmethod
    def from_file(cls, filename, shared, size):
        """from_file(filename, shared=False, size=0) -> Storage

        Creates a CPU storage backed by a memory-mapped file.

        If ``shared`` is ``True``, then memory is shared between all processes.
        All changes are written to the file. If ``shared`` is ``False``, then the changes on
        the storage do not affect the file.

        ``size`` is the number of elements in the storage. If ``shared`` is ``False``,
        then the file must contain at least ``size * sizeof(Type)`` bytes
        (``Type`` is the type of storage). If ``shared`` is ``True`` the file will be created if needed.

        Args:
            filename (str): file name to map
            shared (bool): whether to share memory (whether ``MAP_SHARED`` or ``MAP_PRIVATE`` is passed to the
                            underlying `mmap(2) call <https://man7.org/linux/man-pages/man2/mmap.2.html>`_)
            size (int): number of elements in the storage
        """
        _warn_typed_storage_removal()
        if cls == TypedStorage:
            raise RuntimeError("from_file can only be called on derived classes")
        untyped_storage: UntypedStorage = UntypedStorage.from_file(
            filename, shared, size * torch._utils._element_size(cls.dtype)
        )
        storage = cls(wrap_storage=untyped_storage)
        return storage

    @classmethod
    def _expired(cls, *args, **kwargs):
        return UntypedStorage._expired(*args, **kwargs)

    def _write_file(self, *args, **kwargs):
        return self._untyped_storage._write_file(*args, **kwargs)

    def _set_from_file(self, *args, **kwargs):
        return self._untyped_storage._set_from_file(*args, **kwargs)

    def _set_cdata(self, *args, **kwargs):
        return self._untyped_storage._set_cdata(*args, **kwargs)

    def _share_cuda_(self, *args, **kwargs):
        return self._untyped_storage._share_cuda_(*args, **kwargs)

    def is_shared(self):
        _warn_typed_storage_removal()
        return self._is_shared()

    # For internal use only, to avoid deprecation warning
    def _is_shared(self):
        return self._untyped_storage.is_shared()

    @classmethod
    def _new_shared_cuda(cls, *args, **kwargs):
        return torch.UntypedStorage._new_shared_cuda(*args, **kwargs)

    def _share_filename_cpu_(self, *args, **kwargs):
        (
            manager_handle,
            storage_handle,
            size,
        ) = self._untyped_storage._share_filename_cpu_(*args, **kwargs)
        return manager_handle, storage_handle, size // self._element_size()

    def _shared_decref(self):
        self._untyped_storage._shared_decref()
        return self

    @classmethod
    def _release_ipc_counter(cls, *args, device=None, **kwargs):
        return torch.UntypedStorage._release_ipc_counter_cuda(*args, **kwargs)

    def _shared_incref(self, *args, **kwargs):
        return self._untyped_storage._shared_incref(*args, **kwargs)

    def _share_fd_cpu_(self, *args, **kwargs):
        fd, size = self._untyped_storage._share_fd_cpu_(*args, **kwargs)
        return fd, size // self._element_size()

    def _get_legacy_storage_class(self):
        if self.dtype not in _dtype_to_storage_type_map():
            return None

        storage_name = _dtype_to_storage_type_map()[self.dtype]

        if self.device.type not in [
            "cpu",
            "cuda",
            "hpu",
            torch._C._get_privateuse1_backend_name(),
        ]:
            return None

        module = (
            torch if self.device.type == "cpu" else getattr(torch, self.device.type)
        )

        try:
            return getattr(module, storage_name)
        except AttributeError:
            return None


TypedStorage.type.__doc__ = _type.__doc__
TypedStorage.cuda.__doc__ = _StorageBase.cuda.__doc__
TypedStorage.hpu.__doc__ = _StorageBase.hpu.__doc__
TypedStorage.to.__doc__ = _to.__doc__


class _LegacyStorageMeta(type):
    dtype: torch.dtype

    def __instancecheck__(cls, instance):
        if type(instance) == TypedStorage:
            cls_device = _get_device_from_module(cls.__module__)
            return (cls_device == instance.device.type) and (
                cls.dtype == instance.dtype
            )
        return False


class _LegacyStorage(TypedStorage, metaclass=_LegacyStorageMeta):
    @classmethod
    def _new_shared(cls, size):
        """Create a new storage in shared memory with the same data type."""
        untyped_storage = torch.UntypedStorage._new_shared(size * cls()._element_size())
        return cls(wrap_storage=untyped_storage)

    @classmethod
    def _release_ipc_counter(cls, *args, **kwargs):
        return torch.UntypedStorage._release_ipc_counter_cuda(*args, **kwargs)

    @classmethod
    def _new_shared_filename(cls, manager, obj, size):
        bytes_size = size * torch._utils._element_size(cls.dtype)
        return cls(
            wrap_storage=torch.UntypedStorage._new_shared_filename_cpu(
                manager, obj, bytes_size
            )
        )


def _get_dtype_from_pickle_storage_type(pickle_storage_type: str):
    try:
        return _storage_type_to_dtype_map()[pickle_storage_type]
    except KeyError as e:
        raise KeyError(
            f'pickle storage type "{pickle_storage_type}" is not recognized'
        ) from e<|MERGE_RESOLUTION|>--- conflicted
+++ resolved
@@ -450,15 +450,10 @@
 
     @property
     def filename(self) -> _Optional[str]:
-<<<<<<< HEAD
-        """Returns the file name associated with this storage if the storage was memory mapped from a file.
-        or ``None`` if the storage was not created by memory mapping a file."""
-=======
         """Returns the file name associated with this storage.
 
         The file name will be a string if the storage is on CPU and was created via
         :meth:`~torch.from_file()` with ``shared`` as ``True``. This attribute is ``None`` otherwise."""
->>>>>>> 1577328e
         return self._get_filename()
 
     @_share_memory_lock_protected
