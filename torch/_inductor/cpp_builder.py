--- conflicted
+++ resolved
@@ -540,23 +540,6 @@
     return cflags, include_dirs, passthough_args
 
 
-<<<<<<< HEAD
-@functools.lru_cache
-def _cpp_prefix_path() -> str:
-    from torch._inductor.codecache import write  # TODO
-
-    path = Path(Path(__file__).absolute().parent).parent / "codegen/cpp_prefix.h"
-    with path.open() as f:
-        content = f.read()
-        _, filename = write(
-            content,
-            "h",
-        )
-    return filename
-
-
-=======
->>>>>>> c8dfa03b
 def _get_build_args_of_chosen_isa(vec_isa: VecISA):
     macros = []
     build_flags = []
