--- conflicted
+++ resolved
@@ -2,7 +2,7 @@
 import logging
 import os
 from pathlib import Path
-from typing import Any, Callable, Dict, List, Optional, Tuple, Union
+from typing import Any, Callable, Dict, List, Optional, Tuple
 from unittest import mock
 
 import torch
@@ -11,14 +11,10 @@
 from .runtime.runtime_utils import cache_dir
 
 
-<<<<<<< HEAD
 log = logging.getLogger(__name__)
 
 
-def aoti_eager_cache_dir(namespace: str, device: str):
-=======
 def aoti_eager_cache_dir(namespace: str, device: str) -> Path:
->>>>>>> 0ed6374f
     return Path(cache_dir()) / "aoti_eager" / namespace / device
 
 
@@ -126,9 +122,7 @@
     return metadata
 
 
-def extract_scalar_metadata(
-    device_type: str, input: Union[int, float, bool]
-) -> Dict[str, Any]:
+def extract_scalar_metadata(device_type: str, input: Any) -> Dict[str, Any]:
     assert isinstance(input, supported_scalar_types())
     metadata: Dict[str, Any] = {}
     metadata["is_dynamic"] = False
@@ -141,21 +135,21 @@
     return metadata
 
 
-def extract_string_metadata(input: str):
+def extract_string_metadata(input: str) -> Dict[str, Any]:
     assert isinstance(input, str)
     metadata: Dict[str, Any] = {}
     metadata["string_value"] = input
     return metadata
 
 
-def extract_dtype_metadata(input: torch.dtype):
+def extract_dtype_metadata(input: torch.dtype) -> Dict[str, Any]:
     assert isinstance(input, torch.dtype)
     metadata: Dict[str, Any] = {}
     metadata["dtype_value"] = f"{input}"
     return metadata
 
 
-def extract_device_metadata(input: torch.device):
+def extract_device_metadata(input: torch.device) -> Dict[str, Any]:
     assert isinstance(input, torch.device)
     metadata: Dict[str, Any] = {}
     metadata["device_type_value"] = f"{input.type}"
@@ -163,7 +157,7 @@
     return metadata
 
 
-def extract_layout_metadata(input: torch.layout):
+def extract_layout_metadata(input: torch.layout) -> Dict[str, Any]:
     assert isinstance(input, torch.layout)
     metadata: Dict[str, Any] = {}
     metadata["layout_value"] = f"{input}"
