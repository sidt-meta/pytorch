--- conflicted
+++ resolved
@@ -1,15 +1,23 @@
-<<<<<<< HEAD
-from typing import List
-=======
 # mypy: allow-untyped-defs
 from typing import List, Optional
->>>>>>> f2d7f235
 
 import torch
 import torch.utils._pytree as pytree
+from torch._inductor.kernel.mm_common import mm_args
 from . import ir
+from .codegen.cpp_gemm_template import CppPackedGemmTemplate
 from .ir import TensorBox
-from .lowering import add, add_needs_realized_inputs, aten, register_lowering, to_dtype
+from .lowering import (
+    add,
+    add_needs_realized_inputs,
+    aten,
+    permute,
+    register_lowering,
+    to_dtype,
+)
+from .select_algorithm import autotune_select_algorithm, ExternKernelChoice
+from .utils import use_aten_gemm_kernels, use_cpp_packed_gemm_template, use_max_autotune
+from .virtualized import V
 
 
 def register_onednn_fusion_ops():
@@ -408,6 +416,12 @@
             )
 
         if torch._C.has_mkl:
+            aten_mkl_linear = ExternKernelChoice(
+                torch.ops.mkl._mkl_linear,
+                "mkl::_mkl_linear",
+                has_out_variant=False,
+                kernel_creator=ir.MKLPackedLinear.create,
+            )
             cpu_needs_realized_inputs.append(torch.ops.mkl._mkl_linear)
 
             @register_lowering(torch.ops.mkl._mkl_linear)
@@ -415,11 +429,48 @@
                 x: TensorBox,
                 packed_w: TensorBox,
                 orig_w: TensorBox,
-                b: TensorBox,
+                b: Optional[TensorBox],
                 batch_size,
+                *,
+                layout=None,
             ):
-                result = TensorBox.create(
-                    ir.MKLPackedLinear.create(x, packed_w, orig_w, batch_size)
+                choices = (
+                    [
+                        aten_mkl_linear.bind(
+                            (x, packed_w, orig_w), layout, B=None, batch_size=batch_size
+                        )
+                    ]
+                    if use_aten_gemm_kernels()
+                    else []
+                )
+                if use_max_autotune():
+                    transposed_w = permute(orig_w, [1, 0])
+                    *_, layout, x, transposed_w = mm_args(
+                        x, transposed_w, layout=layout
+                    )
+                    if use_cpp_packed_gemm_template(layout, x, transposed_w):
+                        CppPackedGemmTemplate.add_choices(
+                            choices,
+                            layout,
+                            [x, packed_w, orig_w],
+                            trans_w=True,
+                            input_indices=[0, 2],
+                        )
+
+                assert packed_w.get_name() in V.graph.constants
+                assert orig_w.get_name() in V.graph.constants
+                # packed_w is a mkldnn tensor which we can't generate directly
+                # so we use the weights from the original tensor in autotune.
+                input_gen_fns = {
+                    1: lambda x: V.graph.constants[x.get_name()],
+                    2: lambda x: V.graph.constants[x.get_name()],
+                }
+                result: TensorBox = autotune_select_algorithm(
+                    "packed_linear",
+                    choices,
+                    [x, packed_w, orig_w],
+                    layout,
+                    input_gen_fns=input_gen_fns,
                 )
                 if b is not None:
                     result = add(result, b)
