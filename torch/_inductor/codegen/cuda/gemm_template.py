--- conflicted
+++ resolved
@@ -2,16 +2,10 @@
 import enum
 import logging
 import re
-<<<<<<< HEAD
-from typing import cast, Dict, List, Optional, Tuple
-=======
 from typing import Dict, List, Optional, Tuple, Union
->>>>>>> 00dd4d55
-
+
+from ... import ir
 from ...config import cuda as inductor_cuda_config
-<<<<<<< HEAD
-from ...ir import Buffer, CUDATemplateBuffer, FixedLayout, IRNode, Layout
-=======
 from ...ir import (
     Buffer,
     ChoiceCaller,
@@ -21,7 +15,6 @@
     Layout,
     ReinterpretView,
 )
->>>>>>> 00dd4d55
 from ..common import IndentedBuffer
 
 from . import cutlass_utils
@@ -341,60 +334,52 @@
 
     @staticmethod
     def add_cutlass_gemm_choices(
-        choices,
-        layout,
-        input_nodes,
-        alpha=1,
-        beta=0,
-        input_reorder=None,
-        fuseable=True,
-        non_fuseable=True,
-    ):
-        if non_fuseable:
-            if fuseable:
-                # list both fuseable and non-fuseable ops, and treat them all as non-fuseable
-                can_fuse_epilogue = False
-            else:
-                can_fuse_epilogue = None
-
-            cutlass_template = CUTLASSGemmTemplate(
-                input_nodes,
-                layout,
-                alpha=alpha,
-                beta=beta,
-                input_reorder=input_reorder,
-                can_fuse_epilogue=can_fuse_epilogue,
+        choices: List[ChoiceCaller],
+        layout: ir.Layout,
+        input_nodes: List[ir.IRNode],
+        alpha: Union[float, int] = 1,
+        beta: Union[float, int] = 0,
+        input_reorder: Optional[List[int]] = None,
+        **extra_kwargs,
+    ) -> None:
+        """
+        Adds Cutlass GEMM configurations choices to the auto-tuning list.
+
+        This function mutates the passed list of choices by appending the choices for Cutlass GEMM configs to it.
+
+        Args:
+            choices (list): The list to which choices are appended.
+            layout (ir.Layout): The layout configuration.
+            input_nodes (list): The list of input nodes.
+            alpha (float,int): Scaling factor, defaults to 1.
+            beta (float,int): Offset, defaults to 0.
+            input_reorder (list, optional): Order of the inputs, defaults to None.
+            **extra_kwargs: Additional keyword arguments.
+
+        """
+
+        cutlass_template = CUTLASSGemmTemplate(
+            input_nodes,  # type: ignore[arg-type]
+            layout,
+            alpha=alpha,
+            beta=beta,
+            input_reorder=input_reorder,
+        )
+        ops = cutlass_template.gen_ops()
+        for op in ops:
+            cutlass_template.maybe_append_choice(
+                choices,
+                op=op,
             )
-            ops = cutlass_template.gen_ops()
-            for op in ops:
-                cutlass_template.maybe_append_choice(
-                    choices,
-                    op=op,
-                )
-        else:
-            ops = []
-        if fuseable:
-            cutlass_template_evt = CUTLASSGemmTemplate(
-                input_nodes,
-                layout,
-                alpha=alpha,
-                beta=beta,
-                input_reorder=input_reorder,
-                can_fuse_epilogue=True,
-            )
-            # This will list only ops capable of EVT fusion
-            ops_evt = cutlass_template_evt.gen_ops()
-            for op in ops_evt:
-                cutlass_template_evt.maybe_append_choice(
-                    choices,
-                    op=op,
-                )
-        else:
-            ops_evt = []
+        if len(ops) == 0:
+            input_layouts = [node.get_layout() for node in input_nodes]
+            input_strides = [node.get_stride() for node in input_nodes]
+            output_layout = layout
+            warning_msg = f"No suitable Cutlass GEMM configs found, fallbacks used ( {len(ops)=}, {output_layout=}, {input_layouts=}, {input_strides=} )"  # noqa: B950
+            log.warning(warning_msg)
         log.debug(
-            "Added %d cutlass gemm configs and %d fuseable gemm configs.",
+            "Added %d Cutlass gemm configs.",
             len(ops),
-            len(ops_evt),
         )
 
     def header(self) -> IndentedBuffer:
@@ -643,6 +628,19 @@
         self,
         op: "cutlass_library.gemm_op.GemmOperation",  # type: ignore[name-defined]  # noqa: F821
     ) -> "cutlass_library.gemm_op.GemmOperation":  # type: ignore[name-defined]  # noqa: F821
+        """
+        Helper method:
+
+        Determines whether a given Cutlass GEMM op definition is suitable for the current
+        input / output of the operation that this template is supposed to implement.
+
+        Takes memory layout, dtype and support for EVT operations into account,
+        and filters potentially problematic ops.
+
+        Returns None if the op is not suitable, otherwise returns the op to be used, which might
+        have been mutated.
+        """
+
         assert cutlass_utils.try_import_cutlass()
         import cutlass_library.library as cutlass_lib
 
@@ -655,7 +653,6 @@
 
         # Only keep GemmUniversal kernels
         if op.gemm_kind not in {
-            cutlass_lib.GemmKind.Universal,
             cutlass_lib.GemmKind.Universal3x,
         }:
             return None
@@ -701,7 +698,16 @@
         # Set epilogue.
         # TODO: update epilogue functor according to epilogues.
         op.element_epilogue = op.accumulator_type()
-
+        if inductor_cuda_config.cutlass_op_allowlist_regex is not None:
+            if not re.search(
+                inductor_cuda_config.cutlass_op_allowlist_regex, op.configuration_name()
+            ):
+                return None
+        if inductor_cuda_config.cutlass_op_denylist_regex is not None:
+            if re.search(
+                inductor_cuda_config.cutlass_op_denylist_regex, op.configuration_name()
+            ):
+                return None
         # Set bias layout and alignment.
         if len(self.input_nodes) >= 3 and self.input_nodes[2] is not None:
             Bias = self.input_nodes[2]
@@ -719,16 +725,6 @@
                 op.C.element = cutlass_lib.DataType.void
             else:
                 op.C.layout = op.D.layout
-<<<<<<< HEAD
-        supports_evt: bool = self.supports_evt(op)
-        if (self.can_fuse_epilogue is not None) and (
-            self.can_fuse_epilogue != supports_evt
-        ):
-            return None
-        if inductor_cuda_config.cutlass_only_evt_capable_ops and not supports_evt:
-            return None
-=======
->>>>>>> 00dd4d55
         return op
 
     def gen_ops(self) -> "List[cutlass_gemm_op.GemmOperation]":  # type: ignore[name-defined]  # noqa: F821
