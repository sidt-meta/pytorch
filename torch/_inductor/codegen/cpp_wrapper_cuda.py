# mypy: allow-untyped-defs
import functools
from itertools import chain, count
from typing import Any, List, Optional, TYPE_CHECKING

import sympy

from torch import dtype as torch_dtype
from torch._inductor.codecache import get_cpp_wrapper_cubin_path_name

from .. import config
from ..virtualized import V
from .aoti_hipify_utils import maybe_hipify_code_wrapper
from .codegen_device_driver import cuda_kernel_driver, cuda_kernel_header
from .cpp_utils import DTYPE_TO_CPP
from .cpp_wrapper_cpu import CppWrapperCpu
from .triton_utils import (
    DeferredCudaDefaultGrid,
    DeferredCudaGridLine,
    DeferredCudaKernelLine,
)

if TYPE_CHECKING:
    from ..graph import GraphLowering


class CppWrapperCuda(CppWrapperCpu):
    """
    Generates cpp wrapper for running on GPU and calls CUDA kernels
    """

    def __init__(self):
        self.device = "cuda"
        super().__init__()
        self.grid_id = count()
        self.cuda = True

    def write_header(self):
        if V.graph.is_const_graph:
            # We do not write header for constant graph, it will be written by main module.
            return

        super().write_header()

        self.header.splice("#include <filesystem>")
        if config.abi_compatible:
            self.header.splice(
                "#include <torch/csrc/inductor/aoti_runtime/utils_cuda.h>"
            )
        else:
            self.header.splice(maybe_hipify_code_wrapper(cuda_kernel_header()))
        self.header.splice(maybe_hipify_code_wrapper(cuda_kernel_driver()))

    def write_get_raw_stream(self, index, graph=None):
        name = f"stream{index}"
        self.writeline(maybe_hipify_code_wrapper(f"cudaStream_t {name};"))
        self.writeline(
            f"AOTI_TORCH_ERROR_CODE_CHECK(aoti_torch_get_current_cuda_stream({index}, (void**)&{name}));"
        )
        return name

    def define_kernel(
        self, name: str, kernel: str, metadata: Optional[str] = None, cuda=True
    ):
        if not cuda:
            return super().define_kernel(name, kernel, metadata, cuda)

    def generate(self, is_inference):
        self.prefix.writeline("\n")
        if not V.graph.aot_mode:
            for kernel in chain(
                sorted(self.src_to_kernel.values()),
                sorted([entry[0] for entry in self.user_defined_kernel_cache.values()]),
            ):
                self.prefix.writeline(
                    maybe_hipify_code_wrapper(f"static CUfunction {kernel} = nullptr;")
                )
            self.prefix.writeline("\n")
        return super().generate(is_inference)

    def generate_user_defined_triton_kernel(
<<<<<<< HEAD
        self, kernel_name: str, grid: List[Any], configs, args, triton_meta, raw_args
    ):
=======
        self, kernel_name, raw_args, grid, configs, triton_meta, constexprs
    ):
        # in C++ wrapper, we don't pass constexpr args, as they don't
        # get added as parameters to the PTX code compiled from the
        # user-defined Triton kernel (only non-constexpr args do)
        raw_args = [
            raw_arg for i, raw_arg in enumerate(raw_args) if i not in constexprs
        ]

        assert len(grid) != 0
        if len(grid) == 1:
            grid_decision = grid[0]
        else:
            meta = CudaKernelParamCache.get(kernel_name)
            assert meta is not None
            grid_decision = None
            for i, c in enumerate(configs):
                if all(arg == meta["meta"][key] for key, arg in c.kwargs.items()):
                    grid_decision = grid[i]
                    break
            assert grid_decision is not None

        args = [self.val_to_arg_str(v) for v in raw_args]
>>>>>>> d0d26c49
        arg_types = [
            arg.get_dtype() if hasattr(arg, "get_dtype") else type(arg)
            for arg in raw_args
        ]
        self.generate_kernel_call(
            kernel_name,
            args,
            arg_types=arg_types,
            raw_args=raw_args,
            grid=grid,
            cuda=True,
            triton=True,
            triton_meta=triton_meta,
            autotune_configs=configs,
        )

    @functools.lru_cache(None)  # noqa: B019
    def generate_load_kernel_once(
        self,
        kernel_name: str,
        graph: "GraphLowering",  # for per-graph caching
    ):
        keys = (get_cpp_wrapper_cubin_path_name(), "mangled_name", "shared_mem")
        kernel_var_name = f"kernels.{kernel_name}" if V.graph.aot_mode else kernel_name
        self.writeline(f"if ({kernel_var_name} == nullptr) {{")
        self.writeline(
            DeferredCudaKernelLine(
                kernel_name,
                kernel_var_name + """ = loadKernel("%s", "%s", %s, this->cubin_dir_);"""
                if V.graph.aot_mode
                else kernel_var_name + """ = loadKernel("%s", "%s", %s);""",
                keys,
            )
        )
        self.writeline("}")
        return kernel_var_name

    def generate_args_decl(self, call_args, arg_types):
        new_args = []
        for arg, arg_type in zip(call_args, arg_types):
            var_name = f"var_{next(self.arg_var_id)}"
            if isinstance(arg_type, torch_dtype):
                if arg.endswith(".item()"):
                    # Need to declare a scalar in this case
                    ctype = DTYPE_TO_CPP[arg_type]
                    arg = arg[:-7]
                    if config.abi_compatible:
                        self.codegen_tensor_item(
                            arg_type,
                            arg,
                            var_name,
                        )
                    else:
                        self.writeline(f"{ctype} {var_name} = {arg}.item<{ctype}>();")
                else:
                    if config.abi_compatible:
                        self.writeline(
                            maybe_hipify_code_wrapper(f"CUdeviceptr {var_name};")
                        )
                        self.writeline(
                            f"AOTI_TORCH_ERROR_CODE_CHECK(aoti_torch_get_data_ptr({arg}, reinterpret_cast<void**>(&{var_name})));"
                        )
                    else:
                        self.writeline(
                            maybe_hipify_code_wrapper(
                                f"CUdeviceptr {var_name} = reinterpret_cast<CUdeviceptr>({arg}.data_ptr());"
                            )
                        )
            elif arg_type in (sympy.Integer, int):
                self.writeline(f"int {var_name} = {self.expr_printer(arg)};")
            elif arg_type in (sympy.Float, float):
                self.writeline(f"float {var_name} = {self.expr_printer(arg)};")
            else:
                self.writeline(f"auto {var_name} = {self.expr_printer(arg)};")
            new_args.append(f"&{var_name}")

        return ", ".join(new_args)

    def generate_default_grid(
        self, kernel_name: str, grid: List[Any], cuda: bool = True
    ):
        """
        Generate grid configs for launching a CUDA kernel using the grid
        function from triton_heuristics. Because its computation needs
        to read kernel config after autotune, it is done in a deferred way
        using DeferredCudaDefaultGrid.
        """
        if not cuda:
            return grid
        return DeferredCudaDefaultGrid(kernel_name, grid)

    def generate_kernel_call(
        self,
        kernel_name: str,
        call_args,
        grid=None,
        device_index=None,
        cuda=True,
        triton=True,
        arg_types=None,
        raw_args=None,
        grid_fn: str = "grid",
        triton_meta=None,
        autotune_configs=None,
    ):
        assert arg_types is not None and len(call_args) == len(
            arg_types
        ), "call_args and arg_types do not match"
        if not cuda:
            # Even in CppWrapperCuda, we may see cpp kernels
            return super().generate_kernel_call(
                kernel_name,
                call_args,
                grid,
                device_index,
                cuda,
                triton,
                arg_types,
                raw_args,
                grid_fn,
                triton_meta,
                autotune_configs,
            )

        device_index, call_args = self.prepare_triton_kernel_call(
            device_index, call_args
        )
        kernel_var_name = self.generate_load_kernel_once(kernel_name, V.graph)

        # args with value 1 are added into equal_to_1 and constants
        # in triton_meta (in the Python codegen) which makes them
        # inlined in the PTX and compiled CUBIN
        if (
            triton_meta is not None
            and "configs" in triton_meta
            and triton_meta["configs"]
        ):
            equal_to_1 = triton_meta["configs"][0].equal_to_1
            call_args = [arg for i, arg in enumerate(call_args) if i not in equal_to_1]
            arg_types = [t for i, t in enumerate(arg_types) if i not in equal_to_1]

        call_args = self.generate_args_decl(call_args, arg_types)
        kernel_args_var = f"kernel_args_var_{next(self.kernel_callsite_id)}"
        self.writeline(f"void* {kernel_args_var}[] = {{{call_args}}};")
        stream = (
            "stream"
            if V.graph.aot_mode
            else self.write_get_raw_stream(device_index, V.graph)
        )

        grid_var = f"{kernel_name}_grid_{next(self.grid_id)}"
        self.writeline(
            DeferredCudaGridLine(kernel_name, grid_var, grid, autotune_configs)
        )

        self.writeline(f"if ({grid_var}.is_non_zero()) {{")
        self.writeline(
            DeferredCudaKernelLine(
                kernel_name,
                "launchKernel({}, {}, {}, {},".format(
                    kernel_var_name,
                    f"{grid_var}.grid_x",
                    f"{grid_var}.grid_y",
                    f"{grid_var}.grid_z",
                )
                + "%s, %s,"
                + f"{kernel_args_var}, {stream});",
                ("num_warps", "shared_mem"),
            ),
        )
        self.writeline("}")<|MERGE_RESOLUTION|>--- conflicted
+++ resolved
@@ -79,11 +79,13 @@
         return super().generate(is_inference)
 
     def generate_user_defined_triton_kernel(
-<<<<<<< HEAD
-        self, kernel_name: str, grid: List[Any], configs, args, triton_meta, raw_args
-    ):
-=======
-        self, kernel_name, raw_args, grid, configs, triton_meta, constexprs
+        self,
+        kernel_name: str,
+        raw_args: List[Any],
+        grid: List[Any],
+        configs,
+        triton_meta,
+        constexprs,
     ):
         # in C++ wrapper, we don't pass constexpr args, as they don't
         # get added as parameters to the PTX code compiled from the
@@ -91,22 +93,7 @@
         raw_args = [
             raw_arg for i, raw_arg in enumerate(raw_args) if i not in constexprs
         ]
-
-        assert len(grid) != 0
-        if len(grid) == 1:
-            grid_decision = grid[0]
-        else:
-            meta = CudaKernelParamCache.get(kernel_name)
-            assert meta is not None
-            grid_decision = None
-            for i, c in enumerate(configs):
-                if all(arg == meta["meta"][key] for key, arg in c.kwargs.items()):
-                    grid_decision = grid[i]
-                    break
-            assert grid_decision is not None
-
         args = [self.val_to_arg_str(v) for v in raw_args]
->>>>>>> d0d26c49
         arg_types = [
             arg.get_dtype() if hasattr(arg, "get_dtype") else type(arg)
             for arg in raw_args
