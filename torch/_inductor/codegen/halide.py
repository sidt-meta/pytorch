from __future__ import annotations

import itertools
import logging
import re
from typing import Any, Callable, Dict, List, Optional, Set, Tuple, TYPE_CHECKING, Union

import sympy

import torch
import torch._logging
from ..._prims_common import is_integer_dtype
from ...utils._sympy.symbol import symbol_is_type, SymT
from ...utils._sympy.value_ranges import ValueRanges
from .. import config, ir
from ..codecache import HalideCodeCache
from ..metrics import is_metric_table_enabled, log_kernel_metadata
<<<<<<< HEAD
from ..ops_handler import MockHandler, ReductionType, StoreMode
=======
>>>>>>> 0073f4a6

from ..runtime.hints import HalideInputSpec, HalideMeta, ReductionHint
from ..utils import (
    get_bounds_index_expr,
    get_kernel_metadata,
    parallel_num_threads,
    sympy_dot,
    sympy_index_symbol,
    sympy_subs,
)
from ..virtualized import _ops as ops, OpsHandler, V
from .common import (
    BackendFeature,
    CSEVariable,
    DeferredLine,
    IndentedBuffer,
    OpOverrides,
    PythonPrinter,
    SizeArg,
)
from .cpp import DTYPE_TO_CPP
from .cpp_utils import cexpr
from .simd import constant_repr, IterationRangesEntry, SIMDKernel, SIMDScheduling

if TYPE_CHECKING:
    from ..ops_handler import ReductionType, StoreMode

log = logging.getLogger(__name__)


def halide_constant(val):
    if isinstance(val, int) and not (-2147483648 <= val <= 2147483647):
        info = torch.iinfo(torch.int64)
        if val == info.min:
            return "hl.Int(64).min()"
        if val == info.max:
            return "hl.Int(64).max()"
        return f"hl.i64({val!r})"
    if isinstance(val, float):
        return f"hl.f64({constant_repr(val)})"
    return repr(val)


class Unsupported(RuntimeError):
    def __init__(self, thing):
        super().__init__(f"halide backend does not support: {thing}")


class HalidePrinter(PythonPrinter):
    @staticmethod
    def cast_index(expr):
        return f"hl.cast({V.kernel.index_dtype}, {expr})"

    @staticmethod
    def cast_float(expr):
        return f"hl.cast(hl.Float(32), {expr})"

    def _print_floor(self, expr):
        assert len(expr.args) == 1
        return self.cast_index(f"hl.floor({self._print(expr.args[0])})")

    def _print_Trunc(self, expr):
        assert len(expr.args) == 1
        return self.cast_index(f"hl.trunc({self._print(expr.args[0])})")

    def _print_ceiling(self, expr):
        assert len(expr.args) == 1
        return self.cast_index(f"hl.ceil({self._print(expr.args[0])})")

    def _helper_sqrt(self, expr):
        return f"hl.sqrt({self.cast_float(self._print(expr))})"

    def _print_Where(self, expr):
        c = self.doprint(expr.args[0])
        p = self.doprint(expr.args[1])
        q = self.doprint(expr.args[2])
        return f"hl.select({c}, {p}, {q})"

    def _print_Min(self, expr):
        if len(expr.args) == 1:
            return self._print(expr.args[0])

        mid = len(expr.args) // 2
        a = self._print(sympy.Min(*expr.args[:mid]))
        b = self._print(sympy.Min(*expr.args[mid:]))
        return f"hl.min({a}, {b})"

    def _print_Max(self, expr):
        if len(expr.args) == 1:
            return self._print(expr.args[0])

        mid = len(expr.args) // 2
        a = self._print(sympy.Max(*expr.args[:mid]))
        b = self._print(sympy.Max(*expr.args[mid:]))

        return f"hl.max({a}, {b})"

    def _print_Abs(self, expr):
        assert len(expr.args) == 1
        return self.cast_index(f"hl.abs({self._print(expr.args[0])})")

    def _print_OpaqueUnaryFn_cos(self, expr):
        assert len(expr.args) == 1
        return f"hl.cos(({self._print(expr.args[0])})"

    def _print_OpaqueUnaryFn_cosh(self, expr):
        assert len(expr.args) == 1
        return f"hl.cosh(({self._print(expr.args[0])})"

    def _print_OpaqueUnaryFn_acos(self, expr):
        assert len(expr.args) == 1
        return f"hl.acos(({self._print(expr.args[0])})"

    def _print_OpaqueUnaryFn_sin(self, expr):
        assert len(expr.args) == 1
        return f"hl.sin(({self._print(expr.args[0])})"

    def _print_OpaqueUnaryFn_sinh(self, expr):
        assert len(expr.args) == 1
        return f"hl.sinh(({self._print(expr.args[0])})"

    def _print_OpaqueUnaryFn_asin(self, expr):
        assert len(expr.args) == 1
        return f"hl.asin(({self._print(expr.args[0])})"

    def _print_OpaqueUnaryFn_tan(self, expr):
        assert len(expr.args) == 1
        return f"hl.tan(({self._print(expr.args[0])})"

    def _print_OpaqueUnaryFn_tanh(self, expr):
        assert len(expr.args) == 1
        return f"hl.tanh(({self._print(expr.args[0])})"

    def _print_OpaqueUnaryFn_atan(self, expr):
        assert len(expr.args) == 1
        return f"hl.atan(({self._print(expr.args[0])})"

    def _print_FloorDiv(self, expr):
        if expr.is_integer:
            return super()._print_FloorDiv(expr)

        x, div = expr.args
        x = self.cast_float(self.paren(self.doprint(x)))
        div = self.cast_float(self.paren(self.doprint(div)))
        return self.cast_index(f"hl.floor({x} / {div})")

    def _print_Round(self, expr):
        assert len(expr.args) == 1
        return self.cast_index(f"hl.round({self._print(expr.args[0])})")

    _print_RoundToInt = _print_Round

    def _print_IntTrueDiv(self, expr):
        a, b = expr.args
        # force a cast to float
        return f"({a}) / ({b}+hl.f32(0))"

    def _print_RoundDecimal(self, expr):
        val, n = expr.args
        val = self._print(val)
        n = int(n)
        return f"hl.f32({10.**(-n)!r})*hl.round(({val})*hl.f32({10.**n!r}))"


texpr = HalidePrinter().doprint
pexpr = PythonPrinter().doprint


_halide_type = {
    torch.bool: "hl.Bool()",
    torch.float16: "hl.Float(16)",
    torch.float32: "hl.Float(32)",
    torch.float64: "hl.Float(64)",
    torch.int8: "hl.Int(8)",
    torch.int16: "hl.Int(16)",
    torch.int32: "hl.Int(32)",
    torch.int64: "hl.Int(64)",
    torch.uint8: "hl.UInt(8)",
    torch.uint16: "hl.UInt(16)",
    torch.uint32: "hl.UInt(32)",
    torch.uint64: "hl.UInt(64)",
}


def halide_type(dtype):
    if dtype == torch.bfloat16:
        raise Unsupported("torch.bfloat16")
    return _halide_type[dtype]


def halide_acc_type(dtype):
    if is_integer_dtype(dtype) and dtype.is_signed and dtype != torch.int64:
        dtype = torch.int32
    if dtype in (torch.float16, torch.bfloat16):
        dtype = torch.float32
    return halide_type(dtype)


class HalideOverrides(OpOverrides):
    @staticmethod
    def to_dtype(x, dtype: torch.dtype, src_dtype: Optional[torch.dtype] = None):
        if dtype == torch.bool:
            return f"({x} != 0)"
        return f"hl.cast({halide_type(dtype)}, {x})"

    @staticmethod
    def to_dtype_bitcast(x, dtype: torch.dtype, src_dtype: torch.dtype):
        if src_dtype in (torch.float16, torch.bfloat16):
            x = f"hl.cast({halide_type(src_dtype)}, {x})"  # body compute is upcast to fp32
        line = f"hl.reinterpret({halide_type(dtype)}, {x})"
        if dtype in (torch.float16, torch.bfloat16):
            line = f"hl.cast(hl.Float(32), {line})"
        return line

    @classmethod
    def constant(cls, value, dtype):
        return cls.to_dtype(halide_constant(value), dtype)

    @staticmethod
    def abs(x):
        return f"hl.abs({x})"

    @staticmethod
    def exp(x):
        return f"hl.fast_exp(hl.cast(hl.Float(32), {x})) if {x.name}.type().bits() <= 32 else hl.exp({x})"

    @staticmethod
    def libdevice_exp(x):
        return f"hl.exp({x})"  # higher precision that ops.exp

    @staticmethod
    def sqrt(x):
        return f"hl.sqrt({x})"

    @staticmethod
    def minimum(a, b):
        # return f"hl.min({a}, {b})"  <== handles nan wrong
        return f"hl.select(({a}<{b})|hl.is_nan({a}), {a}, {b}) if {a.name}.type().is_float() else hl.min({a}, {b})"

    @staticmethod
    def maximum(a, b):
        # return f"hl.max({a}, {b})"  <== handles nan wrong
        return f"hl.select(({a}>{b})|hl.is_nan({a}), {a}, {b}) if {a.name}.type().is_float() else hl.max({a}, {b})"

    @staticmethod
    def where(a, b, c):
        return f"hl.select({a}, {b}, {c})"

    @staticmethod
    def cos(x):
        return f"hl.cos({x})"

    @staticmethod
    def sin(x):
        return f"hl.sin({x})"

    @staticmethod
    def lgamma(x):
        raise Unsupported("lgamma")

    @staticmethod
    def erf(x):
        return f"hl.erf({x})"

    @staticmethod
    def cosh(x):
        return f"hl.cosh({x})"

    @staticmethod
    def sinh(x):
        return f"hl.sinh({x})"

    @staticmethod
    def acos(x):
        return f"hl.acos({x})"

    @staticmethod
    def acosh(x):
        return f"hl.acosh({x})"

    @staticmethod
    def asin(x):
        return f"hl.asin({x})"

    @staticmethod
    def asinh(x):
        return f"hl.asinh({x})"

    @staticmethod
    def atan2(x, y):
        return f"hl.atan2({x}, {y})"

    @staticmethod
    def atan(x):
        return f"hl.atan({x})"

    @staticmethod
    def atanh(x):
        return f"hl.atanh({x})"

    @staticmethod
    def copysign(x, y):
        raise Unsupported("copysign")

    @staticmethod
    def erfinv(x):
        raise Unsupported("erfinv")

    @staticmethod
    def hypot(x, y):
        return f"hl.hypot({x}, {y})"

    @staticmethod
    def nextafter(x, y):
        raise Unsupported("nextafter")

    @staticmethod
    def logical_and(a, b):
        return f"{a} & {b}"

    @staticmethod
    def logical_not(a):
        return f"{a} == 0"

    @staticmethod
    def logical_or(a, b):
        return f"{a} | {b}"

    @staticmethod
    def logical_xor(a, b):
        return f"({a} ^ {b})"

    @staticmethod
    def bitwise_and(a, b):
        return f"{a} & {b}"

    @staticmethod
    def bitwise_not(a):
        return f"~{a}"

    @staticmethod
    def bitwise_or(a, b):
        return f"{a} | {b}"

    @staticmethod
    def bitwise_xor(a, b):
        return f"{a} ^ {b}"

    @staticmethod
    def bitwise_left_shift(a, b):
        return f"{a} << {b}"

    @staticmethod
    def bitwise_right_shift(a, b):
        return f"{a} >> {b}"

    @staticmethod
    def rand(seed, offset):
        raise Unsupported("rand")

    @staticmethod
    def randn(seed, offset):
        raise Unsupported("rand")

    @staticmethod
    def randint64(seed, offset, low, high):
        raise Unsupported("rand")

    @staticmethod
    def load_seed(name, offset):
        raise Unsupported("rand")

    @staticmethod
    def rsqrt(x):
        # return f"hl.fast_inverse_sqrt({x})"  <== accuracy issues
        return f"1./hl.sqrt({x})"

    @staticmethod
    def tan(x):
        return f"hl.tan({x})"

    @staticmethod
    def tanh(x):
        return f"hl.tanh({x})"

    @staticmethod
    def signbit(x):
        return f"(hl.reinterpret(hl.UInt(32), hl.cast(hl.Float(32), {x})) >> 31) != 0"

    @staticmethod
    def fmod(a, b):
        # TODO(jansel): find a better way to do this, builtin % has wrong sign
        return f"{a} - hl.trunc({a}/{b})*{b}"

    @staticmethod
    def pow(a, b):
        return f"hl.pow({a}, {b})"  # hl.fast_pow fails accuracy

    @staticmethod
    def log(x):
        return f"hl.log({x})"  # hl.fast_log fails accuracy

    @staticmethod
    def isinf(x):
        return f"hl.is_inf({x})"

    @staticmethod
    def isnan(x):
        return f"hl.is_nan({x})"

    @staticmethod
    def round(x):
        return f"hl.round({x})"

    @staticmethod
    def floor(x):
        return f"hl.floor({x})"

    @staticmethod
    def int_truediv(a, b):
        return f"({a}) / ({b} + hl.f32(0))"

    @staticmethod
    def floordiv(a, b):
        # TODO(jansel): find a better ways to do this, the select-based trick from triton.py didn't work
        return (
            f"hl.floor(hl.cast(hl.Float(max(32, {a.name}.type().bits())), {a}) / {b})"
        )

    @classmethod
    def sign(cls, x):
        left = ops.to_dtype(ops.lt("0", x), torch.int8)
        right = ops.to_dtype(ops.lt(x, "0"), torch.int8)
        sub = ops.sub(left, right)
        return f"hl.cast({x.name}.type(), {sub})"

    @staticmethod
    def trunc(x):
        return f"hl.trunc({x})"

    @staticmethod
    def truncdiv(a, b):
        # this causes crashes with floating point exception, see test_div_zero_dim_cpu
        # return f"hl.div_round_to_zero({a}, {b})"
        return (
            f"hl.trunc(hl.cast(hl.Float(max(32, {a.name}.type().bits())), {a}) / {b})"
        )

    @staticmethod
    def ceil(x):
        return f"hl.ceil({x})"

    @staticmethod
    def relu(x):
        return f"hl.max({x}, 0)"

    @classmethod
    def index_expr(cls, expr, dtype):
        index = V.kernel.prepare_indexing(expr)
        var = V.kernel.genfunc(
            V.kernel.index_to_str(index),
            V.kernel.used_dims_from_index(index),
            bounds=get_bounds_index_expr(expr),
        )
        if dtype not in {torch.int32, torch.int64}:
            return ops.to_dtype(var, dtype)
        return var

    @classmethod
    def indirect_indexing(cls, index_var, size, check=True):
        # TODO(jansel): Halide only supports 32-bit indexing, we should error on overflow
        index_var = ops.to_dtype(index_var, torch.int32)
        return sympy_index_symbol(str(index_var))

    @staticmethod
    def masked(mask, body, other):
        with V.kernel.mask_loads(mask) as new_mask:
            result = body()

        if result.bounds.is_bool:
            other = bool(other)

        # Take dtype from result to prevent accidental promotion
        other = V.kernel.genfunc(
            f"hl.cast({result.name}.type(), {halide_constant(other)})",
            [],
            bounds=ValueRanges.wrap(other),
        )
        return ops.where(new_mask, result, other)


# Use mypy to check protocol implemented correctly
def _typecheck_HalideOverrides(h: HalideOverrides) -> OpsHandler[str]:
    return h


class HalideCSEVariable(CSEVariable):
    undefined_re = re.compile(r"\b(tmp\d+)\[\?\]")

    def __init__(self, name, bounds: ValueRanges[Any]):
        super().__init__(name, bounds)
        self.used_dims: Optional[List[str]] = None

    def update_on_args(self, name, args, kwargs):
        used = set(self.used_dims or ())
        for arg in itertools.chain(args, kwargs.values()):
            if isinstance(arg, HalideCSEVariable):
                assert arg.used_dims is not None, (name, arg, args)
                used.update(arg.used_dims)
        self.used_dims = [t.name for t in V.kernel.range_trees if t.name in used]
        assert len(self.used_dims) == len(used)

    def index_str(self, dims):
        if len(dims) == 0:
            return self.name
        # Reversed since Halide is column major
        return f"{self.name}[{', '.join(map(str, reversed(dims)))}]"

    def __str__(self):
        if self.used_dims is None:
            # This will get recomputed and replaced in codegen_kernel()
            return f"{self.name}[?]"
        return self.index_str(self.used_dims)

    def with_dom(self, suffix):
        assert self.used_dims is not None
        return self.index_str([f"{d}_{suffix}" for d in self.used_dims])

    def reduction_str(self):
        assert self.used_dims is not None
        dims = [*self.used_dims]
        assert dims[-1] == "rindex"
        dims[-1] = "rdom"
        return self.index_str(dims)


class HalideKernel(SIMDKernel):
    overrides = HalideOverrides  # type: ignore[assignment]
    kexpr: Callable[[sympy.Expr], str] = texpr

    def __init__(
        self,
        *groups,
        index_dtype: str,
        mutations: Optional[Set[str]] = None,
        pid_cache=None,
        reduction_hint=ReductionHint.DEFAULT,
        disable_persistent_reduction=False,
    ):
        super().__init__(
            *groups,
            index_dtype=index_dtype,
            mutations=mutations,
            reduction_hint=reduction_hint,
            pid_cache=pid_cache,
            disable_persistent_reduction=disable_persistent_reduction,
        )
        # For halide, we just write directly to the body
        self.compute = self.body
        self.loads = self.body
        self.stores = self.body
        self.indexing_code_dom = IndentedBuffer()
        self.needs_dom_indexing = self.inside_reduction
        self.has_reduction = self.inside_reduction
        self.store_buffer_dimensions: Dict[str, List[sympy.Expr]] = {}

    def create_cse_var(self, name, bounds=None):
        self.body.writeline(f"{name} = hl.Func({name!r})")
        return HalideCSEVariable(name, bounds)

    def codegen_iteration_ranges_entry(self, entry: IterationRangesEntry):
        expr = self.rename_indexing(entry.expr)
        self.indexing_code.writeline(f"{entry.name} = {self.kexpr(expr)}")

        if self.has_reduction:
            # idom includes iteration ranges of the numel of inputs
            expr_idom = sympy_subs(
                expr,
                {
                    tree.symbol(): sympy_index_symbol(f"{tree.name}_idom")
                    for tree in self.range_trees
                },
            )
            self.indexing_code_dom.writeline(
                f"{entry.name}_idom = {self.kexpr(expr_idom)}"
            )

        if entry.prefix != "r":
            # idom includes iteration ranges of the numel of outputs (which is different for reductions)
            expr_idom = sympy_subs(
                expr,
                {
                    tree.symbol(): sympy_index_symbol(f"{tree.name}_odom")
                    for tree in self.range_trees
                },
            )
            self.indexing_code_dom.writeline(
                f"{entry.name}_odom = {self.kexpr(expr_idom)}"
            )

    def used_dims_from_index(self, index: sympy.Expr):
        """Detect which range trees are used to populate HalideCSEVariable.used_dims"""
        used_dims = set()
        for sym in index.free_symbols:
            assert isinstance(sym, sympy.Symbol)
            if symbol_is_type(sym, SymT.TMP):
                # indirect indexing
                cse_var = self.lookup_cse_var(sym.name)
                assert (
                    isinstance(cse_var, HalideCSEVariable)
                    and cse_var.used_dims is not None
                )
                used_dims.update(cse_var.used_dims)
            elif symbol_is_type(
                sym, (SymT.UNBACKED_INT, SymT.SIZE, SymT.PRECOMPUTED_SIZE, SymT.INDEX)
            ):
                pass
            else:
                # sym is one of xN, yN or rN
                assert symbol_is_type(
                    sym, (SymT.RINDEX, SymT.XBLOCK, SymT.YBLOCK)
                ), sym.name
                used_dims.add(f"{sym.name[0]}index")

        ordered = [tree.name for tree in self.range_trees if tree.name in used_dims]
        assert len(ordered) == len(used_dims)
        return ordered

    def load(self, name: str, index: sympy.Expr):
        """Codegen a load from an InputBuffer"""
        var = self.args.input(name)
        index = self.prepare_indexing(index)
        index_str = self.index_to_str(index)
        if self.is_indirect_indexing(index) or self._load_mask:
            last = self.kexpr(self.rename_indexing(self.halide_buffer_numel(name)) - 1)
            # workaround https://github.com/halide/Halide/issues/8261#issuecomment-2148835692
            # index_str = f"hl.unsafe_promise_clamped({index_str}, 0, {last})"
            index_str = f"hl.clamp({index_str}, 0, {last})"

        line = f"{var}[{index_str}]"
        dtype = V.graph.get_dtype(name)
        if dtype in (torch.float16, torch.bfloat16):
            dtype = torch.float32
            line = f"hl.cast(hl.Float(32), {line})"

        if self._load_mask:
            assert (
                isinstance(self._load_mask, HalideCSEVariable)
                and self._load_mask.used_dims is not None
            )
            all_dims = {*self.used_dims_from_index(index), *self._load_mask.used_dims}
            result = self.newfunc(
                [tree.name for tree in self.range_trees if tree.name in all_dims]
            )
            self.body.writeline(f"{result.name}_mask = hl.RDom([hl.Range(0, 1)])")
            self.body.writeline(f"{result.name}_mask.where({self._load_mask})")
            self.body.writeline(f"{result} = hl.cast({halide_type(dtype)}, 0)")
            self.body.writeline(
                f"{result} = {line} + hl.cast({halide_type(dtype)}, {result.name}_mask)"
            )
            return result
        else:
            return self.genfunc(line, self.used_dims_from_index(index))

    def index_to_dom(self, index: sympy.Expr, suffix: str):
        """Replace xindex => xindex_dom, x0 => x0_dom, etc for update-style indexing"""
        replacements: Dict[sympy.Expr, Any] = {}
        for sym in index.free_symbols:
            assert isinstance(sym, sympy.Symbol)
            if symbol_is_type(sym, SymT.TMP):
                # indirect indexing
                cse_var = self.lookup_cse_var(sym.name)
                assert isinstance(cse_var, HalideCSEVariable)
                replacements[sym] = sympy.Symbol(cse_var.with_dom(suffix))
            elif symbol_is_type(
                sym, (SymT.UNBACKED_INT, SymT.SIZE, SymT.PRECOMPUTED_SIZE, SymT.INDEX)
            ):
                pass
            else:
                # sym is one of xN, yN or rN
                assert symbol_is_type(
                    sym, (SymT.RINDEX, SymT.XBLOCK, SymT.YBLOCK)
                ), sym.name
                replacements[sym] = sympy.Symbol(f"{sym.name}_{suffix}")
        return sympy_subs(index, replacements)

    def lookup_cse_var(self, name: str):
        return self.cse.varname_map[re.sub(r"\[.*", "", name)]

    def determine_store_indexing(
        self, name: str, index: sympy.Expr, value: HalideCSEVariable, var: str, mode
    ):
        """
        Halide requires the initial definition of an output to be done with a plain Var(),
        while subsequent updates can use Expr().  For us index may be an Expr. This function
        tries to make the output index a var, and if that fails switches to the more flexible
        hl.RDom()+update codegen.
        """
        assert value.used_dims is not None
        assert var not in self.store_buffer_dimensions
        eq = V.graph.sizevars.statically_known_equals

        if index == 0 and eq(self.halide_buffer_numel(name), 1) and mode is None:
            # 1-element case
            index_str = "hl.Var()"  # halide requires storage dst to be a Var
            value_str = value.index_str([0 for _ in value.used_dims])
            return index_str, value_str

        var_ranges = self.var_ranges()
        range_trees = self.active_range_trees()
        numel = self.halide_buffer_numel(name)

        if (
            isinstance(index, sympy.Symbol)
            and index in var_ranges
            and eq(var_ranges[index], numel)
            and mode is None
        ):
            value_str = str(value)
            index_str = self.index_to_str(index)
            return index_str, value_str

        try:
            value_index, dim_sizes, index_vars = self.match_strides_to_dimensions(
                index, var_ranges, range_trees, f"{var}_i", mode
            )
        except NotImplementedError:
            pass
        else:
            self.store_buffer_dimensions[var] = dim_sizes
            for v in index_vars:
                self.body.writeline(
                    DeferredLine(name, f"{v.name} = hl.Var({v.name!r})")
                )
            index_str = ", ".join(v.name for v in index_vars)
            value_str = value.index_str([value_index[d[0]] for d in value.used_dims])
            return index_str, value_str

        self.needs_dom_indexing = True
        # Fall back to using RDom-style store
        self.body.writeline(
            DeferredLine(name, f"{var}[hl.Var()] = hl.undef({var}.type())")
        )
        suffix = "idom" if self.inside_reduction else "odom"
        value_str = value.with_dom(suffix)
        index_str = self.index_to_str(self.index_to_dom(index, suffix))
        return index_str, value_str

    def match_strides_to_dimensions(
        self, index, var_ranges, range_trees, varname, mode
    ):
        """Best effort conversion of 1D indexing into N-D indexing"""
        if mode is not None:
            raise NotImplementedError  # atomic_add
        eq = V.graph.sizevars.statically_known_equals
        used_vars = set(index.free_symbols)
        var_ranges = {s: v for s, v in var_ranges.items() if s in used_vars}
        strides = V.graph.sizevars.stride_vars(index, var_ranges)
        if not strides or not eq(sympy_dot(var_ranges, strides), index):
            raise NotImplementedError  # complex or indirect indexing

        tree_numels = {t.prefix: sympy.Integer(1) for t in range_trees}
        prefix_to_tree = {t.prefix: t for t in range_trees}
        expected_stride = sympy.Integer(1)
        new_lengths = []
        new_index = {t.prefix: sympy.Integer(0) for t in range_trees}
        new_vars: List[sympy.Symbol] = []
        for stride, (v, length) in sorted(
            zip(strides, var_ranges.items()),
            key=lambda x: V.graph.sizevars.size_hint(x[0], fallback=float("inf")),  # type: ignore[arg-type]
        ):
            if not eq(expected_stride, stride):
                raise NotImplementedError  # gaps in indexing or unbacked symints
            prefix = v.name[0]
            if prefix_to_tree[prefix].lookup(tree_numels[prefix], length) != v:
                raise NotImplementedError  # output reordering
            new_var = sympy.Symbol(f"{varname}{len(new_vars)}")
            new_vars.append(new_var)
            new_lengths.append(length)
            new_index[prefix] += tree_numels[prefix] * new_var
            tree_numels[prefix] *= length
            expected_stride *= length
        return new_index, new_lengths, new_vars

    def store(
        self, name: str, index: sympy.Expr, value: CSEVariable, mode: StoreMode = None
    ) -> None:
        """Codegen a store to an OutputBuffer"""
        var = self.args.output(name)
        index = self.prepare_indexing(index)
        assert isinstance(value, HalideCSEVariable)
        index_str, value_str = self.determine_store_indexing(
            name, index, value, var, mode
        )

        if self.is_indirect_indexing(index):
            # Workaround "Buffer out_ptr0 may be accessed in an unbounded way"
            # TODO(jansel): we should error here rather than writing to the first/last element
            index_str = f"hl.clamp({index_str}, 0, {self.kexpr(self.halide_buffer_numel(name) - 1)})"

        if mode is None:
            line = f"{var}[{index_str}] = hl.cast({var}.type(), {value_str})"
        elif mode == "atomic_add":
            line = f"{var}[{index_str}] += {value_str}"
        else:
            raise NotImplementedError(f"store mode={mode}")
        self.body.writeline(DeferredLine(name, line))

    def reduction(
        self,
        dtype: torch.dtype,
        src_dtype: torch.dtype,
        reduction_type: ReductionType,
        value: Union[CSEVariable, Tuple[CSEVariable, ...]],
    ) -> Union[CSEVariable, Tuple[CSEVariable, ...]]:
        """Codegen a reduction operation"""
        assert self.inside_reduction
        assert not self._load_mask

        cache_key = (src_dtype, reduction_type, value)
        if cache_key in self.cse.reduction_cache:
            return self.cse.reduction_cache[cache_key]

        if isinstance(value, tuple):
            assert reduction_type == "welford_combine"
            self.cse.reduction_cache[
                cache_key
            ] = result_tuple = self.welford_combine_impl(*value)
            return result_tuple

        assert isinstance(value, HalideCSEVariable) and value.used_dims is not None
        result_var = self.newfunc(
            [
                tree.name
                for tree in self.range_trees[:-1]
                if tree.name in value.used_dims
            ]
        )
        if value.used_dims[-1] != "rindex":
            value = self.genfunc(f"{value}", [*value.used_dims, "rindex"])
        value_str = value.reduction_str()
        default = ir.Reduction.default_accumulator(reduction_type, src_dtype)
        acc_type = halide_acc_type(dtype)

        if reduction_type in ("argmax", "argmin"):
            self.body.writeline(
                f"{result_var} = hl.{reduction_type}(rdom, {value_str})[0]"
            )
        elif reduction_type in ("sum", "prod", "min", "max", "any"):
            fn = {
                "sum": "sum",
                "prod": "product",
                "min": "minimum",
                "max": "maximum",
                "any": "maximum",
            }[reduction_type]
            self.body.writeline(f"{result_var} = hl.{fn}(rdom, {value_str})")
        elif reduction_type == "xor_sum":
            result_var_init = result_var
            if not result_var.used_dims:  # need a fake dim
                result_var_init = result_var.index_str([self.range_trees[0].name])
                result_var.used_dims = ["0"]
            self.body.writeline(
                f"{result_var_init} = hl.cast({acc_type}, {halide_constant(default)})"
            )
            self.body.writeline(f"{result_var} = {result_var} ^ {value_str}")
        elif reduction_type == "welford_reduce":
            # TODO(jansel): implement welford_reduce without fallback
            result_var = self.welford_reduce_fallback(dtype, value)
        else:
            raise Unsupported(reduction_type)

        self.cse.reduction_cache[cache_key] = result_var
        return result_var

    def welford_combine_impl(self, mean, m2, weight):
        assert isinstance(mean, HalideCSEVariable) and mean.used_dims is not None
        assert isinstance(m2, HalideCSEVariable) and m2.used_dims is not None
        assert isinstance(weight, HalideCSEVariable) and weight.used_dims is not None
        used_dims = set(mean.used_dims) | set(m2.used_dims) | set(weight.used_dims)
        result_var = self.newfunc(
            [tree.name for tree in self.range_trees[:-1] if tree.name in used_dims]
        )
        default = [f"hl.cast({x.name}.type(), 0)" for x in (mean, m2, weight)]
        pfx = result_var.name
        self.body.writeline(f"{result_var} = hl.Tuple([{', '.join(default)}])")
        self.body.writeline(f"{pfx}_mean_1 = {result_var}[0]")
        self.body.writeline(f"{pfx}_m2_1 = {result_var}[1]")
        self.body.writeline(f"{pfx}_weight_1 = {result_var}[2]")
        self.body.writeline(f"{pfx}_mean_2 = {mean.reduction_str()}")
        self.body.writeline(f"{pfx}_m2_2 = {m2.reduction_str()}")
        self.body.writeline(f"{pfx}_weight_2 = {weight.reduction_str()}")
        self.body.writeline(f"{pfx}_delta = {pfx}_mean_2 - {pfx}_mean_1")
        self.body.writeline(f"{pfx}_new_weight = {pfx}_weight_1 + {pfx}_weight_2")
        self.body.writeline(
            f"{pfx}_w2_over_w = hl.select({pfx}_new_weight == 0.0, 0.0, {pfx}_weight_2 / {pfx}_new_weight)"
        )
        update = [
            f"{pfx}_mean_1 + {pfx}_delta * {pfx}_w2_over_w",
            f"{pfx}_m2_1 + {pfx}_m2_2 + {pfx}_delta * {pfx}_delta * {pfx}_weight_1 * {pfx}_w2_over_w",
            f"{pfx}_new_weight",
        ]
        self.body.writeline(f"{result_var} = hl.Tuple([{', '.join(update)}])")

        unpacked = []
        for i in range(3):
            unpacked.append(self.newfunc(result_var.used_dims))
            self.body.writeline(f"{unpacked[-1]} = {result_var}[{i}]")
        return tuple(unpacked)

    def scan(
        self,
        dtypes: Tuple[torch.dtype, ...],
        combine_fn: Callable[
            [Tuple[CSEVariable, ...], Tuple[CSEVariable, ...]], Tuple[CSEVariable, ...]
        ],
        values_orig: Tuple[CSEVariable, ...],
    ) -> Tuple[CSEVariable, ...]:
        assert self.inside_reduction
        assert len(dtypes) == len(values_orig)
        values: List[HalideCSEVariable] = []
        all_used_dims = set()
        for value in values_orig:
            assert isinstance(value, HalideCSEVariable) and value.used_dims is not None
            if value.used_dims and value.used_dims[-1] == "rindex":
                values.append(value)
            else:
                values.append(self.genfunc(f"{value}", [*value.used_dims, "rindex"]))
            all_used_dims.update(value.used_dims)
        used_dims = [
            tree.name for tree in self.range_trees if tree.name in all_used_dims
        ]
        result_var = self.newfunc(used_dims)
        assert result_var.used_dims and result_var.used_dims[-1] == "rindex"
        prefix = result_var.used_dims[:-1]
        initial = [
            f"hl.cast({halide_acc_type(dtype)}, {value})"
            for dtype, value in zip(dtypes, values)
        ]

        length = self.kexpr(self.rename_indexing(self.range_trees[-1].numel))
        scan_dom = self.genfunc(f"hl.RDom([hl.Range(1, {length})])", [])
        scan = f"{scan_dom}.x"

        if len(values) == 1:

            def maybe_tuple(x):
                return x[0]

            read_left = [result_var.index_str([*prefix, f"{scan} - 1"])]
            read_right = [result_var.index_str([*prefix, scan])]
        else:

            def maybe_tuple(x):
                return f"hl.Tuple([{', '.join(x)}])"

            read_left = [
                result_var.index_str([*prefix, f"{scan} - 1"]) + f"[{i}]"
                for i in range(len(values))
            ]
            read_right = [
                result_var.index_str([*prefix, scan]) + f"[{i}]"
                for i in range(len(values))
            ]

        self.body.writeline(f"{result_var} = {maybe_tuple(initial)}")

        # Disable CSE for update fn
        with V.set_ops_handler(HalideOverrides(MockHandler())):
            combine_str = combine_fn(read_left, read_right)  # type: ignore[arg-type]
        self.body.writeline(
            f"{result_var.index_str([*prefix, scan])} = {maybe_tuple(combine_str)}"
        )

        if len(values) == 1:
            return (result_var,)

        unpack_vars = [self.newfunc(used_dims) for _ in values]
        for i, v in enumerate(unpack_vars):
            self.body.writeline(f"{v} = {result_var}[{i}]")
        return tuple(unpack_vars)

    def genfunc(
        self, line, used_dims, *, bounds=ValueRanges.unknown()
    ) -> HalideCSEVariable:
        var = self.cse.generate(self.body, line, bounds=bounds)
        assert isinstance(var, HalideCSEVariable)
        var.used_dims = used_dims
        return var

    def newfunc(self, used_dims) -> HalideCSEVariable:
        var = self.cse.newvar()
        assert isinstance(var, HalideCSEVariable)
        var.used_dims = used_dims
        return var

    def halide_buffer_numel(self, name: str):
        """
        We map all tensors to 1D buffers in Halide since Halide has trouble representing some strides that PyTorch
        supports.  If there are gaps in the underlying layout the numel we pass to Halide includes the gaps while
        PyTorch's numel excludes them.
        """
        return V.graph.get_buffer(name).get_layout().storage_size()

    def halide_argdefs(self):
        """
        Halide requires scalar inputs before outputs, so need to reorder args.
        """

        def arg_order(arg_tuple):
            call_str, arg = arg_tuple
            if isinstance(arg, SizeArg):
                return 1  # this would normally be at the end, move it to middle
            elif "out_ptr" in arg.name:
                return 2
            else:
                assert "in_ptr" in arg.name
                return 0

        _, a, b, _ = self.args.python_argdefs()
        return sorted(zip(a, b), key=arg_order)

    def halide_kernel_meta(self) -> HalideMeta:
        """Compute metadata required by codecache.py"""
        argtypes = []
        for _, arg in self.halide_argdefs():
            if isinstance(arg, SizeArg):
                shape = None
                dtype = "long"
            else:
                if arg.name in self.store_buffer_dimensions and "out" in arg.name:
                    shape = [
                        cexpr(self.rename_indexing(x))
                        for x in self.store_buffer_dimensions[arg.name]
                    ]
                    assert shape
                else:
                    shape = [
                        cexpr(
                            self.rename_indexing(self.halide_buffer_numel(arg.buffer))
                        )
                    ] or ["1"]
                dtype = f"{DTYPE_TO_CPP[arg.dtype]}*"
            argtypes.append(
                HalideInputSpec(
                    dtype,
                    arg.name,
                    shape,
                )
            )

        current_device = V.graph.scheduler.get_current_device_or_throw()
        if current_device.type == "cpu":
            target = [config.halide.cpu_target]
            schduler = config.halide.scheduler_cpu
            scheduler_flags = {
                "parallelism": parallel_num_threads(),
            }
            if config.halide.scheduler_cpu == "Mullapudi2016":
                scheduler_flags[
                    "last_level_cache_size"
                ] = HalideCodeCache.cpu_cache_size()
            cuda_device = None
        else:
            assert current_device.type == "cuda", "only cpu/cuda supported"
            assert current_device.index <= 0, "only default device supported"
            target = [config.halide.gpu_target]
            schduler = config.halide.scheduler_cuda
            capability = torch.cuda.get_device_properties(current_device)
            if "cuda_capability" not in target[0]:
                for major, minor in [(8, 6), (8, 0), (7, 5), (7, 0), (6, 1)]:
                    if capability.major >= major and capability.minor >= minor:
                        target.append(f"cuda_capability_{major}{minor}")
                        break
            target.append("user_context")
            scheduler_flags = {
                "parallelism": capability.multi_processor_count,
                # TODO(jansel): explore other flags, see:
                # grep parser.parse ~/Halide/src/autoschedulers/anderson2021/AutoSchedule.cpp
            }
            cuda_device = max(0, current_device.index)

        # strict_float is requires for correctness
        target.append("strict_float")

        # without this we will initialize cuda once per kernel and hit errors
        target.append("no_runtime")

        if not config.halide.asserts:
            target.append("no_asserts")

        if config.halide.debug:
            target.append("debug")

        if "64" in self.index_dtype:
            # TODO(jansel): it is unclear if this does anything, since input sizes are still int32
            target.append("large_buffers")

        return HalideMeta(
            argtypes,
            target="-".join(target),
            scheduler=schduler,
            scheduler_flags=scheduler_flags,
            cuda_device=cuda_device,
        )

    def codegen_kernel(self, name=None):
        """Called at the end to generate a final kernel string"""
        if self.args.inplace_buffers:
            raise Unsupported("inplace_buffers")
        meta = self.halide_kernel_meta()  # ensure needed args are added early
        code = IndentedBuffer()
        code.splice(
            """
            import halide as hl

            @hl.generator(name="kernel")
            class Kernel:
        """,
            strip=True,
        )
        code.do_indent()
        for _, arg in self.halide_argdefs():
            if isinstance(arg, SizeArg):
                code.writeline(f"{arg.name} = hl.InputScalar({self.index_dtype})")
            else:
                assert arg.buffer, arg
                argcls = "hl.OutputBuffer" if "out" in arg.name else "hl.InputBuffer"
                argtype = halide_type(arg.dtype)
                ndim = len(self.store_buffer_dimensions.get(arg.name, (0,)))
                code.writeline(f"{arg.name} = {argcls}({argtype}, {ndim})")
        code.splice(
            """
            def generate(g):
        """
        )
        code.do_indent()
        for _, arg in self.halide_argdefs():
            code.writeline(f"{arg.name} = g.{arg.name}")
        for old, new in self.args.aliases():
            code.writeline(f"{old} = {new}")

        dom_size = {}
        for tree in self.active_range_trees(reorder=True):
            code.writeline(f"{tree.name} = hl.Var({tree.name!r})")
            length = self.kexpr(self.rename_indexing(tree.numel))
            dom_size[tree.name] = f"hl.Range(0, {length})"
        assert len(dom_size) <= 3
        code.splice(self.indexing_code)

        if self.inside_reduction:
            sizes = [*dom_size.values()]
            code.writeline(f"idom = hl.RDom([{', '.join(sizes)}])")
            code.writeline(f"odom = hl.RDom([{', '.join(sizes[:-1])}])")
            code.writeline(f"rdom = hl.RDom([{sizes[-1]}])")
            for name, xyz in zip(dom_size.keys(), "xyz"):
                code.writeline(f"{name}_idom = idom.{xyz}")
                if name[0] != "r":
                    code.writeline(f"{name}_odom = odom.{xyz}")
        elif self.needs_dom_indexing:
            code.writeline(f"odom = hl.RDom([{', '.join(dom_size.values())}])")
            for name, xyz in zip(dom_size.keys(), "xyz"):
                code.writeline(f"{name}_odom = odom.{xyz}")

        if self.needs_dom_indexing:
            code.splice(self.indexing_code_dom)

        def update_index(m):
            var = self.cse.varname_map[m.group(1)]
            assert var.used_dims is not None, var
            if var.used_dims:
                return str(var)
            else:
                return var.name  # a constant doesn't need to be wrapped in func

        for line in self.body._lines:
            if isinstance(line, str):
                # fill in missing indices
                line = HalideCSEVariable.undefined_re.sub(update_index, line)
            code.writeline(line)
        code.writeline("")
        code.writeline("assert g.using_autoscheduler()")

        for _, arg in self.halide_argdefs():
            # fallback=1 below because halide requires buffers to be at least as large as the estimates
            # This causes crashes if our estimate is greater than the vector length
            # https://github.com/halide/Halide/issues/3103
            if isinstance(arg, SizeArg):
                hint = V.graph.sizevars.size_hint(arg.expr, fallback=1)
                code.writeline(f"{arg.name}.set_estimate({hint})")
            else:
                if arg.name in self.store_buffer_dimensions and "out" in arg.name:
                    hints = V.graph.sizevars.size_hints(
                        self.store_buffer_dimensions[arg.name], fallback=1
                    )
                else:
                    hints = V.graph.sizevars.size_hints(
                        [V.graph.get_numel(arg.buffer)], fallback=1
                    )
                if (
                    config.halide.scheduler_cuda == "Anderson2021"
                    and V.graph.scheduler.get_current_device_or_throw().type == "cuda"
                ):
                    hints = tuple(
                        map(self._anderson2021_autoscheduler_workarounds, hints)
                    )
                range_hints = [f"hl.Range(0, {hint})" for hint in hints]
                code.writeline(f"{arg.name}.set_estimates([{', '.join(range_hints)}])")

        code.do_unindent(2)
        code.splice(
            f"""
            if __name__ == "__main__":
                hl.main()
            else:
                hl.load_plugin({HalideCodeCache.find_libautoschedule(meta.scheduler)!r})
                target = hl.Target({meta.target!r})
                autoscheduler = hl.AutoschedulerParams({meta.scheduler!r}, {meta.scheduler_flags!r})
                with hl.GeneratorContext(target, autoscheduler):
                    gen = Kernel()
                    pipeline = gen._build_pipeline()
                    # gen.compile_to_callable() does not run the autoscheduler
                    pipeline.apply_autoscheduler(target, autoscheduler)
                    kernel = pipeline.compile_to_callable([
                            gen._get_input_parameter(a.name)._to_argument()
                            for a in gen._get_arginfos()
                            if a.dir == hl.ArgInfoDirection.Input
                        ], target)
            """
        )
        return code.getvalue()

    @staticmethod
    def _anderson2021_autoscheduler_workarounds(n):
        # workaround https://github.com/halide/Halide/issues/8246
        n = max(2, n)
        # workaround https://github.com/halide/Halide/issues/8252
        # n = min(100000, n)
        return n

    def call_kernel(self, name: str, node=None):
        """Codegen a call to this kernel"""
        wrapper = V.graph.wrapper_code
        call_args = [f"{n}" for n, _ in self.halide_argdefs()]
        current_device = V.graph.scheduler.get_current_device_or_throw()
        if current_device.type == "cuda":
            stream_name = wrapper.write_get_raw_stream(current_device.index, V.graph)
            call_args.append(stream_name)
        wrapper.generate_kernel_call(
            name,
            call_args,
            cuda=False,  # grid/stream is handled internally in halide
        )

    def generate_assert(self, check):
        return False  # TODO(jansel): support asserts

    def check_bounds(
        self, expr: sympy.Expr, size: sympy.Expr, lower: bool, upper: bool
    ):
        pass  # TODO(jansel): support asserts


class HalideScheduling(SIMDScheduling):
    int32_type = "hl.Int(32)"
    # TODO(jansel): Halide doesn't actually support 64 bit indexing...
    int64_type = "hl.Int(64)"
    kernel_type = HalideKernel

    @classmethod
    def get_backend_features(cls, device: torch.device):
        result = dict.fromkeys(
            [
                BackendFeature.TUPLE_REDUCTION,
            ]
        )
        return result

    def define_kernel(self, src_code, node_schedule, kernel):
        """Codegen kernel definition to go in output wrapper code"""
        wrapper = V.graph.wrapper_code
        if src_code in wrapper.src_to_kernel:
            kernel_name = wrapper.src_to_kernel[src_code]
        else:
            kernel_name = f"halide_kernel_{wrapper.next_kernel_suffix()}"
            wrapper.src_to_kernel[src_code] = kernel_name
            wrapper.add_import_once(
                "from torch._inductor.runtime.hints import HalideMeta, HalideInputSpec"
            )

            compile_wrapper = IndentedBuffer()
            compile_wrapper.writeline(
                f"async_compile.halide({kernel.halide_kernel_meta()!r}, '''"
            )
            compile_wrapper.splice(src_code, strip=True)
            compile_wrapper.writeline("''')")

            origins, detailed_origins = get_kernel_metadata(node_schedule, wrapper)
            metadata_comment = f"{origins}\n{detailed_origins}"
            wrapper.define_kernel(
                kernel_name, compile_wrapper.getvalue(), metadata_comment
            )
            if is_metric_table_enabled("kernel_metadata"):
                log_kernel_metadata(kernel_name, "", src_code)

        return kernel_name<|MERGE_RESOLUTION|>--- conflicted
+++ resolved
@@ -15,10 +15,7 @@
 from .. import config, ir
 from ..codecache import HalideCodeCache
 from ..metrics import is_metric_table_enabled, log_kernel_metadata
-<<<<<<< HEAD
-from ..ops_handler import MockHandler, ReductionType, StoreMode
-=======
->>>>>>> 0073f4a6
+from ..ops_handler import MockHandler
 
 from ..runtime.hints import HalideInputSpec, HalideMeta, ReductionHint
 from ..utils import (
@@ -265,7 +262,7 @@
 
     @staticmethod
     def where(a, b, c):
-        return f"hl.select({a}, {b}, {c})"
+        return f"hl.select({a}, {b}, hl.cast({b.name}.type(), {c}))"
 
     @staticmethod
     def cos(x):
@@ -673,12 +670,18 @@
             result = self.newfunc(
                 [tree.name for tree in self.range_trees if tree.name in all_dims]
             )
-            self.body.writeline(f"{result.name}_mask = hl.RDom([hl.Range(0, 1)])")
-            self.body.writeline(f"{result.name}_mask.where({self._load_mask})")
-            self.body.writeline(f"{result} = hl.cast({halide_type(dtype)}, 0)")
-            self.body.writeline(
-                f"{result} = {line} + hl.cast({halide_type(dtype)}, {result.name}_mask)"
-            )
+            if result.used_dims:
+                self.body.writeline(f"{result.name}_mask = hl.RDom([hl.Range(0, 1)])")
+                self.body.writeline(f"{result.name}_mask.where({self._load_mask})")
+                self.body.writeline(f"{result} = hl.cast({halide_type(dtype)}, 0)")
+                self.body.writeline(
+                    f"{result} = {line} + hl.cast({halide_type(dtype)}, {result.name}_mask)"
+                )
+            else:
+                # scalar case
+                self.body.writeline(
+                    f"{result} = hl.select({self._load_mask}, {line}, hl.cast({halide_type(dtype)}, 0))"
+                )
             return result
         else:
             return self.genfunc(line, self.used_dims_from_index(index))
@@ -1293,8 +1296,11 @@
         result = dict.fromkeys(
             [
                 BackendFeature.TUPLE_REDUCTION,
+                BackendFeature.PREFER_STORE_LOOP_ORDER,
             ]
         )
+        if config.halide.scan_kernels:
+            result[BackendFeature.SCAN] = None
         return result
 
     def define_kernel(self, src_code, node_schedule, kernel):
