--- conflicted
+++ resolved
@@ -4,11 +4,7 @@
 import math
 
 from collections import namedtuple
-<<<<<<< HEAD
-from typing import Dict, List
-=======
 from typing import Dict, List, Tuple
->>>>>>> d21f311a
 from unittest.mock import patch
 
 import sympy
@@ -16,18 +12,11 @@
 import torch
 from torch.utils._sympy.symbol import symbol_is_type, SymT
 from .. import ir
-<<<<<<< HEAD
-from ..utils import sympy_index_symbol_with_prefix
-from ..virtualized import V
-
-from .common import ExprPrinter, Kernel
-=======
 from ..utils import IndentedBuffer, sympy_index_symbol_with_prefix
 from ..virtualized import V
 
 from .common import CSEVariable, ExprPrinter, Kernel
 
->>>>>>> d21f311a
 
 DTYPE_TO_CPP = {
     torch.float32: "float",
@@ -432,9 +421,6 @@
 
             return inner
 
-<<<<<<< HEAD
-        return [wrap_inner_fn_for_node(node, inner_fn_wrapper) for node in nodes]
-=======
         return [wrap_inner_fn_for_node(node, inner_fn_wrapper) for node in nodes]
 
 
@@ -454,5 +440,4 @@
         )
         for var in vars
     )
-    return new_vars
->>>>>>> d21f311a
+    return new_vars