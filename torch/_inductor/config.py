# mypy: allow-untyped-defs
import os  # noqa: C101
import sys
from typing import Any, Callable, Dict, List, Optional, Set, TYPE_CHECKING, Union

import torch


def is_fbcode():
    return not hasattr(torch.version, "git_version")


def fx_graph_remote_cache_default():
    if os.environ.get("TORCHINDUCTOR_FX_GRAPH_REMOTE_CACHE") == "1":
        return True
    if os.environ.get("TORCHINDUCTOR_FX_GRAPH_REMOTE_CACHE") == "0":
        return False
    return None


# add some debug printouts
debug = False

# Whether to disable a progress bar for autotuning
disable_progress = True

# Whether to enable printing the source code for each future
verbose_progress = False

# use fx aot graph codegen cache
fx_graph_cache = os.environ.get("TORCHINDUCTOR_FX_GRAPH_CACHE") == "1"

# use remote fx aot graph codegen cache
# False: Disables the cache
# True: Enables the cache
# None: Not set -- Off for OSS, JustKnobs based for internal
fx_graph_remote_cache: Optional[bool] = fx_graph_remote_cache_default()

# enable autotune local cache
autotune_local_cache = True

# enable autotune remote cache
autotune_remote_cache = os.environ.get("TORCHINDUCTOR_AUTOTUNE_REMOTE_CACHE") == "1"

# Force disabled all inductor level caching -- This will override any other caching flag
force_disable_caches = os.environ.get("TORCHINDUCTOR_FORCE_DISABLE_CACHES") == "1"

# use cpp wrapper instead of python wrapper
cpp_wrapper = os.environ.get("TORCHINDUCTOR_CPP_WRAPPER", "0") == "1"

# codegen cpp wrapper code in an ABI compatible mode
abi_compatible = (
    os.environ.get("TORCHINDUCTOR_ABI_COMPATIBLE", "1" if is_fbcode() else "0") == "1"
)

c_shim_version = os.environ.get(
    "TORCHINDUCTOR_C_SHIM_VERSION", "1" if is_fbcode() else "2"
)

# dead code elimination
dce = False

# assume weight tensors are fixed size
static_weight_shapes = True

# put correctness assertions in generated code
size_asserts = os.environ.get("TORCHINDUCTOR_SIZE_ASSERTS", "1") == "1"
nan_asserts = os.environ.get("TORCHINDUCTOR_NAN_ASSERTS") == "1"

# enable loop reordering based on input orders
pick_loop_orders = True

# reuse a kernel input as the output
inplace_buffers = True

# reuse a buffer for an unrelated purpose
allow_buffer_reuse = True

# Enable pooled allocations for non-output tensors
memory_planning = os.environ.get("TORCHINDUCTOR_MEMORY_PLANNING", "0") == "1"

# How to organize memory under memory_planning=True:
# - "none": do not try to pool storage, just reuse
# - "intermediates": all non-outputs share storage, outputs each get unique storage
# - "outputs": two pools, one for intermediates (freed on return) and one for outputs
# - "combined": a single pool for both intermediates and outputs
memory_pool = os.environ.get("TORCHINDUCTOR_MEMORY_POOL", "intermediates")

# codegen benchmark harness
benchmark_harness = True

# fuse pointwise into templates
epilogue_fusion = True

# do epilogue fusions before other fusions
epilogue_fusion_first = False

# enable pattern match+replace optimizations
pattern_matcher = True

# register custom graph optimization pass hook. so far, pre/post passes are
# only applied before/after pattern_matcher in post_grad_passes.
#
# def my_custom_pre_pass(graph: torch.fx.graph.Graph):
#     # my custom graph optimization pass
#     ...
#
# def my_custom_post_pass(graph: torch.fx.graph.Graph):
#     # my custom graph optimization pass
#     ...
#
# torch._inductor.config.post_grad_custom_pre_pass = my_custom_pre_pass
# torch._inductor.config.post_grad_custom_post_pass = my_custom_post_pass
post_grad_custom_pre_pass: Optional[Callable[[torch.fx.graph.Graph], None]] = None
post_grad_custom_post_pass: Optional[Callable[[torch.fx.graph.Graph], None]] = None

# Registers a custom joint graph pass.
joint_custom_pre_pass: Optional[Callable[[torch.fx.Graph], None]] = None
joint_custom_post_pass: Optional[Callable[[torch.fx.Graph], None]] = None

# Registers a custom pregrad pass. Note that the pre-grad IR is 1.
# non-functional, 2. non-normalized, and 3. prone to change. Ideally we should
# use post-grad passes.
pre_grad_custom_pass: Optional[Callable[[torch.fx.graph.Graph], None]] = None

# Deprecated
split_cat_fx_passes = True

# Optimize conv-batchnorm if batchnorm is in eval mode. Slightly reduces numerical stability.
efficient_conv_bn_eval_fx_passes = False

# Enable predispatch aten IR for export
is_predispatch = False

# Deprecated
group_fusion = False

# Deprecated
batch_fusion = True

# Pre grad fusion and options in order, set to empty dict to disable fusion.
# Call `torch._inductor.fx_passes.group_batch_fusion.list_group_batch_fusions()` to see available fusions.
# batch fusion options:
# batch_linear
# batch_linear_lhs
# batch_layernorm
# batch_tanh
# batch_relu
# batch_sigmoid

# split cat fusion options:
# normalization_pass
# remove_split_with_size_one_pass
# merge_getitem_cat_pass
# merge_stack_tahn_unbind
# merge_splits_pass
# mutate_cat_pass
# split_cat_pass
pre_grad_fusion_options: Dict[str, Dict[str, Any]] = {
    "batch_linear": {},
    "batch_linear_lhs": {},
    "batch_layernorm": {},
    "batch_tanh": {},
    "batch_relu": {},
    "batch_sigmoid": {},
}

# Post grad fusion and options, set to empty dict to disable fusion.
# Call `torch._inductor.fx_passes.group_batch_fusion.list_group_batch_fusions(False)` to see available fusions.
post_grad_fusion_options: Dict[str, Dict[str, Any]] = {}

# enable reordering pass for improving memory locality
reorder_for_locality = True

# Scale down RBLOCK for better occupancy
dynamic_scale_rblock = os.environ.get("TORCHINDUCTOR_DYNAMIC_SCALE_RBLOCK", "1") == "1"

# this forces fusion for int_mm with mul. Needed when you want to avoid realizing the int32
# but the mul gets fused with other pointwise ops instead.
force_fuse_int_mm_with_mul = False

# for pattern torch.mm(a, b.to(dtype)) with cuda tensors,
# enable torch._inductor.kernel.mm.tuned_mixed_mm fused kernel.
# Autotune will compare perf with normal cast->then->mm option
use_mixed_mm = True

# enable runtime numeric check for pre/post grad fx passes
# floating point provides limited accuracy (about 7 decimal digits for single precision
# floating point numbers,about 16 decimal digits for double precision floating point numbers)
# according to PyTorch documentation.
# https://pytorch.org/docs/stable/notes/numerical_accuracy.html#batched-computations-or-slice-computations
fx_passes_numeric_check: Dict[str, Any] = {
    "pre_grad": False,
    "precision": 1e-4,
    "num_iterations": 1,
    "requires_optimizer": True,
}

# mixed_mm_choice can be used to control the behaviour for pattern torch.mm(a, b.to(dtype)) with cuda tensors.
# The fallback aten implementation is normal cast->then->mm option.
# If mixed_mm_choice is "default": this flag will be ignored.
# If mixed_mm_choice is "triton":
# - Always use torch._inductor.kernel.mm.tuned_mixed_mm's fused kernel.
# - Autotune will not compare with fallback.
# If mixed_mm_choice is "aten": always use the fallback aten implementation.
# If mixed_mm_choice is "heuristic":
# - Enables the heuristic.
# - If the heuristic decides to add a config, it will add the config as the first choice.
# - If autotune is disabled, this config will always be chosen.
# - If autotune is enabled, it will also compare with fallback aten implementation and fused kernel.
# The use_mixed_mm flag will be ignored if mixed_mm_choice != "default".
mixed_mm_choice = "heuristic"

# enable reordering pass for increasing overlap between compute and communication
reorder_for_compute_comm_overlap = False

# passes (in execution order) for increasing overlap between compute and communication
# for built-in passes, use string name; for user-defined passes, pass in the function handle
reorder_for_compute_comm_overlap_passes = [
    "reorder_compute_for_overlap",
    "sink_waits",
    "raise_comms",
]

# runtime estimation function for ops
# for built-in estimation function, pass in "default"; for user-defined estimation function, pass in the function handle
estimate_op_runtime = "default"

# unit: GB/s, uni-directional P2P bandwidth per card
# default value is NVLink
intra_node_bw = 300

# unit: GB/s, uni-directional P2P bandwidth per node
# default value is InfiniBand
inter_node_bw = 25

# enable slow autotuning passes to select algorithms
max_autotune = os.environ.get("TORCHINDUCTOR_MAX_AUTOTUNE") == "1"

# enable slow autotuning passes to select pointwise/reductions algorithms
max_autotune_pointwise = os.environ.get("TORCHINDUCTOR_MAX_AUTOTUNE_POINTWISE") == "1"

# enable slow autotuning passes to select gemm algorithms
max_autotune_gemm = os.environ.get("TORCHINDUCTOR_MAX_AUTOTUNE_GEMM") == "1"

# force cublas and triton to use the same precision; cublas supports TF32 for matmul operations
# when m, n, k are multiples of 16, 16, 8, whereas triton supports TF32 for matmul operations
# for any combinations of m, n, k, regardless of their alignment. setting this flag will ensure
# that triton does not use TF32 wherever cublas would not use TF32
force_same_precision = (
    True if is_fbcode() else os.environ.get("TORCHINDUCTOR_FORCE_SAME_PRECISION") == "1"
)

# Specify candidate backends for gemm autotune.
# Possible choices are combinations of: ATen, Triton, CUTLASS, CK, CPP.
# ATen: default Pytorch ATen kernels.
# Triton: Triton templates defined in torch inductor (AMD and NVidia GPUs).
# CUTLASS: Cutlass templates and kernels (NVidia GPUs only).
# CK: Composable Kernel templates and kernels (AMD Instinct GPUs only).
# CPP: CPP templates and kernels for CPU.
max_autotune_gemm_backends = os.environ.get(
    "TORCHINDUCTOR_MAX_AUTOTUNE_GEMM_BACKENDS", "ATEN,TRITON,CPP"
).upper()

# Specify the size of the search space for GEMM autotuning.
# DEFAULT     - balance between compile time overhead and performance
# EXHAUSTIVE  - maximize performance
max_autotune_gemm_search_space = os.environ.get(
    "TORCHINDUCTOR_MAX_AUTOTUNE_GEMM_SEARCH_SPACE", "DEFAULT"
).upper()

# Whether we fall back to ATen or hard error when no matches are found during autotuning
autotune_fallback_to_aten = (
    os.environ.get("TORCHINDUCTOR_AUTOTUNE_FALLBACK_TO_ATEN", "1") == "1"
)

# the value used as a fallback for the unbacked SymInts
# that can appear in the input shapes (e.g., in autotuning)
unbacked_symint_fallback = 8192

# enable searching global and local cache regardless of `max_autotune`
search_autotune_cache = os.environ.get("TORCHINDUCTOR_SEARCH_AUTOTUNE_CACHE") == "1"

save_args = os.environ.get("TORCHINDUCTOR_SAVE_ARGS") == "1"

# We will disable creating subprocess for autotuning if this is False
autotune_in_subproc = os.environ.get("TORCHINDUCTOR_AUTOTUNE_IN_SUBPROC") == "1"

# The following three timeouts are applicable if autotune_in_subproc is True:

# Max time that a a valid benchmark result may take during autotuning
max_autotune_subproc_result_timeout_seconds = 60.0
# Additional time we allow subprocesses to terminate gracefully after the timeout until we send a SIGTERM
max_autotune_subproc_graceful_timeout_seconds = 1.0
# Additional time that we grant after a SIGTERM until we do a hard SIGKILL of subprocesses
max_autotune_subproc_terminate_timeout_seconds = 2.0

# If autotuning in subprocess, whether to use multiple devices
autotune_multi_device = os.environ.get("TORCHINDUCTOR_AUTOTUNE_MULTI_DEVICE") == "1"

coordinate_descent_tuning = (
    os.environ.get("TORCHINDUCTOR_COORDINATE_DESCENT_TUNING") == "1"
)
coordinate_descent_check_all_directions = (
    os.environ.get("TORCHINDUCTOR_COORDINATE_DESCENT_CHECK_ALL_DIRECTIONS") == "1"
)
coordinate_descent_search_radius = int(
    os.environ.get("TORCHINDUCTOR_COORDINATE_DESCENT_RADIUS", "1")
)

# Disabled by default on ROCm, opt-in if model utilises NHWC convolutions
layout_opt_default = "1" if not torch.version.hip else "0"
layout_optimization = (
    os.environ.get("TORCHINDUCTOR_LAYOUT_OPTIMIZATION", layout_opt_default) == "1"
)

force_layout_optimization = os.environ.get("TORCHINDUCTOR_FORCE_LAYOUT_OPT", "0") == "1"


# Whether to keep the output strides the same as eager after layout optimization.
keep_output_stride = os.environ.get("TORCHINDUCTOR_KEEP_OUTPUT_STRIDE", "1") == "1"

# Enabling this will let compiler print warning messages if a generated triton
# kernel has inputs with mixed layouts.  This is helpful for perf debugging
# since kernel with mixed layout inputs may run much slower then one whose inputs
# have uniform layouts.
warn_mix_layout = os.environ.get("TORCHINDUCTOR_WARN_MIX_LAYOUT") == "1"

# control store vs recompute heuristic
# For fanouts, rematerialization can lead to exponential blowup. So, have
# smaller threshold
realize_reads_threshold = 4
realize_opcount_threshold = 30

# Threshold to prevent excessive accumulation of ops in one buffer during lowering
realize_acc_reads_threshold = 8

# fallback to eager for random/dropout, this is slow but useful for debugging
fallback_random = False

# automatically create fallbacks when encountering an unhandled op
implicit_fallbacks = True

# fuse even in cases without common reads
aggressive_fusion = False

# For each fused kernel in the wrapper, comment with the nodes that get fused.
# Useful for debugging fusion.
debug_fusion = os.environ.get("TORCHINDUCTOR_DEBUG_FUSION") == "1"
benchmark_fusion = os.environ.get("TORCHINDUCTOR_BENCHMARK_FUSION") == "1"
enabled_metric_tables = os.environ.get("TORCHINDUCTOR_ENABLED_METRIC_TABLES", "")

# For Triton Templates, select fastest of best template + epilogue vs best template + separate epilogue kernel
benchmark_epilogue_fusion = (
    os.environ.get("TORCHINDUCTOR_BENCHMARK_EPILOGUE_FUSION", "1") == "1"
)

# Take how many of the top triton kernels to benchmark epilogue
max_epilogue_benchmarked_choices = 1

# how many nodes to allow into a single fusion
max_fusion_size = 64

# max number of inputs to generate cat as a pointwise op with masked laods
max_pointwise_cat_inputs = 8

# replace small reductions with pointwise, disable with `= 1`
unroll_reductions_threshold = 8

# Add extra comments to output code (causes compile cache misses)
comment_origin = False

# Convert 1x1 convs into matmuls
conv_1x1_as_mm = False

# Enable split reductions for better utilization when the dimension
# being reduced over is large (by splitting it)
split_reductions = True

benchmark_kernel = os.environ.get("TORCHINDUCTOR_BENCHMARK_KERNEL", "0") == "1"

# Enable constant and index_expr folding
constant_and_index_propagation = True

# we always add constants into graph.constants without
# performing any constant-inlining optimization
always_keep_tensor_constants = False

# assert that indirect indexing does not read / write out of bounds
assert_indirect_indexing = True

# compute CSE bounds on variables that do not appear in the FX graph
compute_all_bounds = False

# constant folding on the joint graph
joint_graph_constant_folding = True

# Enable indirect_indexing asserts for decompositions and lowerings
debug_index_asserts = False

# warnings intended for PyTorch developers, disable for point releases
is_nightly_or_source = "dev" in torch.__version__ or "git" in torch.__version__
developer_warnings = is_fbcode() or is_nightly_or_source

# This pattern matches a special usage of scatter
# 1. It's applied to a constant tensor
# 2. The index tensor has size 1 in the scatter dimension
# Such pattern generates a sparse matrix when the const tensor is all-zero.
# We can lower this pattern to a pointwise kernel for more fusion opportunities
# and saving memory footprint.
optimize_scatter_upon_const_tensor = (
    os.environ.get("TORCHINDUCTOR_OPTIMIZE_SCATTER_UPON_CONST_TENSOR", "1") == "1"
)


# The multiprocessing start method to use for inductor workers in the codecache.
# "subprocess", "fork", or "spawn"
def decide_worker_start_method():
    start_method = os.environ.get(
        "TORCHINDUCTOR_WORKER_START", "fork" if is_fbcode() else "subprocess"
    )
    assert start_method in [
        "subprocess",
        "fork",
        "spawn",
    ], f"Invalid start method: {start_method}"
    return start_method


worker_start_method = decide_worker_start_method()

# Flags to turn on all_reduce fusion. These 2 flags should be automaticaly turned
# on by DDP and should not be set by the users.
_fuse_ddp_communication = False
_fuse_ddp_bucket_size = 25

# Flag to control which fusion passes to apply. Functions in the list will
# be applied in order. There are two different different fusion passes
# --"fuse_ddp_with_concat_op" and "fuse_ddp_with_coalesced_op". The default
# one is "fuse_ddp_with_concat_op". Users can also change this to a customized
# fusion function.
#
# The fusion currently does not support multiple DDP with different PG or
# data type. This feature will be added in the future PRs.
#
# "schedule_comm_wait" is used to delay the wait ops to maximize comm/comp
# overlapping. At this moment, this pass performs better than
# reorder_for_compute_comm_overlap_passes but we will add the logic of
# "schedule_comm_wait" in the future and remove the one here.
_fuse_ddp_communication_passes: List[Union[Callable[..., None], str]] = [
    "fuse_ddp_with_concat_op",
    "schedule_comm_wait",
]

_micro_pipeline_tp: bool = False


def decide_compile_threads():
    """
    Here are the precedence to decide compile_threads
    1. User can override it by TORCHINDUCTOR_COMPILE_THREADS.  One may want to disable async compiling by
       setting this to 1 to make pdb happy.
    2. Set to 1 if it's win32 platform
    3. decide by the number of CPU cores
    """
    if "TORCHINDUCTOR_COMPILE_THREADS" in os.environ:
        return int(os.environ["TORCHINDUCTOR_COMPILE_THREADS"])
    elif sys.platform == "win32":
        return 1
    elif is_fbcode() and worker_start_method != "subprocess":
        return 1
    else:
        cpu_count = (
            len(os.sched_getaffinity(0))
            if hasattr(os, "sched_getaffinity")
            else os.cpu_count()
        )
        assert cpu_count
        return min(32, cpu_count)


compile_threads = decide_compile_threads()

# gemm autotuning global cache dir
if is_fbcode():
    from libfb.py import parutil

    try:
        if __package__:
            global_cache_dir = parutil.get_dir_path(
                os.path.join(__package__.replace(".", os.sep), "fb/cache")
            )
        else:
            global_cache_dir = parutil.get_dir_path("fb/cache")
    except ValueError:
        global_cache_dir = None
else:
    global_cache_dir = None

# If kernel is fused, the name is generated from the origin node op names
# for larger kernels limit this
kernel_name_max_ops = 10

# Pad input tensors of matmul/bmm/addmm to leverage Tensor Cores in NVIDIA GPUs
shape_padding = os.environ.get("TORCHINDUCTOR_SHAPE_PADDING", "1") == "1"

# Control if we will do padding for pointwise/reductions
comprehensive_padding = (
    os.environ.get("TORCHINDUCTOR_COMPREHENSIVE_PADDING", "1") == "1"
)
pad_channels_last = False

# Whether to treat output of the backward graph as user visible.
# For user visible outputs, inductor will make sure the stride matches with eager.
bw_outputs_user_visible = True

# Whether to always use shape padding if it is enabled and possible
force_shape_pad: bool = False

# Fx-based linear/matmul/bmm + permute/transpose vertical fusion
permute_fusion = os.environ.get("TORCHINDUCTOR_PERMUTE_FUSION", "0") == "1"

# Mark the wrapper call in PyTorch profiler
profiler_mark_wrapper_call = False

# Generate hook calls to torch._inductor.hooks.run_intermediate_hooks for
# every intermediate for which we can correlate it with an intermediate
# from the original FX graph
generate_intermediate_hooks = False

# Populate traceback field on IRNode; good for debugging why origin_node is
# not populated, or finding out where an IRNode was constructed
debug_ir_traceback = False

# used for debugging to make sure config is properly set
_raise_error_for_testing = False

_profile_var = os.environ.get("TORCHINDUCTOR_PROFILE", "")
profile_bandwidth = _profile_var != ""
profile_bandwidth_regex = "" if _profile_var == "1" else _profile_var
# Specify a file where we print out the profiling results.
# None means we do not dump results to a file.
profile_bandwidth_output = os.environ.get("TORCHINDUCTOR_PROFILE_OUTPUT", None)

# TODO: remove later
disable_cpp_codegen = False


# Freezing will attempt to inline weights as constants in optimization
# and run constant folding and other optimizations on them. After freezing, weights
# can no longer be updated.
freezing: bool = os.environ.get("TORCHINDUCTOR_FREEZING", "0") == "1"

# Make freezing invalidate the eager Parameters of nn modules, to avoid memory overhead
# of potentially keeping multiple copies of weights.
freezing_discard_parameters: bool = False

# Kill switch for allowing temporary tensors to be allocated as stack arrays. Tests
# should be run with this flag both on and off to make sure we have coverage.
allow_stack_allocation: bool = (
    os.environ.get("TORCHINDUCTOR_STACK_ALLOCATION", "1" if is_fbcode() else "0") == "1"
)

# Enables an alternate DSO interface (the "minimal ArrayRef interface") intended
# to maximize performance for use cases that it can accommodate at the expense of
# generality. In brief:
# - inputs and outputs are ArrayRefTensor<T> (note that strides are required, but the
#   tensor must be contiguous)
# - constant handling is unchanged because it is not a per-inference-iteration bottleneck
#
# When the DSO is generated in this mode, the usual interface will also be supported,
# but performance for that interface may be degraded.
use_minimal_arrayref_interface: bool = False

# decompose some memory bound matmul/bmm to mul
decompose_mem_bound_mm: bool = False

# assume_aligned_inputs means that we assume that inputs will be aligned; we generate
# code using this assumption, and clone tensors before use if they aren't aligned.
# In the common case, most inputs will be aligned.
assume_aligned_inputs: bool = False


# config specific to codegen/cpp.py
class cpp:
    # set to torch.get_num_threads()
    threads = -1

    # Do not generate loops when the condition doesn't hold, like:
    # for(long i0=4096; i0<4096; i0+=1)
    no_redundant_loops = (
        os.environ.get("TORCHINDUCTOR_CPP_NO_REDUNDANT_LOOPS", "1") == "1"
    )

    # Assume number of threads is dynamic, don't specialize thread number.
    # Kernels don't recompile on thread number changes with this flag on.
    # For single-threaded workload, turning it on would incur a slight
    # performance degradation.
    dynamic_threads = os.environ.get("TORCHINDUCTOR_CPP_DYNAMIC_THREADS", "0") == "1"

    simdlen: Optional[int] = None
    min_chunk_size = int(os.environ.get("TORCHINDUCTOR_CPP_MIN_CHUNK_SIZE", "4096"))
    cxx = (
        None,  # download gcc12 from conda-forge if conda is installed
        # "g++-12",
        # "g++-11",
        # "g++-10",
        # "clang++",
        os.environ.get("CXX", "clang++" if sys.platform == "darwin" else "g++"),
        # "g++.par",
    )
    # Allow kernel performance profiling via PyTorch profiler
    enable_kernel_profile = (
        os.environ.get("TORCHINDUCTOR_CPP_ENABLE_KERNEL_PROFILE", "0") == "1"
    )

    # enable weight prepacking to get a better performance; may lead to large memory footprint
    weight_prepack = os.environ.get("TORCHINDUCTOR_CPP_WEIGHT_PREPACK", "1") == "1"

    # Inject a bug into our relu implementation; useful for testing our repro
    # extraction and minification functionality.
    # Valid values: "compile_error", "runtime_error", "accuracy"
    inject_relu_bug_TESTING_ONLY: Optional[str] = None
    inject_log1p_bug_TESTING_ONLY: Optional[str] = None

    # If None, autodetect whether or not AVX512/AVX2 can be used.  Otherwise,
    # force usage as specified, without testing.
    vec_isa_ok: Optional[bool] = None

    # similar to config.triton.descriptive_names
    descriptive_names = "original_aten"

    # how many nodes to allow into a single horizontal fusion
    max_horizontal_fusion_size = int(
        os.environ.get("TORCHINDUCTOR_CPP_MAX_HORIZONTAL_FUSION_SIZE", "16")
    )

    # Make scatter_reduce fallback when reduce is sum to avoid performance regression
    # using atomic_add.
    fallback_scatter_reduce_sum = (
        os.environ.get("TORCHINDUCTOR_CPP_FALLBACK_SCATTER_REDUCE_SUM", "1") == "1"
    )

    # Use funsafe-math-optimizations when compiling
    enable_unsafe_math_opt_flag = (
        os.environ.get("TORCHINDUCTOR_CPP_ENABLE_UNSAFE_MATH_OPT_FLAG", "0") == "1"
    )

    # Use ffp-contract when compiling
    enable_floating_point_contract_flag = (
        os.environ.get("TORCHINDUCTOR_CPP_ENABLE_FLOATING_POINT_CONTRACT_FLAG", "0")
        == "1"
    )


# config specific to codegen/triton.py
class triton:
    # Use cudagraphs on output code
    cudagraphs = os.environ.get("TORCHINDUCTOR_CUDAGRAPHS") == "1"

    # Use cudagraph trees for memory pooling if `cudagraphs` is True
    cudagraph_trees = True

    # Should we skip cudagraphing graphs with dynamic shape inputs
    # If False, we will re-record a graph for each unique set of shape inputs
    cudagraph_skip_dynamic_graphs = False

    # assertions not on the fast path, steady state
    slow_path_cudagraph_asserts = True

    # TODO - need to debug why this prevents cleanup
    cudagraph_trees_history_recording = False

    # Enable cudagraph support for mutated inputs from prior cudagraph pool
    cudagraph_support_input_mutation = False if is_fbcode() else True

    # synchronize after cudagraph invocation
    force_cudagraph_sync = False

    # always run cudagraphs in the eager warmup stage
    # instead of recording and executing cudagraphs
    force_cudagraphs_warmup = False

    # assertions on the fast path
    fast_path_cudagraph_asserts = False

    # skip warmup for cudagraph trees
    skip_cudagraph_warmup = False

    # Synchronize before and after every compiled graph.
    debug_sync_graph = False

    # Synchronize after every kernel launch, to help pinpoint bugs
    debug_sync_kernel = False

    # Always load full blocks (rather than broadcasting inside the block)
    dense_indexing = False

    # limit tiling dimensions
    max_tiles = 2

    # use triton.autotune for pointwise ops with complex layouts
    # this should only be disabled for debugging/testing
    autotune_pointwise = True

    # max autotune gemm with cublasLt
    autotune_cublasLt = True

    # Tune the generated Triton kernels at compile time instead of first time they run
<<<<<<< HEAD
    autotune_at_compile_time = (
        os.environ.get("TORCHINDUCTOR_TRITON_AUTOTUNE_AT_COMPILE_TIME", "0") == "1"
    )
=======
    autotune_at_compile_time = False
>>>>>>> 9ae78a57

    # should we stop a fusion to allow better tiling?
    tiling_prevents_pointwise_fusion = True
    tiling_prevents_reduction_fusion = True

    # should we give different names to kernels
    # Note: This is orthogonal to descriptive_names - this is deciding whether
    # our triton kernel names should all be `triton_` (to maximize caching) or
    # whether they should be unique.
    unique_kernel_names = os.environ.get("TORCHINDUCTOR_UNIQUE_KERNEL_NAMES") == "1"

    # should we put op names in kernel names
    # False: No special names (just triton__1, triton__2, etc.)
    # "torch": Maps to the fx op in the Dynamo graph (module name, method name, etc.)
    # "original_aten": Maps to the highest-level aten op (i.e. pre-decompositions)
    # "inductor_node": Maps to the node name in the FX graph passed to Inductor
    descriptive_names = "original_aten"

    # use alternate codegen for smaller reductions
    persistent_reductions = (
        os.environ.get("TORCHINDUCTOR_PERSISTENT_REDUCTIONS", "1") == "1"
    )

    # 0/False: disable
    # 1/True: enable, use tuning to pick between different subkernels
    # 2: enable, force using persistent reduction (for debugging)
    # 3: enable, force using non-persistent reduction (for debugging)
    multi_kernel = int(os.environ.get("TORCHINDUCTOR_MULTI_KERNEL", "0"))

    # hint to Triton when arguments are divisible by 16
    divisible_by_16 = True

    # Minimum RBLOCK to be used for a TritonSplitScanKernel
    # NOTE: This also indirectly controls the size of workspace buffer required
    min_split_scan_rblock = 256

    # Store the generated cubin files for cpp wrapper code to load
    store_cubin = False

    # the max number of spills we allow for the configs we benchmark.
    # Setting this to 0 means we skip a config if it spills even a single
    # register.
    # Setting it to a larger value allows a config spilling a small amount
    # of registers being benchmarked.
    #
    # NOTE: triton will always report >0 register spills for kernels using sin/cos.
    # (check this issue https://github.com/openai/triton/issues/1756 )
    # So far we see a fixed 8 spilled registers for kernels using sin/cos.
    # Raise the threshold to 16 to be safe.
    # We should revisit this once we understand more of the source of register spills.
    spill_threshold: int = 16

    # Generate code containing the newer tl.make_block_ptr() API for loads/store
    use_block_ptr = False

    # Inject a bug into our relu implementation; useful for testing our repro
    # extraction and minification functionality.
    # Valid values: "compile_error", "runtime_error", "accuracy"
    inject_relu_bug_TESTING_ONLY: Optional[str] = None


class aot_inductor:
    # AOTInductor output path
    # If an absolute path is specified, the generated lib files will be stored under the directory;
    # If a relative path is specified, it will be used as a subdirectory under the default caching path;
    # If not specified, a temp directory will be created under the default caching path.
    # If the specified path contains something like "model.so", the sub-string will be used
    # to name the generated library.
    output_path = ""

    debug_compile = os.environ.get("AOT_INDUCTOR_DEBUG_COMPILE", "0") == "1"

    debug_dump_consts_bin: bool = (
        os.environ.get("AOT_INDUCTOR_DEBUG_DUMP_CONSTS_BIN", "0") == "1"
    )

    # Serialized tree spec for flattening inputs
    serialized_in_spec = ""

    # Serialized tree spec for flattening outputs
    serialized_out_spec = ""

    # flag to decide whether to create a submodule for constant graph.
    use_runtime_constant_folding: bool = False

    # flag to force weight to be appened to the shared library and mmaped  by the runtime
    # rather than embedded into the data section. Needed to support 1B+ parameter models
    force_mmap_weights: bool = False


class cuda:
    # CUDA arch to use for CUDA template kernel compilation.
    # e.g. "70", "75", "80", "90", etc.
    # When arch is None, Inductor uses torch.cuda.get_device_capability(0).
    arch: Optional[str] = None

    # CUDA version to use for CUDA template kernel compilation.
    # e.g. "11.4", "12.1", etc.
    # When version is None, Inductor uses torch.version.cuda.
    version: Optional[str] = None

    # Optimization level for the host compiler.
    compile_opt_level = "-O1"

    # Whether to enable device LTO (link-time-optimization).
    enable_cuda_lto = False

    # Whether to keep intermediate files dring compilation.
    enable_ptxas_info = False

    # Whether to enable debug info, e.g. line number, cutlass debug info.
    enable_debug_info = False

    # Whether to use fast math.
    use_fast_math = False

    # Path to the CUTLASS repo root directory.
    # The default path only works under PyTorch local development environment.
    cutlass_dir = os.environ.get(
        "TORCHINDUCTOR_CUTLASS_DIR",
        os.path.abspath(
            os.path.join(os.path.dirname(torch.__file__), "../third_party/cutlass/")
        ),
    )

    # Configures the maximum number of CUTLASS configs to profile in max_autotune.
    # By default it's None, so that all CUTLASS configs are tuned.
    # This is mainly used to reduce test time in CI.
    cutlass_max_profiling_configs: Optional[int] = None

    # Path to CUDA NVCC.
    # NVCC search order:
    # 1) cuda_cxx set in this config
    # 2) CUDACXX environment variable
    # 3) CUDA_HOME environment variable
    # 4) default system search PATH.
    cuda_cxx: Optional[str] = None

    # Minimum value of M*N*K to consider the CUTLASS backend for GEMM ops.
    cutlass_backend_min_gemm_size: int = 1

    # enable generation of inline standalone runner in CUDA CPP generated code
    # which allows to compile the generated code into a standalone executable.
    generate_test_runner: bool = (
        os.environ.get("INDUCTOR_CUDA_BACKEND_GENERATE_TEST_RUNNER_CODE", "1") == "1"
    )

    # Keep only Cutlass op configs which contain this regular expression pattern
    # Set this to "warpspecialized_cooperative_epi_tma" to enable only SM90 TMA Cutlass Kernels for large GEMMs
    cutlass_op_allowlist_regex: Optional[str] = None

    # Note: Names of Cutlass ops names can be obtained by calling
    # op.configuration_name() on a Cutlass op instance, for example those
    # returned from cutlass_utils.gen_ops() or the op argument passed to
    # CUTLASSGemmTemplate.render(...)

    # Filter Cutlass configs which contain this regular expression pattern
    # Set this to "pingpong" to avoid numerical issues
    # caused by the op ordering of the "pingpong" memory access
    # pattern used by some Cutlass Kernels.
    cutlass_op_denylist_regex: Optional[str] = "pingpong"


class rocm:
    # Offload arch list for device code compilation, e.g. ["gfx941", "gfx942"].
    # If empty, the `native` arch is used
    arch: List[str] = []

    # Enable for CDNA3 only for now
    # Processor name reference: https://llvm.org/docs/AMDGPUUsage.html#processors
    supported_arch: Set[str] = {"gfx940", "gfx941", "gfx942"}

    # Optimization level, use to balance compilation speed and runtime performance
    compile_opt_level = "-O2"

    # Flag to keep debug information in compiled objects
    is_debug = False

    # Flag to keep intermediate files (assembly listings, preprocessed sources, etc.)
    save_temps = False

    # Flag to add `-ffast-math`` to compile flags
    use_fast_math = True

    # Flag to add `-fgpu-flush-denormals-to-zero` to compile flags
    flush_denormals = True

    # Flag to print register and LDS usage during compilation
    print_kernel_resource_usage = False

    # Path to ROCm installation, if None, use env variable ROCM_HOME
    rocm_home: Optional[str] = None

    # Path to Composable Kernel library.
    # Install with `pip install git+https://github.com/rocm/composable_kernel@develop`.
    ck_dir = os.environ.get("TORCHINDUCTOR_CK_DIR")

    # Number of op instance choices to trade off between runtime perf and compilation time
    n_max_profiling_configs: Optional[int] = None

    # Flag to use a short list of CK instances which perform well across a variety of shapes.
    # Currently RCR and F16 only
    use_preselected_instances: bool = False


# Backend to use for CPU codegen either "cpp" or "halide" (experimental)
cpu_backend = "cpp"

# Backend to use for CUDA codegen either "triton" or "halide" (experimental)
cuda_backend = "triton"


class halide:
    # Base halide target to use for CPU devices
    cpu_target = "host"

    # Base halide target to use for CUDA devices
    gpu_target = "host-cuda"

    # Halide autoscheduler to use, choices are:
    # "Anderson2021" (gpu-only), "Li2018", "Adams2019" (cpu-only), or "Mullapudi2016" (cpu-only)
    scheduler_cuda = "Anderson2021"
    scheduler_cpu = "Adams2019"

    # Controls `no_asserts` flag passed to Halide target (warning: can false positive)
    asserts = False

    # Controls `debug` flag passed to Halide target
    debug = False


# create a directory containing lots of debug information
class trace:
    # master switch for all debugging flags below
    enabled = os.environ.get("TORCH_COMPILE_DEBUG", "0") == "1"

    # Save debug information to a temporary directory
    # If not specified, a temp directory will be created by system
    debug_dir: Optional[str] = None

    # Save python logger call >=logging.DEBUG
    debug_log = False

    # Save python logger call >=logging.INFO
    info_log = False

    # Save input FX graph (post decomps, pre optimization)
    fx_graph = True

    # Save FX graph after transformations
    fx_graph_transformed = True

    # Save TorchInductor IR before fusion pass
    ir_pre_fusion = True

    # Save TorchInductor IR after fusion pass
    ir_post_fusion = True

    # Copy generated code to trace dir
    output_code = True

    # SVG figure showing post-fusion graph
    graph_diagram = os.environ.get("INDUCTOR_POST_FUSION_SVG", "0") == "1"

    # SVG figure showing fx with fusion
    draw_orig_fx_graph = os.environ.get("INDUCTOR_ORIG_FX_SVG", "0") == "1"

    # We draw our fx graphs with the "record" shape attribute by default.
    # Sometimes, when the graph is very complex, we may hit dot errors like below:
    #   "flat edge between adjacent nodes one of which has a record shape -
    #    replace records with HTML-like labels"
    # and thus fail to generate a graph. So, let's give the user an option
    # to specify the shape attribute for the dot graph. For example, passing
    # INDUCTOR_DOT_GRAPH_SHAPE_SVG = "none" would let us generate HTML-like lables
    # to workaround the above failure.
    dot_graph_shape = os.environ.get("INDUCTOR_DOT_GRAPH_SHAPE_SVG", None)

    # If not None, this is the URL that saves the SVG files of the input/output
    # graph of each pass that changed the graph
    # The nodes that are being transformed in each pass will be colored in yellow
    # URL only supports local directory for now
    log_url_for_graph_xform = os.environ.get("INDUCTOR_LOG_URL_FOR_GRAPH_XFORM", None)

    # Store cProfile (see snakeviz to view)
    compile_profile = False

    # Upload the .tar.gz file
    # Needs to be overriden based on specific environment needs
    upload_tar: Optional[Callable[[str], None]] = None

    log_autotuning_results: bool = False


_save_config_ignore = [
    # workaround: "Can't pickle <function ...>"
    "trace.upload_tar",
]

_cache_config_ignore_prefix = [
    # trace functions are not relevant to config caching
    "trace",
    # uses absolute path
    "cuda.cutlass_dir",
    # not relevant
    "compile_threads",
]

if TYPE_CHECKING:
    from torch.utils._config_typing import *  # noqa: F401, F403

from torch.utils._config_module import install_config_module

# adds patch, save_config, etc
install_config_module(sys.modules[__name__])<|MERGE_RESOLUTION|>--- conflicted
+++ resolved
@@ -707,13 +707,7 @@
     autotune_cublasLt = True
 
     # Tune the generated Triton kernels at compile time instead of first time they run
-<<<<<<< HEAD
-    autotune_at_compile_time = (
-        os.environ.get("TORCHINDUCTOR_TRITON_AUTOTUNE_AT_COMPILE_TIME", "0") == "1"
-    )
-=======
     autotune_at_compile_time = False
->>>>>>> 9ae78a57
 
     # should we stop a fusion to allow better tiling?
     tiling_prevents_pointwise_fusion = True
