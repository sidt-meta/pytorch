# mypy: disallow-untyped-defs
from __future__ import annotations

import collections
import dataclasses
import functools
import itertools
import logging
import math
import operator
import os
import pprint
import sys
import textwrap
import typing
from typing import (
    Any,
    Counter,
    DefaultDict,
    Dict,
    Generic,
    List,
    Optional,
    Sequence,
    Set,
    Tuple,
    TypeVar,
    Union,
)

import sympy

import torch
import torch._inductor.async_compile  # noqa: F401 required to warm up AsyncCompile pools
from torch._dynamo.utils import counters, dynamo_timed
from torch._inductor.metrics import get_metric_table, is_metric_table_enabled
from torch.fx.experimental.symbolic_shapes import free_unbacked_symbols
from torch.utils._sympy.symbol import free_symbol_is_type, SymT
from torch.utils._triton import has_triton

from . import comms, config, dependencies, ir, metrics
from .codecache import write_text
from .codegen.common import BackendFeature, get_scheduling_for_device, Kernel
from .comm_analysis import estimate_nccl_collective_runtime
from .dependencies import Dep, MemoryDep, StarDep, WeakDep
from .ir import ComputedBuffer, MultiOutput, MultiOutputLayout
from .runtime.runtime_utils import green_text, red_text
from .sizevars import SimplifyIndexing
from .utils import (
    cache_on_self,
    cmp,
    device_need_guard,
    get_device_tflops,
    get_dtype_size,
    get_gpu_dram_gbps,
    IndentedBuffer,
    is_collective,
    is_gpu,
    is_wait,
    sympy_product,
)
from .virtualized import V


log = logging.getLogger(__name__)
fusion_log = torch._logging.getArtifactLogger(__name__, "fusion")


class BaseSchedulerNode:
    group: Tuple[torch.device, Tuple[Tuple[sympy.Expr, ...], ...]]
    read_writes: dependencies.ReadWrites
    unmet_dependencies: Set[Dep]

    def __init__(self, scheduler: Scheduler, node: ir.Buffer) -> None:
        self.scheduler: Scheduler = scheduler
        self.node: Optional[ir.Buffer] = node
        self.users: List[NodeUser] = []
        self.set_read_writes(node.get_read_writes())
        self.ancestors: Set[str] = set()
        # .min_order and .max_order are only relevant for "grouped" nodes such as FusedSchedulerNode.
        # e.g. if the FusedSchedulerNode includes nodes (op_1, op_2, op_3), and op_X is X-th node
        # in `self.scheduler.nodes`, then for this FusedSchedulerNode, .min_order is 1 and .max_order is 3.
        # For non-"grouped" nodes (i.e. regular SchedulerNode),
        # .min_order = .max_order = X if this node is X-th node in `self.scheduler.nodes`.
        self.min_order: int
        self.max_order: int
        self.last_usage: Set[
            str
        ] = set()  # buffers that won't be used after this kernel
        self.written = False

    def __repr__(self) -> str:
        return f"{type(self).__name__}(name={self.get_name()!r})"

    def debug_str(self) -> str:
        """Longer form printout for trace logs"""
        name = self.get_name()
        lines = [
            f"{name}: {type(self).__name__}({type(getattr(self, 'node', None)).__name__})",
            f"{name}.writes = {pformat(self.read_writes.writes)}",
            f"{name}.unmet_dependencies = {pformat(self.unmet_dependencies)}",
            f"{name}.met_dependencies = {pformat(self.read_writes.reads - self.unmet_dependencies)}",
            f"{name}.users = {self.users}",
        ]
        try:
            lines += [
                self.debug_str_extra(),
            ]
        except Exception:
            log.warning("Ignoring error in debug_str()", exc_info=True)

        return "\n".join(lines).rstrip()

    def debug_str_extra(self) -> str:
        return ""

    def debug_str_short(self) -> str:
        maybe_data = getattr(self.node, "data", None)
        data_str = ""
        if isinstance(maybe_data, torch._inductor.ir.Pointwise):
            data_str = ", " + maybe_data.str_helper(
                [maybe_data.get_size()], shorten=False, multiline=False
            )
        elif isinstance(maybe_data, torch._inductor.ir.Reduction):
            data_str = ", " + maybe_data.str_helper(
                [maybe_data.get_reduction_size(), maybe_data.get_reduction_type()],
                shorten=False,
                multiline=False,
            )
        return f"{self}{data_str}"

    def log_details(self) -> None:
        log.info(
            "%s: unmet_dependencies = %s, writes = %s",
            self,
            self.unmet_dependencies,
            self.read_writes.writes,
        )

    def update_mutated_names(self, renames: Dict[str, str]) -> None:
        self.set_read_writes(self.read_writes.rename(renames))

    def add_fake_dep(self, dep: Dep) -> None:
        self.set_read_writes(self.read_writes.with_read(dep))

    def set_users(self, users: List[NodeUser]) -> None:
        # deduplicate
        result: Dict[int, NodeUser] = {}
        for use in users:
            if id(use.node) in result:
                result[id(use.node)] = use.merge(result[id(use.node)])
            else:
                result[id(use.node)] = use
        self.users = list(result.values())

    def set_last_usage(
        self, future_used_buffers: Set[str], mutation_real_name: Dict[str, str]
    ) -> None:
        used_buffers = self.used_or_aliased_buffer_names()
        used_buffers = {mutation_real_name.get(k, k) for k in used_buffers}
        self.last_usage = used_buffers - future_used_buffers

    def get_aliases(self) -> Sequence[str]:
        assert self.node is not None
        return self.node.get_inputs_that_alias_output()

    def get_mutations(self) -> List[str]:
        assert self.node is not None
        return self.node.get_mutation_names()

    def has_aliasing_or_mutation(self) -> bool:
        return bool(self.get_aliases() or self.get_mutations())

    def set_read_writes(self, rw: dependencies.ReadWrites) -> None:
        self.read_writes = rw
        self.unmet_dependencies = self.read_writes.reads
        self.prune_deps()

    def op_counts(self) -> Counter[str]:
        return self.read_writes.op_counts

    def used_buffer_names(self) -> Set[str]:
        return {
            dep.name
            for dep in itertools.chain(self.read_writes.reads, self.read_writes.writes)
        }

    def used_or_aliased_buffer_names(self) -> Set[str]:
        used_names = set()

        deps = [
            dep.name
            for dep in itertools.chain(self.read_writes.reads, self.read_writes.writes)
        ]
        while len(deps) > 0:
            dep = deps.pop()
            used_names.add(dep)
            if V.graph.name_to_buffer.get(dep):
                for alias in V.graph.name_to_buffer[dep].get_inputs_that_alias_output():
                    if alias not in used_names:
                        deps.append(alias)
        return used_names

    def prune_deps(self) -> None:
        self.unmet_dependencies = {
            dep
            for dep in self.unmet_dependencies
            if dep.name not in self.scheduler.available_buffer_names
        }

    def prune_weak_deps(self) -> None:
        # Prune weak dependencies on buffers that have been removed
        def should_prune(dep: Dep) -> bool:
            return isinstance(dep, WeakDep) and dep.name in V.graph.removed_buffers

        to_remove = {dep for dep in self.read_writes.reads if should_prune(dep)}
        self.set_read_writes(self.read_writes.remove_reads(to_remove))

    def prune_redundant_deps(
        self, name_to_fused_node: Dict[str, BaseSchedulerNode]
    ) -> None:
        _prune_redundant_deps(self, name_to_fused_node)

    def get_name(self) -> str:
        assert self.node is not None
        return self.node.get_name()

    def get_first_name(self) -> str:
        return self.get_name()

    def get_names(self) -> Set[str]:
        return {self.get_name()}

    def get_nodes(self) -> Sequence[BaseSchedulerNode]:
        return [self]

    def get_device(self) -> torch.device:
        assert self.node is not None
        return self.node.get_device()

    def is_reduction(self) -> bool:
        return False

    def is_split_scan(self) -> bool:
        return False

    def is_template(self) -> bool:
        return False

    def is_extern(self) -> bool:
        return False

    def is_foreach(self) -> bool:
        return False

    def can_inplace(self, read_dep: dependencies.Dep) -> bool:
        return False

    def has_side_effects(self) -> bool:
        return False

    def decide_inplace_update(self) -> None:
        """
        Decide if there should be inplace updates for the node
        and record the decision in the active kernel.
        """
        assert self.node is not None
        if not self.node.should_allocate():
            return

        if isinstance(self, (SchedulerNode,)) and (
            self.node.get_inputs_that_alias_output() or self.node.get_mutation_names()
        ):
            return

        if (
            isinstance(self, (SchedulerNode,))
            and config.inplace_buffers
            and V.graph.has_feature(self.get_device(), BackendFeature.INPLACE_BUFFERS)
            and (
                not isinstance(V.kernel, torch._inductor.codegen.simd.SIMDKernel)
                or getattr(V.kernel, "mutations", None) is not None
            )
        ):
            from .codegen.wrapper import buffer_reuse_key

            ordered_reads = sorted(self.read_writes.reads, key=lambda x: x.name)

            for read in ordered_reads:
                input_node: Optional[
                    BaseSchedulerNode
                ] = self.scheduler.name_to_node.get(read.name)
                if (
                    input_node
                    and V.graph.wrapper_code.can_reuse(input_node, self)
                    and not isinstance(input_node, NopKernelSchedulerNode)
                ):
                    assert input_node.users is not None
                    remaining_uses = [
                        x
                        for x in input_node.users
                        if x.node.get_name()
                        not in self.scheduler.available_buffer_names
                    ]
                    if (
                        len(remaining_uses) == 1
                        and remaining_uses[0].can_inplace
                        and remaining_uses[0].node is self
                        and input_node.node is not None
                        and not isinstance(
                            input_node.node.get_layout(),
                            (
                                ir.MultiOutputLayout,
                                ir.MutationLayoutSHOULDREMOVE,
                            ),
                        )
                        and not (
                            isinstance(
                                input_node.node, (ir.FallbackKernel, ir.MultiOutput)
                            )
                            and len(input_node.node.get_inputs_that_alias_output()) > 0
                        )
                        and buffer_reuse_key(input_node.node)
                        == buffer_reuse_key(self.node)
                    ):
                        # hacky check for if V.kernel is a real kernel or NullHandler
                        if hasattr(V.kernel, "args"):
                            # if there isn't a triton kernel, then we don't need to call triton-specific things.
                            # but TODO this might be a convenient place to signal to the Collective kernels to inplace
                            # (and, can we make "kernel" less generic of a name?)
                            V.kernel.args.make_inplace(
                                input_node.get_name(), self.get_name()
                            )
                            # mutations not tracked in cpp kernels
                            if isinstance(
                                V.kernel, torch._inductor.codegen.simd.SIMDKernel
                            ):
                                V.kernel.mutations.add(input_node.get_name())
                                V.kernel.mutations.add(self.get_name())

                            # update last usage of reused node
                            self.last_usage.discard(input_node.get_name())

                            V.kernel.inplace_update_buffers[
                                self.get_name()
                            ] = input_node.get_name()
                        break

    def allocate(self) -> None:
        assert self.node is not None
        if not self.node.should_allocate():
            return

        if isinstance(self, (SchedulerNode,)) and (
            self.node.get_inputs_that_alias_output() or self.node.get_mutation_names()
        ):
            V.graph.wrapper_code.codegen_allocation(self.node)
            return

        # hacky check for if V.kernel is a real kernel or NullHandler
        if (
            hasattr(V.kernel, "args")
            and self.get_name() in V.kernel.inplace_update_buffers
        ):
            V.graph.wrapper_code.codegen_inplace_reuse(
                self.scheduler.name_to_node[
                    V.kernel.inplace_update_buffers[self.get_name()]
                ].node,
                self.node,
            )
        else:
            V.graph.wrapper_code.codegen_allocation(self.node)

    def can_free(self) -> bool:
        # There's no real allocated buffer, no need to free it
        assert self.node is not None
        if isinstance(self.node.layout, ir.NoneLayout):
            return False
        for use in self.users:
            if isinstance(use.node, OutputNode):
                return False
        return True

    def codegen_originating_info(
        self, buffer: IndentedBuffer, only_once: bool = True
    ) -> None:
        if not config.comment_origin:
            return

        if only_once and self.written:
            return
        assert self.node is not None
        origins = self.node.origins
        out_lines = []

        for o in origins:
            if o.op == "output":
                # These are boring and samey
                continue

            out_lines.append("")
            # TODO(voz): Should the pragma be constant somewhere?
            out_lines.append("#pragma CMT ORIGIN:")
            op_info_str = f"#pragma CMT {o.op} {o.target}"
            if "seq_nr" in o.meta:
                op_info_str = op_info_str + f" seq_nr:{o.meta['seq_nr']}"
            out_lines.append(op_info_str)
            if "stack_trace" in o.meta:
                stack_trace = f"{o.meta['stack_trace']}"
                stack_trace_last_line = stack_trace.split("|")[-1]
                out_lines.append(
                    "#pragma CMT "
                    + stack_trace_last_line.replace("{", "{{")
                    .replace("}", "}}")
                    .replace("\n", "\\")
                )
                out_lines.append("#pragma CMT END ORIGIN")
                out_lines.append("")

        if len(out_lines) == 0:
            return

        # TODO(voz): Ostensibly, we should not need this. But there are cases where C++ codegen does
        # not use BracesBuffer, so we have no good indicator of a C++ buffer atm.
        buffer.writelines(out_lines)
        self.written = True

    def get_read_write_buffers_sizes(self) -> int:
        """
        Counting the number of bytes accessed for a kernel is
        surprisingly tricky. In particular, there is a differentiation
        between 'theoretical' memory accesses and practical memory
        accesses. For example, a layernorm kernel may actually access an
        input 3 times, but in theory, it only needs to access its input
        once (and may be optimized to do so through say, persistent
        reductions)

        Another example is that even though a buffer is passed in, we may
        not access the entire buffer. This may occur if we are accessing
        a slice of the buffer. Another tricky case is for indirect
        indexing, where the amount of bytes accessed depends on the
        values of the input.

        What this function aims to compute is the memory accesses for
        worst-case inputs, best-case optimization. What this means is
        that for each buffer we compute the amount of potential accesses in two ways and take the minimum.

        1. Numel in ranges multiplied by number of deps the buffer has
        2. The buffer size
        """
        if isinstance(self, NopKernelSchedulerNode):
            return 0
        if isinstance(self, ExternKernelSchedulerNode) and isinstance(
            self.node, MultiOutput
        ):
            # todo: Calculate this - it's kinda annoying.
            return 0

        def try_size_hint(s: sympy.Expr) -> int:
            return V.graph.sizevars.size_hint(s, fallback=0)

        if isinstance(self, SchedulerNode):
            node_numel = try_size_hint(
                sympy_product(self.get_ranges()[0])
                * sympy_product(self.get_ranges()[1]),
            )
        else:
            node_numel = int(1e9)
        buf_accesses = collections.defaultdict(list)
        for dep in self.read_writes.reads | self.read_writes.writes:
            buf_accesses[dep.name].append(dep)

        reads = {dep.name for dep in self.read_writes.reads}
        writes = {dep.name for dep in self.read_writes.writes}

        def is_materialized(buf: str, snodes: Sequence[BaseSchedulerNode]) -> bool:
            users = [
                user
                for user in self.scheduler.name_to_node[buf].users
                if not user.is_weak
            ]
            buf_uses = {user.node for user in users}
            return len(buf_uses - set(snodes)) > 0

        if isinstance(self, FusedSchedulerNode):
            removed_buffers = {
                dep for dep in writes if not is_materialized(dep, self.snodes)
            }
            writes = writes - removed_buffers
            reads = reads - removed_buffers
        node_bytes = 0

        for buf_name in reads | writes:
            buf_accessed_elems = sum(node_numel for dep in buf_accesses[buf_name])
            buf: Union[ir.Buffer, ir.TensorBox]
            if buf_name in V.graph.name_to_buffer:
                buf = V.graph.name_to_buffer[buf_name]
            elif buf_name in V.graph.graph_inputs:
                buf = V.graph.graph_inputs[buf_name]
            else:
                continue

            def get_buf_elems(buf: Optional[Union[ir.Buffer, ir.TensorBox]]) -> int:
                if not buf:
                    return 0
                # Kind of a lazy way to get the MultiOutput nodes corresponding to
                # a MultiOutputLayout
                if isinstance(buf.layout, MultiOutputLayout):
                    users = self.scheduler.name_to_node[buf.get_name()].users
                    tot = 0
                    for user in users:
                        assert isinstance(user.node, BaseSchedulerNode)
                        if isinstance(user.node.node, MultiOutput):
                            tot += get_buf_elems(user.node.node)
                        else:
                            # Buf is a MultiOutputLayout but not all of its
                            # users are MultiOutputs...
                            # TODO: Figure out what's going on
                            return 0
                    return tot
                else:
                    return try_size_hint(sympy_product(buf.get_size()))

            buf_elems = get_buf_elems(buf)
            node_bytes += min(buf_elems, buf_accessed_elems) * get_dtype_size(
                buf.get_dtype()
            )

        return node_bytes

    def get_estimated_runtime(self) -> float:
        """
        Returns estimated op runtime in nanoseconds (ns)
        """
        layout = None
        dtype = None
        if not hasattr(self, "node") or not self.node:
            assert isinstance(
                self, (FusedSchedulerNode, ForeachKernelSchedulerNode)
            ), f"{type(self)=}"
            assert self.snodes
            if not self.snodes[0].node:
                return 0
            layout = self.snodes[0].node.get_layout()
            dtype = self.snodes[0].node.get_dtype()
        else:
            layout = self.node.get_layout()
            dtype = self.node.get_dtype()

        if layout.device is not None and not is_gpu(layout.device.type):
            # default to no reordering based on runtime
            return 0

        # Collective kernels
        if is_collective(self.node):
            assert self.node is not None
            try:
                return estimate_nccl_collective_runtime(self.node)
            except ValueError as e:
                # We don't know how to estimate runtime for this collective,
                # falling back to 0
                log.info(e)
                return 0

        elif is_wait(self.node):
            # ir.Wait is only used for collective ops.
            # The time needed for the collective op is already estimated and considered
            # when we are processing the collective op IR node, so ir.Wait takes 0 time
            # since it doesn't take extra time to get the result after the collective is completed.
            return 0

        try:
            gpu_memory_bandwidth = get_gpu_dram_gbps()
            gpu_flops = get_device_tflops(dtype) * 10**12
        except Exception:
            return 0

        if isinstance(self, ExternKernelSchedulerNode):
            assert isinstance(self.node, ir.ExternKernel), f"{type(self.node)=}"
            op = kernel_name_to_op.get(
                getattr(self.node, "python_kernel_name", ""), None
            )

            # if there is a resolved op, dry-run using fake mode and record flop count
            if op is not None:
                from torch._subclasses.fake_tensor import FakeTensorMode
                from torch.utils.flop_counter import FlopCounterMode

                if any(
                    len(free_unbacked_symbols(n.get_numel())) > 0
                    for n in self.node.inputs
                ):
                    # Tensor has unbacked symints, we don't know how to estimate
                    # runtime for that today
                    return 0

                with FakeTensorMode() as fake_mode, FlopCounterMode(
                    display=False
                ) as flop_counter_mode, V.set_current_node(
                    self.node.fx_node
                ), V.set_fake_mode(
                    fake_mode
                ):
                    from .ir import ir_node_to_tensor

                    fake_inputs = [
                        ir_node_to_tensor(input, guard_shape=False)
                        for input in self.node.inputs
                    ]
                    cls = self.node.__class__
                    cls.process_kernel(op, *fake_inputs, **self.node.kwargs)

                    # TODO(xmfan): find a better heuristic to model FLOPS/latency relationship
                    factor = 1.0
                    counted_flops = flop_counter_mode.get_total_flops()
                    counted_bytes = self.get_read_write_buffers_sizes()
                    compute_time = (factor * counted_flops / gpu_flops) * 1e9
                    transfer_time = counted_bytes / gpu_memory_bandwidth

                    # Return estimated runtime in nanoseconds
                    return max(compute_time, transfer_time)

        elif isinstance(self, FusedSchedulerNode) or isinstance(
            self.node, ComputedBuffer
        ):
            # Return estimated runtime in nanoseconds (bytes / gbps)
            return self.get_read_write_buffers_sizes() / gpu_memory_bandwidth

        return 0

    def get_template_node(self) -> Optional[ir.TemplateBuffer]:
        return None


class WhyNoFuse:
    # TODO when we drop support for Python < 3.10, we can use
    # @dataclass(slots=True) instead of manually specifying __slots__.
    __slots__ = ["node1", "node2", "reason", "args"]
    reason: str
    args: Tuple[Any, ...]

    def __init__(self, node1: BaseSchedulerNode, node2: BaseSchedulerNode):
        self.node1 = node1
        self.node2 = node2

    def __call__(self, reason: str, *args: Any) -> None:
        self.reason = reason
        self.args = args
        fusion_log.debug(self)

    def __str__(self) -> str:
        return f"cannot fuse {self.node1.get_name()} with {self.node2.get_name()}: " + (
            self.reason % self.args
        )


def pformat(obj: Any) -> str:
    if isinstance(obj, set):
        # pformat has trouble with sets of sympy exprs
        obj = sorted(obj, key=str)
    result = pprint.pformat(obj, indent=4)
    if "\n" in result:
        return f"\n{textwrap.indent(result, ' '*4)}"
    return result


class OutputNode:
    def __init__(self, dep: StarDep) -> None:
        self.unmet_dependencies = {dep}

    def is_reduction(self) -> bool:
        return False

    def get_inputs_that_alias_output(self) -> Sequence[str]:
        return ()

    def get_name(self) -> str:
        return "OUTPUT"

    __repr__ = get_name


def _prune_redundant_deps(
    node: BaseSchedulerNode, name_to_fused_node: Dict[str, BaseSchedulerNode]
) -> None:
    """
    Prunes weakdeps intended for mutation ordering
    on an upstream fused node if after fusion there is another dependency
    on the fused upstream node, making the weakdep redundant

    In essence this enforces an ordering on fusions. As fusions occur, weakdeps will
    be incrementally removed, enabling other fusions, ensuring they are fused in order.
    """
    name_to_dep_count: Counter[str] = collections.Counter()

    for dep in node.unmet_dependencies:
        if not isinstance(dep, WeakDep):
            name_to_dep_count[name_to_fused_node[dep.name].get_name()] += 1

    def should_prune(dep: Dep) -> bool:
        if isinstance(dep, WeakDep):
            is_redundant = (
                name_to_dep_count[name_to_fused_node[dep.name].get_name()] > 0
            )
            # These can occur because fused nodes always gather deps from their snodes
            # If B has a weakdep on A
            # B gets fused with C, then any time BC is fused, the weakdep will reappear
            is_self_dep = name_to_fused_node[dep.name] == node
            return is_redundant or is_self_dep
        else:
            return False

    deps_to_prune = {dep for dep in node.unmet_dependencies if should_prune(dep)}

    if deps_to_prune:
        node.unmet_dependencies = node.unmet_dependencies - deps_to_prune
        node.set_read_writes(node.read_writes.remove_reads(deps_to_prune))


# TODO(xmfan): reuse an existing mapping for this if it exists, or formalize this into ir.py:ExternKernel
kernel_name_to_op = {
    "extern_kernels.convolution": torch.ops.aten.convolution,
    "extern_kernels.mm": torch.ops.aten.mm,
    "extern_kernels.bmm": torch.ops.aten.bmm,
    "extern_kernels.addmm": torch.ops.aten.addmm,
}


class ExternKernelSchedulerNode(BaseSchedulerNode):
    def debug_str_extra(self) -> str:
        return f"{self.get_name()}.node.kernel = {getattr(self.node, 'python_kernel_name', None)}"

    def is_extern(self) -> bool:
        return True

    def has_side_effects(self) -> bool:
        assert self.node is not None
        return hasattr(self.node, "has_side_effects") and self.node.has_side_effects()


class NopKernelSchedulerNode(BaseSchedulerNode):
    pass


class SchedulerNode(BaseSchedulerNode):
    def __init__(
        self,
        scheduler: Scheduler,
        node: Union[ir.ComputedBuffer, ir.TemplateBuffer],
    ) -> None:
        super().__init__(scheduler, node)
        self._compute_attrs()

    def _compute_attrs(
        self,
        extra_indexing_constraints: Optional[Tuple[Dict[Any, Any], List[Any]]] = None,
    ) -> None:
        assert isinstance(self.node, (ir.ComputedBuffer, ir.TemplateBuffer))
        self._sizes, self._body = self.node.simplify_and_reorder(
            extra_indexing_constraints=extra_indexing_constraints
        )

        group_fn = self.scheduler.get_backend(self.node.get_device()).group_fn
        self.group = (self.node.get_device(), group_fn(self._sizes))

        if isinstance(self.node, ir.TemplateBuffer):
            self.set_read_writes(self.node.normalized_read_writes())
        else:
            self.set_read_writes(
                dependencies.extract_read_writes(
                    self._body, *self._sizes, normalize=True
                )
            )

    def recompute_size_and_body(
        self, extra_indexing_constraints: Tuple[Dict[Any, Any], List[Any]]
    ) -> None:
        self._compute_attrs(extra_indexing_constraints=extra_indexing_constraints)

    def debug_str_extra(self) -> str:
        name = self.get_name()
        lines = [
            f"{name}.group.device = {self.group[0]}",
            f"{name}.group.iteration = {self.group[1]}",
            f"{name}.sizes = {self._sizes}",
        ]
        for dep in self.read_writes.reads_and_writes():
            buf_name = dep.name
            buf = V.graph.get_buffer(buf_name)
            lines.append(f"{buf_name}_layout = {pformat(buf.layout)}")
        if self.get_aliases():
            lines.append(f"{name}.aliases = {pformat(self.get_aliases())}")
        if self.get_mutations():
            lines.append(f"{name}.mutations = {pformat(self.get_mutations())}")
        if isinstance(self._body, ir.LoopBody):
            lines.append(f"class {name}_loop_body:")
            lines.append(textwrap.indent(self._body.debug_str(), "    "))

        assert self.node is not None
        if ir.is_triton(self.node.get_device()):
            lines.extend(debug_triton_code(self))

        return "\n".join(lines)

    def get_ranges(self) -> Sequence[Sequence[sympy.Expr]]:
        return self._sizes

    def is_reduction(self) -> bool:
        assert isinstance(
            self.node, (ir.ComputedBuffer, ir.TemplateBuffer)
        ), f"{type(self.node)=}"
        return bool(self.node.get_reduction_type())

    def is_split_scan(self) -> bool:
        assert isinstance(
            self.node, (ir.ComputedBuffer, ir.TemplateBuffer)
        ), f"{type(self.node)=}"
        return isinstance(self.node, ir.ComputedBuffer) and isinstance(
            self.node.data, ir.SplitScan
        )

    def is_template(self) -> bool:
        return isinstance(self.node, ir.TemplateBuffer)

    def get_template_node(self) -> Optional[ir.TemplateBuffer]:
        return self.node if isinstance(self.node, ir.TemplateBuffer) else None

    def run(self, *index_vars: Sequence[sympy.Expr]) -> None:
        self.decide_inplace_update()
        self.mark_run()
        self.codegen(index_vars)

    def mark_run(self) -> None:
        self.allocate()

    def ranges_from_index_vars(
        self, index_vars: Sequence[Sequence[sympy.Expr]]
    ) -> Dict[sympy.Expr, sympy.Expr]:
        sizes = self._sizes
        assert sum(map(len, sizes)) == sum(map(len, index_vars))
        var_ranges = dict(
            zip(
                itertools.chain.from_iterable(index_vars),
                itertools.chain.from_iterable(sizes),
            )
        )
        return var_ranges

    def codegen(self, index_vars: Sequence[Sequence[sympy.Expr]]) -> None:
        var_ranges = self.ranges_from_index_vars(index_vars)
        try:
            with V.set_ops_handler(
                SimplifyIndexing(V.get_ops_handler(), var_ranges)
            ), V.kernel.set_current_node(self):
                self._body(*index_vars)
        except Exception:
            log.fatal("Error in codegen for %s", self.node)
            raise

    def pointwise_read_writes(self) -> dependencies.ReadWrites:
        """
        Get the memory dependencies in the non-reduction axis.
        """
        sizes, reduction_sizes = self._sizes

        def fn(index: Sequence[sympy.Symbol]) -> str:
            return self._body(index, [sympy.Integer(0) for _ in reduction_sizes])

        return dependencies.extract_read_writes(fn, sizes)

    def can_inplace(self, read_dep: dependencies.Dep) -> bool:
        if self.get_aliases() or self.is_template():
            return False
        if len(self.read_writes.writes) == 1 and isinstance(
            read_dep, dependencies.MemoryDep
        ):
            write_dep = next(iter(self.read_writes.writes))
            assert isinstance(write_dep, dependencies.MemoryDep), f"{type(write_dep)=}"
            return read_dep.index == write_dep.index and read_dep.size == write_dep.size
        return False

    @cache_on_self
    def _get_atomic_add_buffers(self) -> Set[str]:
        buffers_store_as_atomic_add = set()
        if isinstance(self._body, ir.LoopBody):
            for node in self._body.get_nodes():
                if (
                    node.op == "call_method"
                    and node.target == "store"
                    and (
                        ("mode" in node.kwargs and node.kwargs["mode"] == "atomic_add")
                        or (len(node.args) == 5 and node.args[4] == "atomic_add")
                    )
                ):
                    buffers_store_as_atomic_add.add(
                        node.kwargs["name"]
                        if "name" in node.kwargs
                        else (node.args[1] if len(node.args) >= 2 else "")
                    )
        return buffers_store_as_atomic_add


class FusedSchedulerNode(BaseSchedulerNode):
    """
    This is a "fake" scheduler node that represents a group of scheduler nodes
    that are meant to be fused together. The way it does this is by maintaining
    its unmet dependencies as the union of its constituent nodes.
    """

    @classmethod
    def fuse(
        cls, node1: BaseSchedulerNode, node2: BaseSchedulerNode
    ) -> FusedSchedulerNode:
        assert node1.scheduler is node2.scheduler
        assert isinstance(node1, (SchedulerNode, FusedSchedulerNode))
        assert isinstance(node2, (SchedulerNode, FusedSchedulerNode))
        nodes = list(itertools.chain(node1.get_nodes(), node2.get_nodes()))
        return cls(node1.scheduler, nodes)

    def __init__(
        self, scheduler: Scheduler, snodes: Sequence[BaseSchedulerNode]
    ) -> None:
        # NB: No need to call super().__init__() because we don't need to re-use any of its logic.
        self.snodes = snodes
        self.scheduler = scheduler
        self.node = None
        self.users: List[NodeUser] = []
        self.group = max(snodes, key=lambda x: int(x.is_reduction())).group
        self.ancestors = set.union(
            *[x.ancestors for x in snodes if x.ancestors is not None]
        )

        self.set_read_writes(
            dependencies.ReadWrites.merge_list([x.read_writes for x in snodes])
        )

        self.unmet_dependencies = {
            dep
            for dep in set.union(*[x.unmet_dependencies for x in snodes])
            if dep.name not in self.get_names()
        } - self.read_writes.writes
        self.min_order = min(x.min_order for x in self.snodes)
        self.max_order = max(x.max_order for x in self.snodes)

    @cache_on_self
    def get_name(self) -> str:
        return "_".join([x.get_name() for x in self.snodes])

    def get_first_name(self) -> str:
        return self.snodes[0].get_name()

    @cache_on_self
    def get_names(self) -> Set[str]:
        return set.union(*[x.get_names() for x in self.snodes])

    def debug_str_extra(self) -> str:
        lines = [
            f"{self.get_name()}.snodes[{i}] =\n{node.debug_str()}"
            for i, node in enumerate(self.snodes)
        ]
        node = self.snodes[0].node
        assert node is not None
        device = node.get_device()
        if ir.is_triton(device):
            lines.extend(debug_triton_code(self))

        return textwrap.indent("\n".join(lines).rstrip(), "    ")

    def debug_str_short(self) -> str:
        snodes_str = [node.debug_str_short() for node in self.snodes]
        return f"{self}, snodes: {snodes_str}"

    def set_last_usage(
        self, future_used_buffers: Set[str], mutation_real_name: Dict[str, str]
    ) -> None:
        # Set self.last_usage using the global information
        # This will be used for inter-kernel optimisations
        super().set_last_usage(future_used_buffers, mutation_real_name)
        # Set self.last_usage on the snodes
        # This will be used for optimisations within the kernel
        future_used_buffers: Set[str] = set()
        for node in reversed(self.snodes):
            node.set_last_usage(future_used_buffers, mutation_real_name)
            future_used_buffers.update(node.last_usage)

    @cache_on_self
    def used_buffer_names(self) -> Set[str]:
        return set.union(*[x.used_buffer_names() for x in self.snodes])

    @cache_on_self
    def used_or_aliased_buffer_names(self) -> Set[str]:
        return set.union(*[x.used_or_aliased_buffer_names() for x in self.snodes])

    def get_nodes(self) -> Sequence[BaseSchedulerNode]:
        return self.snodes

    def __repr__(self) -> str:
        return f"{type(self).__name__}(nodes={self.get_name()})"

    @cache_on_self
    def is_reduction(self) -> bool:
        return any(x.is_reduction() for x in self.snodes)

    @cache_on_self
    def is_split_scan(self) -> bool:
        return any(x.is_split_scan() for x in self.snodes)

    @cache_on_self
    def is_template(self) -> bool:
        return any(x.is_template() for x in self.snodes)

    @cache_on_self
    def get_template_node(self) -> Optional[ir.TemplateBuffer]:
        for node in self.snodes:
            if node.is_template():
                return node.get_template_node()
        return None

    def get_device(self) -> torch.device:
        return self.group[0]

    @cache_on_self
    def has_aliasing_or_mutation(self) -> bool:
        return any(x.has_aliasing_or_mutation() for x in self.snodes)

    @cache_on_self
    def op_counts(self) -> Counter[str]:
        op_counts: Counter[str] = collections.Counter()
        for node in self.snodes:
            op_counts.update(node.op_counts())
        return op_counts

    # None of these need to be implemented, as a FusedSchedulerNode is just an
    # abstraction for scheduling purposes
    def update_mutated_names(self, renames: Dict[str, str]) -> None:
        raise NotImplementedError

    def add_fake_dep(self, name: Dep) -> None:
        raise NotImplementedError

    def set_users(self, users: List[NodeUser]) -> None:
        raise NotImplementedError

    def get_aliases(self) -> Sequence[str]:
        raise NotImplementedError

    def get_mutations(self) -> List[str]:
        raise NotImplementedError

    def can_inplace(self, read_dep: dependencies.Dep) -> bool:
        raise NotImplementedError

    def allocate(self) -> None:
        raise NotImplementedError

    def can_free(self) -> bool:
        raise NotImplementedError

    def debug_str(self) -> str:
        """Longer form printout for trace logs"""
        name = self.get_name()
        node_typestr = ",".join(type(n).__name__ for n in self.snodes)
        lines = [
            f"{name}: {type(self).__name__}({node_typestr})",
            f"{name}.writes = {pformat(self.read_writes.writes)}",
            f"{name}.unmet_dependencies = {pformat(self.unmet_dependencies)}",
            f"{name}.met_dependencies = {pformat(self.read_writes.reads - self.unmet_dependencies)}",
            f"{name}.users = {self.users}",
        ]
        try:
            lines += [
                self.debug_str_extra(),
            ]
        except Exception:
            log.warning("Ignoring error in debug_str()", exc_info=True)

        return "\n".join(lines).rstrip()


class ForeachKernelSchedulerNode(FusedSchedulerNode):
    """Scheduler node which consists of a list of scheduler nodes that each operate on a
    distinct tensor in a list of tensors."""

    def get_consumer_subnode_for(
        self, producer: BaseSchedulerNode
    ) -> Optional[BaseSchedulerNode]:
        if producer.get_name() in self.read_to_node:
            return self.read_to_node[producer.get_name()]

        return None

    def get_producer_subnode_for(
        self, consumer: BaseSchedulerNode
    ) -> Optional[BaseSchedulerNode]:
        producers = []
        for rd in consumer.read_writes.reads:
            if rd.name in self.name_to_node:
                producers.append(self.name_to_node[rd.name])

        # Don't permit fusion if there are multiple subnodes
        # that this consumer reads from
        if len(producers) == 1:
            return producers[0]
        else:
            return None

    @classmethod
    def can_fuse(cls, producer: BaseSchedulerNode, consumer: BaseSchedulerNode) -> bool:
        why = WhyNoFuse(producer, consumer)
        if producer.is_foreach() and consumer.is_foreach():
            producer = typing.cast(ForeachKernelSchedulerNode, producer)
            consumer = typing.cast(ForeachKernelSchedulerNode, consumer)
            foreach_match = len(producer.snodes) == len(consumer.snodes)
            if not foreach_match:
                why("foreach do not have same length")
            return foreach_match and all(
                producer.scheduler.can_fuse(l, r)
                for l, r in zip(producer.snodes, consumer.snodes)
            )
        elif consumer.is_foreach():
            if producer.is_reduction():
                why(
                    "candidate producer is a reduction, foreach ops cannot be fused with reductions currently"
                )
                return False

            consumer = typing.cast(ForeachKernelSchedulerNode, consumer)
            consumer_subnode = consumer.get_consumer_subnode_for(producer)
            if consumer_subnode is not None:
                return consumer.scheduler.can_fuse(producer, consumer_subnode)

            why("candidate producer is not dep of any foreach consumer")
            return False

        elif producer.is_foreach():
            if consumer.is_reduction():
                why(
                    "candidate consumer is a reduction, foreach ops cannot be fused with reductions currently"
                )
                return False

            producer = typing.cast(ForeachKernelSchedulerNode, producer)
            producer_subnode = producer.get_producer_subnode_for(consumer)
            if producer_subnode is not None:
                return producer.scheduler.can_fuse(producer_subnode, consumer)

            why("candidate consumer has no dep in any foreach producer")
            return False

        raise AssertionError(
            "At least one node passed to ForeachKernelSchedulerNode.can_fuse should be a foreach node"
        )

    @classmethod
    def fuse(
        cls, producer: BaseSchedulerNode, consumer: BaseSchedulerNode
    ) -> ForeachKernelSchedulerNode:
        assert producer.is_foreach() or consumer.is_foreach()
        prev_node_1 = None
        prev_node_2 = None
        fused_nodes: List[BaseSchedulerNode]
        if producer.is_foreach() and consumer.is_foreach():
            producer = typing.cast(ForeachKernelSchedulerNode, producer)
            consumer = typing.cast(ForeachKernelSchedulerNode, consumer)
            fused_nodes = [
                FusedSchedulerNode.fuse(l, r)
                for l, r in zip(producer.snodes, consumer.snodes)
            ]
        elif producer.is_foreach():
            producer = typing.cast(ForeachKernelSchedulerNode, producer)
            producer_subnode = producer.get_producer_subnode_for(consumer)
            fused_nodes = []
            prev_node_1 = producer
            prev_node_2 = None
            for node in producer.snodes:
                if node is producer_subnode:
                    new_node = FusedSchedulerNode.fuse(node, consumer)
                    prev_node_2 = new_node
                    fused_nodes.append(new_node)
                else:
                    fused_nodes.append(node)

        elif consumer.is_foreach():
            consumer = typing.cast(ForeachKernelSchedulerNode, consumer)
            consumer_subnode = consumer.get_consumer_subnode_for(producer)
            fused_nodes = []
            prev_node_1 = consumer
            prev_node_2 = None

            for node in consumer.snodes:
                if node is consumer_subnode:
                    new_node = FusedSchedulerNode.fuse(producer, node)
                    prev_node_2 = new_node
                    fused_nodes.append(new_node)
                else:
                    fused_nodes.append(node)

        return cls(producer.scheduler, fused_nodes, prev_node_1, prev_node_2)

    def __init__(
        self,
        scheduler: Scheduler,
        nodes: Sequence[BaseSchedulerNode],
        prev_node_1: Optional[BaseSchedulerNode] = None,
        prev_node_2: Optional[BaseSchedulerNode] = None,
    ) -> None:
        self.read_to_node = {}
        self.name_to_node = {}

        if prev_node_1 is None or prev_node_2 is None:
            super().__init__(scheduler, nodes)

            for node in nodes:
                for read in node.read_writes.reads:
                    self.read_to_node[read.name] = node

                for name in node.get_names():
                    self.name_to_node[name] = node
        else:
            self.scheduler = scheduler
            self.snodes = nodes
            self.node = None
            self.users: List[NodeUser] = []

            self.set_read_writes(
                dependencies.ReadWrites.merge_list(
                    [prev_node_1.read_writes, prev_node_2.read_writes]
                )
            )

            self.unmet_dependencies = {
                dep
                for dep in set.union(
                    prev_node_1.unmet_dependencies, prev_node_2.unmet_dependencies
                )
                if dep.name not in self.get_names()
            } - self.read_writes.writes

            self.min_order = min([prev_node_1.min_order, prev_node_2.min_order])
            self.max_order = max([prev_node_1.max_order, prev_node_2.max_order])

            if prev_node_1.is_foreach():
                assert isinstance(prev_node_1, ForeachKernelSchedulerNode)
                foreach_node, other_node = prev_node_1, prev_node_2
            else:
                assert isinstance(prev_node_2, ForeachKernelSchedulerNode)
                foreach_node, other_node = prev_node_2, prev_node_1

            self.ancestors = foreach_node.ancestors
            self.ancestors.update(other_node.ancestors)

            self.name_to_node = foreach_node.name_to_node
            for name in other_node.get_names():
                self.name_to_node[name] = other_node

        self.group = (nodes[0].get_device(), ((sympy.Expr("foreach"),),))

        self.origins: Set[torch.fx.Node] = set()

    def mark_run(self) -> None:
        raise NotImplementedError

    def codegen(self) -> None:
        assert isinstance(self.node, ir.ComputedBuffer), f"{type(self.node)=}"
        self.node.get_store_function()(self.node.make_loader()())

    def can_free(self) -> bool:
        raise NotImplementedError

    def is_foreach(self) -> bool:
        return True

    def get_subkernel_nodes(self) -> List[BaseSchedulerNode]:
        """Returns a list of nodes which comprise the foreach kernel, operating on corresponding elements of our input lists.
        These nodes may be vertically fused."""
        return list(self.snodes)

    def get_nodes(self) -> Sequence[BaseSchedulerNode]:
        """Returns all nodes contained in this kernel, unpacking fused nodes
        into their constituent scheduler nodes."""
        return list(itertools.chain.from_iterable(x.get_nodes() for x in self.snodes))

    def get_first_name(self) -> str:
        return self.snodes[0].get_first_name()

    def prune_redundant_deps(
        self, name_to_fused_node: Dict[str, BaseSchedulerNode]
    ) -> None:
        _prune_redundant_deps(self, name_to_fused_node)

        for node in self.snodes:
            node.prune_redundant_deps(name_to_fused_node)


class GroupedSchedulerNode(BaseSchedulerNode):
    """
    This is a "fake" scheduler node that represents a group of scheduler nodes
    that are meant to be *grouped* together (it does not allow another node to be scheduled
    in between its constituent nodes, nor does it allow another node to fuse into any of its constituent nodes).
    The way it does this is by maintaining its unmet dependencies as the union of its constituent nodes.
    Fusion will still happen among the nodes within each GroupedSchedulerNode.
    At codegen time, this scheduler node will be unpacked and codegen is called on each constituent node.
    """

    @classmethod
    def create(cls, snodes: List[BaseSchedulerNode]) -> GroupedSchedulerNode:
        scheduler = snodes[0].scheduler
        assert all(node.scheduler is scheduler for node in snodes)
        return cls(scheduler, snodes)  # type: ignore[arg-type]

    def __init__(self, scheduler: Scheduler, snodes: List[BaseSchedulerNode]) -> None:
        # NB: No need to call super().__init__() because we don't need to re-use any of its logic.

        assert not any(isinstance(x, FusedSchedulerNode) for x in snodes)
        self.snodes = snodes
        self.scheduler = scheduler
        for snode in snodes:
            scheduler.name_to_fused_node[snode.get_name()] = self
        self.node = None
        self.ancestors = set.union(
            *[x.ancestors for x in snodes if x.ancestors is not None]
        )

        self.set_read_writes(
            dependencies.ReadWrites.merge_list([x.read_writes for x in snodes])
        )

        self.unmet_dependencies = {
            dep
            for dep in set.union(*[x.unmet_dependencies for x in snodes])
            if dep.name not in self.get_buffer_names()
        } - self.read_writes.writes

        self.min_order = sys.maxsize
        self.max_order = -sys.maxsize

    @cache_on_self
    def get_name(self) -> str:
        return "_".join([x.get_name() for x in self.snodes])

    def get_first_name(self) -> str:
        return self.snodes[0].get_name()

    @cache_on_self
    def get_buffer_names(self) -> Set[str]:
        return set.union(*[x.get_buffer_names() for x in self.snodes])

    # GroupedSchedulerNode specific methods
    @classmethod
    def can_fuse(cls, producer: BaseSchedulerNode, consumer: BaseSchedulerNode) -> bool:
        return False

    def add_fake_dep(self, name: Dep) -> None:
        self.set_read_writes(self.read_writes.with_read(name))


def pick_loop_order(
    stride_lengths: List[List[int]],
    sizes: List[sympy.Expr],
    priority_idx: Tuple[int, ...] = (),
) -> List[int]:
    """
    A heuristic to decide loop iteration orders.  This has not been well
    tuned and may be something we should autotune.
    """

    @functools.cmp_to_key
    def index_cmp(a: int, b: int) -> int:
        if sizes[a] == 1 or sizes[b] == 1:
            # 1-sizes don't matter, just move them to the end
            return cmp(sizes[a] == 1, sizes[b] == 1)

        # Take abs, otherwise flipped dimensions are treated as smaller
        # strides than contiguous dims
        stride_len_a = [abs(sl[a]) for sl in stride_lengths]
        stride_len_b = [abs(sl[b]) for sl in stride_lengths]

        # equivalent to
        # np.logical_or(stride_lengths[:, b] == 0, stride_lengths[:, a] < stride_lengths[:, b]).all()
        a_first = sum(
            sl_b == 0 or sl_a < sl_b for sl_a, sl_b in zip(stride_len_a, stride_len_b)
        )
        b_first = sum(
            sl_a == 0 or sl_b < sl_a for sl_a, sl_b in zip(stride_len_a, stride_len_b)
        )
        if a_first > b_first:
            return -1
        if b_first > a_first:
            return 1

        # otherwise contiguous
        return cmp(b, a)

    order = list(reversed(range(len(stride_lengths[0]))))
    if len(priority_idx) > 0:
        # if we have priority node, only use that node's order
        stride_lengths = [stride_lengths[pi] for pi in priority_idx]
    if config.pick_loop_orders:
        order.sort(key=index_cmp)
    return order


@dataclasses.dataclass
class NodeUser:
    node: Union[BaseSchedulerNode, OutputNode]
    can_inplace: bool = False

    # A weak user must be scheduled after a given node, but doesn't actually
    # use the result
    is_weak: bool = False

    def __hash__(self) -> int:
        return hash((self.node.get_name(), self.can_inplace, self.is_weak))

    def __eq__(self, other: object) -> bool:
        return (
            isinstance(other, NodeUser)
            and self.get_name() == other.get_name()
            and self.can_inplace == other.can_inplace
            and self.is_weak == other.is_weak
        )

    def get_name(self) -> str:
        return self.node.get_name()

    def merge(self, other: NodeUser) -> NodeUser:
        assert self.node is other.node
        return NodeUser(
            self.node,
            self.can_inplace and other.can_inplace,
            self.is_weak and other.is_weak,
        )


_post_grad_graph_counter = itertools.count()


class Scheduler:
    __dep_size_hint_cache: Dict[Dep, int]

    @dynamo_timed
    def __init__(self, nodes: List[ir.Buffer]) -> None:
        super().__init__()
        self.__dep_size_hint_cache = {}
        V.graph.scheduler = self
        self.backends: Dict[torch.device, BaseScheduling] = {}
        self.post_grad_graph_id = next(_post_grad_graph_counter)

        self.available_buffer_names = {
            *V.graph.graph_inputs.keys(),
            *V.graph.constants.keys(),
            *V.graph.torchbind_constants.keys(),
        }

        self.nodes = [self.create_scheduler_node(n) for n in nodes]

        # some new constants could have been created above
        self.available_buffer_names.update(V.graph.constants.keys())
        for node in self.nodes:
            node.prune_deps()

        self.name_to_node: Dict[str, BaseSchedulerNode] = {
            n.get_name(): n for n in self.nodes
        }
        self.name_to_fused_node: Dict[
            str, BaseSchedulerNode
        ] = dict()  # set in fuse_nodes()

        # mutation_real_name: Maps back to the original name for codegen
        # Example:
        # If you mutate buf0 inside of buf1's kernel, then:
        # mutation_real_name = {"buf0" : "buf1"}
        # all subsequent uses of buf0 become buf1's usage in dependency graph
        self.mutation_real_name: Dict[str, str] = {}

        # We handle mutation by renaming modified versions of the same
        # buffer in the dependency graph to prevent cycles.
        # mutation_renames: tracks the current name for a given buffer
        #                   (changed once per mutation)
        # Example:
        # If you mutate buf0 inside of buf1's kernel, then:
        # mutation_renames = {"buf1" : "buf0"}
        # in codegen we only use buf0, never buf1
        self.mutation_renames: Dict[str, str] = {}

        self.compute_dependencies()
        self.nodes = self.topological_sort_schedule(self.nodes)
        self.dead_node_elimination()
        if config.reorder_for_compute_comm_overlap:
            comms.decide_global_ordering_of_comms(self.nodes)
        self.compute_ancestors()

        metrics.ir_nodes_pre_fusion += len(self.nodes)
        V.debug.ir_pre_fusion(self.nodes)
        self.num_orig_nodes = len(self.nodes)
        self.name_to_fused_node = {n.get_name(): n for n in self.nodes}
        self.create_foreach_nodes()
        self.nodes = self.topological_sort_schedule(self.nodes)
        self.logged_slow_fusion: Set[Tuple[str, str]] = set()
        if config.pre_fusion_custom_pass is not None:
            self.nodes = config.pre_fusion_custom_pass(self.nodes)
        self.nodes = self.fuse_nodes(self.nodes)
        self.finalize_multi_template_buffers()
        if config.reorder_for_compute_comm_overlap:
            self.nodes = comms.reorder_compute_and_comm_for_overlap(self.nodes)
        self.process_grouped_nodes()
        self.compute_last_usage()
        V.debug.ir_post_fusion(self.nodes)
        V.debug.graph_diagram(self.nodes)
        self.debug_draw_graph()

        # used during codegen:
        self.current_device: Optional[torch.device] = None
        self.buffer_names_to_free: Set[str] = set()

        # fx graph node to the position it appears in the graph
        # for debug attribution
        self.origin_to_index: Dict[torch.fx.Node, int] = {}

        get_metric_table("graph_stats").add_row(
            lambda: {
                "graph_id": self.post_grad_graph_id,
                "num_nodes_before_fusion": self.num_orig_nodes,
                "num_nodes_after_fusion": len(self.nodes),
            }
        )

    def get_current_device_or_throw(self) -> torch.device:
        if device := self.current_device:
            return device
        else:
            raise RuntimeError("No current device")

    def debug_draw_graph(self) -> None:
        """Generate an image of the graph for debugging"""
        if os.environ.get("INDUCTOR_WRITE_SCHEDULER_GRAPH", None) == "1":
            from .debug import draw_buffers

            draw_buffers(self.nodes, print_graph=True)

    def debug_print_nodes(self, label: str) -> None:
        if log.isEnabledFor(logging.INFO):
            log.info("%s:", label)
            for node in self.nodes:
                node.log_details()

    def create_scheduler_node(self, node: ir.Buffer) -> BaseSchedulerNode:
        assert (
            node.origins is not None
        ), "All nodes passed to scheduling must have an origin"
        if node.is_no_op():
            return NopKernelSchedulerNode(self, node)
        elif isinstance(node, (ir.ComputedBuffer, ir.TemplateBuffer)):
            return SchedulerNode(self, node)
        elif isinstance(node, ir.ExternKernel):
            return ExternKernelSchedulerNode(self, node)
        else:
            raise NotImplementedError(node)

    def create_foreach_nodes(self) -> None:
        removed_node_names = set()
        fe_nodes = []
        kept_node_names = self.name_to_fused_node.keys()

        for names in V.graph.lists.values():
            names = [
                name
                for name in names
                if name in kept_node_names
                and not isinstance(self.name_to_node[name], NopKernelSchedulerNode)
            ]
            if not names:
                # All nodes eliminated
                continue

            removed_node_names.update(names)
            snodes = [self.name_to_node[name] for name in names]

            fe_node = ForeachKernelSchedulerNode(self, snodes)

            fe_nodes.append(fe_node)

            for name in names:
                self.name_to_fused_node[name] = fe_node

        self.nodes = [
            node for node in self.nodes if node.get_name() not in removed_node_names
        ] + list(fe_nodes)

    def compute_dependencies(self) -> None:
        """
        Create dependency edges between nodes, handling aliasing and
        mutation properly.
        """

        T = TypeVar("T")

        class DedupList(Generic[T]):
            """
            This data structure behaves like a list except it makes sure the
            elements remain unique.
            Normally one could use a set/dict for this purpose however
            the list in question gets elements appended as it is being
            iterated over which means that we need to keep the list
            semantics.
            """

            def __init__(
                self,
                items: Optional[List[T]] = None,
                membership: Optional[Set[T]] = None,
            ) -> None:
                self.items = items or list()
                self.membership = membership or set()

            def append(self, node_user: T) -> None:
                if node_user in self.membership:
                    return
                self.items.append(node_user)
                self.membership.add(node_user)

            def __add__(self, other: DedupList[T]) -> DedupList[T]:
                new_membership = set.union(self.membership, other.membership)
                new_items = self.items + [
                    x for x in other.items if x not in self.membership
                ]
                return DedupList(new_items, new_membership)

        name_to_users: DefaultDict[str, DedupList[NodeUser]] = collections.defaultdict(
            DedupList
        )

        # handle aliasing by using python aliasing in name_to_users
        # if foo aliases bar then we will make name_to_users["foo"] point
        # to the same python list as name_to_users["bar"]
        for node1 in self.nodes:
            node1_name = node1.get_name()
            for node2_name in node1.get_aliases():
                if node1_name in name_to_users and node2_name in name_to_users:
                    # merge the two
                    list1 = name_to_users[node1_name]
                    list2 = name_to_users[node2_name]
                    combined = list1 + list2
                    for key in name_to_users.keys():
                        if name_to_users[key] is list1 or name_to_users[key] is list2:
                            name_to_users[key] = combined
                elif node1_name in name_to_users:
                    name_to_users[node2_name] = name_to_users[node1_name]
                else:
                    name_to_users[node1_name] = name_to_users[node2_name]

        def rename(n: str) -> str:
            if n in self.mutation_renames:
                return rename(self.mutation_renames[n])
            return n

        def dep_closure(node_name: str) -> Set[str]:
            reachable_names = {node_name}
            node = self.name_to_node[node_name]
            write_dep = next(iter(node.read_writes.writes))
            for read_dep in node.read_writes.reads:
                if (
                    read_dep.name in self.name_to_node
                    and isinstance(read_dep, dependencies.MemoryDep)
                    and isinstance(write_dep, dependencies.MemoryDep)
                    and read_dep.index == write_dep.index
                    and read_dep.size == write_dep.size
                ):
                    reachable_names.update(dep_closure(read_dep.name))
            return reachable_names

        def add_user(
            used_by_name: str,
            user_node: Union[BaseSchedulerNode, OutputNode],
            can_inplace: bool = False,
            is_weak: bool = False,
        ) -> None:
            name_to_users[rename(used_by_name)].append(
                NodeUser(user_node, can_inplace, is_weak)
            )

        unbacked_symbol_to_origin_node = {}

        # NB: None means that the dependency is on an input.  Don't actually
        # generate a dependency because if we do, Inductor will start trying
        # to free the unbacked int but that's pointless
        for name, val in V.graph.graph_inputs.items():
            if isinstance(val, sympy.Expr):
                for fs in val.free_symbols:
                    unbacked_symbol_to_origin_node[fs] = None

        for node in self.nodes:
            log.debug("scheduling %s", node.node)

            # unbacked symbols don't follow ordinary buffer dependencies, so
            # we track their def/uses separately
            assert node.node is not None
            unbacked_symbol_defs = sorted(
                node.node.get_unbacked_symbol_defs(), key=lambda x: x.name
            )
            for s in unbacked_symbol_defs:
                assert isinstance(s, sympy.Symbol)
                # Pick the first definer as canonical.  There may be multiple
                # because if a MultiOutputLayout buffer propagates an unbacked
                # symint to multiple outputs, they will all claim to def it.
                if s not in unbacked_symbol_to_origin_node:
                    unbacked_symbol_to_origin_node[s] = node.get_name()

            unbacked_symbol_uses = sorted(
                node.node.get_unbacked_symbol_uses(), key=lambda x: x.name
            )
            # if a kernel takes unbacked symints, register dependencies
            for s in unbacked_symbol_uses:
                assert (
                    s in unbacked_symbol_to_origin_node
                ), f"{s} not in {unbacked_symbol_to_origin_node}"
                if (r := unbacked_symbol_to_origin_node[s]) is not None:
                    node.add_fake_dep(StarDep(r))

            if (
                len(node.read_writes.writes) == 1
                and (dep := next(iter(node.read_writes.writes)))
                and isinstance(dep, MemoryDep)
            ):
                node_mode = dep.mode
            else:
                node_mode = None

            # a node will mutate either 0 or 1 buffers
            assert len(node.get_mutations()) <= 1
            for alt_name in node.get_mutations():
                alt_name = rename(alt_name)
                # this node must run after the prior writer
                add_user(alt_name, node)
                node.add_fake_dep(StarDep(alt_name, mode=node_mode))
                for other_node in name_to_users[alt_name].items:
                    # this node must run after all prior readers
                    other_name = rename(other_node.get_name())
                    known_dep_node_names = dep_closure(node.get_name())
                    if other_name not in known_dep_node_names:
                        # If this node already directly or indirectly depends on other_node,
                        # we don't need to insert an extra dep.
                        node.add_fake_dep(WeakDep(other_name))
                        add_user(other_name, node, is_weak=True)

            # add normal non-mutation dependencies
            for read in node.read_writes.reads:
                is_weak = isinstance(read, WeakDep)
                add_user(read.name, node, node.can_inplace(read), is_weak)

            node.update_mutated_names(self.mutation_renames)

            # update our renaming scheme for the next iteration
            for alt_name in node.get_mutations():
                self.mutation_renames[rename(alt_name)] = node.get_name()
                self.mutation_renames[alt_name] = node.get_name()
                self.mutation_real_name[node.get_name()] = self.mutation_real_name.get(
                    alt_name, alt_name
                )

        # make sure outputs aren't dead-code-eliminated
        for node_name in V.graph.get_output_names():
            log.debug("scheduling output %s", node_name)
            add_user(node_name, OutputNode(StarDep(node_name)))

        # make sure unbacked symints aren't dead-code-eliminated
        for node in V.graph.graph_outputs:
            for s in node.get_unbacked_symbol_uses():
                assert (
                    s in unbacked_symbol_to_origin_node
                ), f"{s} not in {unbacked_symbol_to_origin_node.keys()}"
                if (node_name := unbacked_symbol_to_origin_node[s]) is not None:
                    log.debug(
                        "scheduling output %s for unbacked symint %s", node_name, s
                    )
                    add_user(node_name, OutputNode(StarDep(node_name)))

        # make sure input mutation isn't dead-code-eliminated
        for name in self.mutation_renames:
            if name in V.graph.graph_inputs:
                add_user(name, OutputNode(StarDep(name)))
                V.graph.mutated_inputs.add(name)
            elif name in V.graph.constants:
                # In AOTI, module parameters and buffers are not lifted as graph inputs
                add_user(name, OutputNode(StarDep(name)))

        inp_names = {
            name: index for index, name in enumerate(V.graph.graph_inputs.keys())
        }
        V.graph.mutated_input_idxs = [
            inp_names[name] for name in V.graph.mutated_inputs
        ]

        # copy users information onto the nodes
        for node in self.nodes:
            node.set_users(name_to_users[node.get_name()].items)

    def dead_node_elimination(self) -> None:
        """
        Remove any nodes without users
        """
        # self.nodes is in topological order, so by iterating in reverse order
        # we have visited (and potentially removed) all users before visiting a
        # given node.
        updated_nodes = []
        for node in reversed(self.nodes):

            def can_eliminate_user(user: NodeUser) -> bool:
                return user.is_weak or user.get_name() in V.graph.removed_buffers

            can_eliminate = not node.has_side_effects() and all(
                can_eliminate_user(u) for u in node.users
            )

            if not can_eliminate:
                updated_nodes.append(node)
            else:
                # dead code
                log.debug("removed dead node: %s", node.get_name())
                V.graph.removed_buffers.add(node.get_name())

        self.nodes = list(reversed(updated_nodes))

        # Prune any WeakDeps no longer needed
        for node in self.nodes:
            node.prune_weak_deps()

    def topological_sort_schedule(
        self, nodes: List[BaseSchedulerNode]
    ) -> List[BaseSchedulerNode]:
        """
        Ensure nodes is in topologically sorted order
        """
        seen: Set[BaseSchedulerNode] = set()
        name_to_node: Dict[str, BaseSchedulerNode] = dict()
        result: List[BaseSchedulerNode] = []

        def visit(n: BaseSchedulerNode) -> None:
            if n not in seen:
                seen.add(n)
                for dep in sorted(n.unmet_dependencies, key=lambda d: d.name):
                    visit(name_to_node[dep.name])
                result.append(n)

<<<<<<< HEAD
        for node in nodes:
=======
        for node in self.nodes:
            for name in node.get_names():
                name_to_node[name] = node
        for node in self.nodes:
>>>>>>> 429ed5bf
            visit(node)
        return result

    def compute_ancestors(self) -> None:
        """
        Populate each node.ancestors
        """
        # note self.nodes is topologically sorted
        name_to_ancestors: Dict[str, Set[str]] = {}
        for node in self.nodes:
            ancestors = set()
            for dep in node.unmet_dependencies:
                ancestors.add(dep.name)
                ancestors |= name_to_ancestors[dep.name]
            name_to_ancestors[node.get_name()] = ancestors
            node.ancestors = ancestors

        for order, node in enumerate(self.nodes):
            node.min_order = order
            node.max_order = order

    def fuse_nodes(self, nodes: List[BaseSchedulerNode]) -> List[BaseSchedulerNode]:
        """
        Combine eligible nodes into FusedSchedulerNodes.
        """
        for i in range(10):
            old_len = len(nodes)
            fusion_log.debug(
                "===== attempting fusion (%d/10): %d nodes =====",
                i + 1,
                old_len,
            )
            nodes = self.fuse_nodes_once(nodes)
            new_len = len(nodes)
            fusion_log.debug(
                "completed fusion round (%d/10): fused %d nodes into %d nodes\n",
                i + 1,
                old_len,
                new_len,
            )
            if new_len == old_len or new_len == 1:
                fusion_log.debug("===== fusion complete (%d iterations) =====", i + 1)
                break
        return nodes

    def process_grouped_nodes(self) -> None:
        """
        Fuse within each GroupedSchedulerNode, and then unpack the grouped node into regular nodes.
        """
        new_nodes = []
        for node in self.nodes:
            if isinstance(node, GroupedSchedulerNode):
                for sub_node in node.snodes:
                    self.name_to_fused_node[sub_node.get_name()] = sub_node
                new_nodes.extend(self.fuse_nodes(node.snodes))
            else:
                new_nodes.append(node)
        self.nodes = new_nodes

    def benchmark_fused_nodes(
        self, nodes: Sequence[BaseSchedulerNode]
    ) -> Tuple[float, str]:
        """
        Benchmark fused list of nodes and return the execution time
        in milliseconds on randomly generated inputs.
        """
        assert len(nodes) > 0
        device = nodes[0].get_device()
        self.current_device = device
        backend = self.get_backend(device)
        return backend.benchmark_fused_nodes(nodes)

    def finalize_multi_template_buffers(self) -> None:
        def replace_buffer(
            orig_node: ir.MultiTemplateBuffer, new_node: ir.Buffer
        ) -> None:
            replaced_name = new_node.name
            orig_name = orig_node.get_name()
            assert isinstance(orig_name, str) and isinstance(replaced_name, str)

            del V.graph.name_to_buffer[replaced_name]
            new_node.name = orig_name

            orig = V.graph.buffers.index(orig_node)
            V.graph.buffers.remove(new_node)
            V.graph.buffers[orig] = new_node
            V.graph.name_to_buffer[orig_name] = new_node

        for i, node in enumerate(self.nodes):
            if isinstance(node, SchedulerNode) and isinstance(
                node.node, ir.MultiTemplateBuffer
            ):
                multi_node = node.node
                min_node_unfused, _ = multi_node.get_min_choice()

                if isinstance(
                    min_node_unfused,
                    torch._inductor.ir.TritonTemplateCallerBase,
                ):
                    node.node.finalize_as_triton_caller(min_node_unfused)
                    continue

                out_tensorbox = min_node_unfused.output_node()
                out_storage = out_tensorbox.data
                assert isinstance(out_storage, ir.StorageBox)
                out_buffer = out_storage.data
                assert isinstance(out_buffer, ir.Buffer)

                out_buffer.layout = multi_node.layout
                replace_buffer(multi_node, out_buffer)
                new_scheduler_node = self.create_scheduler_node(out_buffer)

                self.nodes[i] = new_scheduler_node
                self.name_to_node[node.get_name()] = new_scheduler_node
                self.name_to_fused_node[node.get_name()] = new_scheduler_node

                new_scheduler_node.users = node.users
                new_scheduler_node.min_order = node.min_order
                new_scheduler_node.max_order = node.max_order
                new_scheduler_node.last_usage = node.last_usage

    def speedup_by_fusion(
        self, node1: BaseSchedulerNode, node2: BaseSchedulerNode
    ) -> bool:
        """
        If config.benchmark_fusion is False, always return True.
        Otherwise, return True if fusion can brings speedup.
        """

        is_multi_template = node1.is_template() and isinstance(
            node1.get_template_node(), ir.MultiTemplateBuffer
        )
        if not config.benchmark_fusion and not is_multi_template:
            return True

        if (
            node1.is_template()
            and not isinstance(node1.get_template_node(), ir.TritonTemplateBuffer)
            or node1.is_foreach()
            or node2.is_foreach()
        ):
            # TODO support benchmarking epilogue fusion
            return True

        node_list_1 = node1.get_nodes()
        device = node_list_1[0].get_device()

        # don't support benchmark fusion for CPU right now.
        if device.type == "cpu":
            return True

        node_list_2 = node2.get_nodes()
        node_list_fused = list(itertools.chain(node_list_1, node_list_2))

        # We can not accurately benchmark kernel using atomic_add
        # due to how we generate random integer inputs.
        # Skip benchmarking them by allowing fusion.
        if any(
            hasattr(n.node, "data")
            and n.node is not None
            and hasattr(n.node.data, "scatter_mode")
            and n.node.data.scatter_mode == "atomic_add"
            for n in node_list_fused
        ):
            return True

        from triton.compiler.errors import CompilationError

        why = WhyNoFuse(node1, node2)

        def log_fusion(ms_fused: float, ms1: float, ms2: float) -> None:
            if fusion_log.isEnabledFor(logging.DEBUG):
                if ms_fused < ms1 + ms2:
                    fusion_log.debug(
                        "can fuse (benchmark): fusing %s with %s cause %sx speedup",
                        node1.get_names(),
                        node2.get_names(),
                        green_text(f"{(ms1 + ms2) / ms_fused:.3f}"),
                    )
                else:
                    fusion_log.debug(
                        "cannot fuse (benchmark): fusing %s with %s cause %sx slowdown",
                        node1.get_names(),
                        node2.get_names(),
                        red_text(f"{ms_fused / (ms1 + ms2):.3f}"),
                    )

        if isinstance(node1, SchedulerNode) and isinstance(
            node1.node, ir.MultiTemplateBuffer
        ):
            multi_node = node1.node
            choice_timings = multi_node.choice_timings

            _, ms1 = multi_node.get_min_choice()
            ms2, path2 = self.benchmark_fused_nodes(node_list_2)

            min_ms_fused = float("inf")
            ms_fused_choice = None

            triton_choices = 0

            for choice, unfused_time in choice_timings.items():
                if not isinstance(choice, torch._inductor.ir.TritonTemplateCallerBase):
                    continue

                if unfused_time >= ms1 + ms2:
                    continue

                triton_choices += 1
                if triton_choices > config.max_epilogue_benchmarked_choices:
                    break

                # TODO - parallel compile triton templates
                # TODO - should prune/skip choices that are not within certain % of best choice
                with node1.node.swap_as_triton_caller(choice):
                    ms_fused, _ = self.benchmark_fused_nodes(node_list_fused)

                    if ms_fused < min_ms_fused:
                        min_ms_fused = ms_fused
                        ms_fused_choice = choice

            log_fusion(min_ms_fused, ms1, ms2)

            # after we do a fusion, we finalize a triton template.
            # TODO - could preserve multi template and choices for subsequent fusions
            if min_ms_fused < (ms1 + ms2) and ms_fused_choice is not None:
                node1.node.finalize_as_triton_caller(ms_fused_choice)
                return True
            else:
                return False
        else:
            try:
                ms1, path1 = self.benchmark_fused_nodes(node_list_1)
                if math.isinf(ms1):
                    why("register spilling of the first kernel")
                    return False
                ms2, path2 = self.benchmark_fused_nodes(node_list_2)
                if math.isinf(ms2):
                    why("register spilling of the second kernel")
                    return False
                ms_fused, path_fused = self.benchmark_fused_nodes(node_list_fused)
                if math.isinf(ms_fused):
                    why("register spilling of the fused kernel")
                    return False
            except CompilationError as e:
                # workaround triton issue: https://github.com/openai/triton/issues/2151
                if "Loop-carried variable" in str(e):
                    return True  # allow fusion
                else:
                    raise

        log_fusion(ms_fused, ms1, ms2)
        if (
            is_metric_table_enabled("slow_fusion")
            and ms_fused >= ms1 + ms2
            and (path1, path2) not in self.logged_slow_fusion
        ):
            self.logged_slow_fusion.add((path1, path2))
            get_metric_table("slow_fusion").add_row(
                lambda: {
                    "kernel1_path": path1,
                    "kernel1_latency": ms1,
                    "kernel2_path": path2,
                    "kernel2_latency": ms2,
                    "fused_kernel_path": path_fused,
                    "fused_kernel_latency": ms_fused,
                    "slow_down_ratio": ms_fused / (ms1 + ms2),
                }
            )
        return ms_fused < ms1 + ms2

    def fuse_nodes_once(
        self, nodes: List[BaseSchedulerNode]
    ) -> List[BaseSchedulerNode]:
        """
        Combine eligible nodes into FusedSchedulerNodes.

        This relies on two key functions to control the logic:
            - self.can_fuse(): checks if a fusion is legal
            - self.score_fusion(): assigns priority to a given fusion
        """
        fused_nodes = set(nodes)
        if fusion_log.isEnabledFor(logging.DEBUG):
            fusion_log.debug("fuse_nodes_once, candidates:")
            for node in fused_nodes:
                fusion_log.debug("  " + node.debug_str_short())  # noqa: G003
        for node1, node2 in self.get_possible_fusions(nodes):
            node1 = self.name_to_fused_node[node1.get_first_name()]
            node2 = self.name_to_fused_node[node2.get_first_name()]
            if self.can_fuse(node1, node2) and not self.will_fusion_create_cycle(
                node1, node2
            ):
                if not self.speedup_by_fusion(node1, node2):
                    continue
                fusion_log.debug(
                    "fusing %s with %s", node1.get_name(), node2.get_name()
                )

                # above can_fuse asserts that node2 has the same device
                device = node1.get_device()
                node3 = self.get_backend(device).fuse(node1, node2)
                fused_nodes.remove(node1)
                fused_nodes.remove(node2)
                fused_nodes.add(node3)
                self.name_to_fused_node.update(
                    {n.get_name(): node3 for n in node3.get_nodes()}
                )
        nodes = sorted(fused_nodes, key=lambda x: x.min_order)
        nodes = self.topological_sort_schedule(nodes)
        self.prune_redundant_deps(nodes)
        return nodes

    def prune_redundant_deps(self, nodes: List[BaseSchedulerNode]) -> None:
        for node in nodes:
            node.prune_redundant_deps(self.name_to_fused_node)

    def get_possible_fusions(
        self, nodes: List[BaseSchedulerNode]
    ) -> List[Tuple[BaseSchedulerNode, BaseSchedulerNode]]:
        """
        Helper to find all legal fusion opportunities, sorted by self.score_fusion()
        """
        possible_fusions = []
        seen = set()

        def check_all_pairs(nodes: List[BaseSchedulerNode]) -> None:
            for node1_index, node1 in enumerate(nodes):
                for node2 in nodes[node1_index + 1 :]:
                    key = (node1, node2)
                    if key in seen:
                        continue
                    seen.add(key)

                    if self.can_fuse(node1, node2):
                        possible_fusions.append(key)
                    elif (node2.is_template() or node2.is_foreach()) and self.can_fuse(
                        node2, node1
                    ):
                        # foreach fusions and epilogue fusions are order dependent
                        possible_fusions.append((node2, node1))

        buffer_names_grouping = collections.defaultdict(list)
        for node in nodes:
            for buf in node.used_buffer_names():
                buffer_names_grouping[buf].append(node)
        for node_grouping in buffer_names_grouping.values():
            check_all_pairs(node_grouping)

        if config.aggressive_fusion:
            group_grouping = collections.defaultdict(list)
            for node in nodes:
                group = getattr(node, "group", None)
                if group:
                    group_grouping[group].append(node)
            for node_grouping in group_grouping.values():
                check_all_pairs(node_grouping)

        possible_fusions = self.get_possible_fusions_with_highest_priority(
            possible_fusions
        )
        possible_fusions.sort(key=self.score_fusion_key, reverse=True)
        fusion_log.debug("found %d possible fusions", len(possible_fusions))
        return possible_fusions

    def will_fusion_create_cycle(
        self, node1: BaseSchedulerNode, node2: BaseSchedulerNode
    ) -> bool:
        """
        Finds whether there's a path from node1 to node2 (or vice-versa)
        caused indirectly by other fusions.
        """

        visited = set()

        def found_path(node: BaseSchedulerNode) -> bool:
            # only fused nodes can introduce new ancestors.
            if isinstance(node, FusedSchedulerNode) and node not in visited:
                visited.add(node)
                if node.get_names().issubset(combined_ancestors):
                    # All fusion outputs are in ancestors of node1 and node2, thus
                    # cannot introduce new path:
                    #
                    # 1. if output is neither descendent of node1 or node2, the
                    #        output cannot introduce a path
                    # 2. due to [can_fuse]: if WLOG output is descendent of node1, it cannot be
                    #        on path(node1->node2), hence it cannot be ancestor of node2
                    # 3. due to [acyclic]: if WLOG output is descendent of node1, it cannot be
                    #        ancestor of node1
                    return False
                else:
                    # continue DFS of new ancestors introduced by the fusion
                    return bool(combined_names & node.ancestors) or any(
                        found_path(self.name_to_fused_node[n])
                        for n in node.ancestors - combined_ancestors
                    )
            return False

        combined_names = node1.get_names() | node2.get_names()
        combined_ancestors = (node1.ancestors | node2.ancestors) - combined_names
        cycle = any(found_path(self.name_to_fused_node[n]) for n in combined_ancestors)
        if cycle:
            WhyNoFuse(node1, node2)("will create cycle")
        return cycle

    def can_fusion_increase_peak_memory(
        self, node1: BaseSchedulerNode, node2: BaseSchedulerNode
    ) -> bool:
        """
        This function prevents fusion for nodes that can increase memory
        footprint. This problem is more common in horizontal fusion, where nodes
        that are far apart in the original order get fused, lengthening the live
        intervals of tensors. This is very evident in models with activation
        checkpointing, where the recomputed nodes from different checkpointed
        regions get fused and significantly increase the memory footprint.

        The current attempt is a quick, possibly hacky, heuristic to prevent the
        fusion of nodes that are far away in the original order.

        A better but difficult to implement heurisitic would be to use live
        intervals of the buffers, find region of peak pressure in the original
        program and prevent fusion that crosses that peak region. We might need
        special care or good approximation in this implementation, as fusion of
        node changes live intervals, and re-computing live intervals and peak
        memory after each fusion can introduce large compilation overhead.
        """
        proximity_score = max(
            abs(node1.min_order - node2.max_order),
            abs(node2.min_order - node1.max_order),
        )
        return proximity_score > 64

    def decide_fusion_fail_reason(
        self,
        node1: BaseSchedulerNode,
        node2: BaseSchedulerNode,
        common_buf_names: Tuple[str, ...],
    ) -> str:
        """
        Try to decide reasons why fusion fail due to no shared memory even though
        there are common buffers.
        """
        reasons = {}
        node1_name2dep = {dep.name: dep for dep in node1.read_writes.reads_and_writes()}
        node2_name2dep = {dep.name: dep for dep in node2.read_writes.reads_and_writes()}

        for buf_name in common_buf_names:
            buf = V.graph.get_buffer(buf_name)
            lhs_dep = node1_name2dep[buf_name]
            rhs_dep = node2_name2dep[buf_name]

            if lhs_dep.get_numel() != rhs_dep.get_numel():
                reasons[
                    buf_name
                ] = f"different numel: {lhs_dep.get_numel()} v.s. {rhs_dep.get_numel()}"
                continue

            # same numel but different MemoryDep.size. Should be broadcasting
            if sympy_product(lhs_dep.size) != sympy_product(rhs_dep.size):
                reasons[buf_name] = "broadcast"
                continue

            if not isinstance(lhs_dep, MemoryDep) or not isinstance(rhs_dep, MemoryDep):
                reasons[
                    buf_name
                ] = f"not MemoryDep: {type(lhs_dep)} v.s. {type(rhs_dep)}"
                continue

            lhs_off = lhs_dep.get_offset()
            rhs_off = rhs_dep.get_offset()
            if lhs_off != rhs_off:
                # One example is in transformer, we use a concatenated linear layer
                # to project Q/K/V and then split the result. The 3 splits will
                # point to the same buffer with different offsets.
                reasons[buf_name] = f"different offset: {lhs_off} v.s. {rhs_off}"
                continue

            if (
                lhs_dep.normalize_with_stride_order()
                == rhs_dep.normalize_with_stride_order()
            ):
                reasons[buf_name] = f"Mismatch loop orders: {lhs_dep} v.s. {rhs_dep}"
                continue

            # Add more rules here
            reasons[
                buf_name
            ] = f"Unknown reason: {lhs_dep} v.s. {rhs_dep}. Layout: {buf.layout}"

        return str(reasons)

    def can_fuse(self, node1: BaseSchedulerNode, node2: BaseSchedulerNode) -> bool:
        """
        Determine if it is possible to combine node1 and node2 into a
        single fused node.
        """

        if node1 is node2:
            return False

        why = WhyNoFuse(node1, node2)

        if isinstance(node1, GroupedSchedulerNode) or isinstance(
            node2, GroupedSchedulerNode
        ):
            why("grouped node must not be fused with other nodes")
            return False
        if (
            isinstance(node1, (ExternKernelSchedulerNode, NopKernelSchedulerNode))
            and not node1.is_template()
        ):
            why("node1 is extern or nop")
            return False
        if (
            isinstance(node2, (ExternKernelSchedulerNode, NopKernelSchedulerNode))
            and not node2.is_template()
        ):
            why("node2 is extern or nop")
            return False

        if node2.get_names() & node1.ancestors:
            why("node1 must go before node2")
            return False

        if node2.is_template():
            why("templates can only fuse epilogues")
            return False
        if node1.is_template() and (
            node2.has_aliasing_or_mutation()
            or node2.is_reduction()
            or not config.epilogue_fusion
        ):
            why("template epilogue not satisfied")
            return False

        device = node1.get_device()
        device2 = node2.get_device()
        if device != device2:
            why("device mismatch (%s vs %s)", device, device2)
            return False
        del device2

        no_shared_data = self.score_fusion_memory(node1, node2) == 0
        if no_shared_data and (
            not config.aggressive_fusion or node1.is_reduction() or node2.is_reduction()
        ):
            if is_metric_table_enabled("fusion_failure_due_to_indexing_mismatch"):
                common_buf_names = (
                    node1.read_writes.buffer_names() & node2.read_writes.buffer_names()
                )
                if len(common_buf_names) > 0:
                    get_metric_table("fusion_failure_due_to_indexing_mismatch").add_row(
                        lambda: {
                            "pre_grad_graph_id": V.graph.graph_id,
                            "post_grad_graph_id": V.graph.post_grad_graph_id,
                            "node1_name": node1.get_name(),
                            "node2_name": node2.get_name(),
                            "node1_debug_str": write_text(node1.debug_str()),
                            "node2_debug_str": write_text(node2.debug_str()),
                            "common_buffer_names": list(common_buf_names),
                            "failure_reason": self.decide_fusion_fail_reason(
                                node1, node2, common_buf_names
                            ),
                        }
                    )

                    why("no shared data due to indexing mismatch")
                    return False
            why("no shared data")
            return False  # heuristic not needed for correctness

        if (
            not node1.is_foreach()
            and not node2.is_foreach()
            and len(node1.get_nodes()) + len(node2.get_nodes()) > config.max_fusion_size
        ):
            why("exceeds max fusion")
            return False  # heuristic not needed for correctness

        if node1.get_names() & node2.ancestors:
            # node2 depends on node1 outputs
            if not self.can_fuse_vertical(node1, node2):
                return False
            return self.get_backend(device).can_fuse_vertical(node1, node2)
        else:  # nodes don't depend on each other, but may have common reads
            if self.can_fusion_increase_peak_memory(node1, node2):
                why("will increase peak memory")
                return False
            return self.get_backend(device).can_fuse_horizontal(node1, node2)

    def can_fuse_vertical(
        self, node1: BaseSchedulerNode, node2: BaseSchedulerNode
    ) -> bool:
        """
        Check if it is legal to fuse a consumer (node2) into a producer (node1).

        We can fuse them if all the reads of node2 either match
        corresponding writes in node1, or are written by nodes that can
        be scheduled before the fusion of node1 and node2.

        We also disable fusion of a write subsequent to a read if the reads
        and writes do not align.
        """
        node1_names = node1.get_names()
        computed_deps = set()
        why = WhyNoFuse(node1, node2)

        for cd in node1.read_writes.writes:
            if not isinstance(cd, MemoryDep):
                continue
            for rd in node2.unmet_dependencies:
                if self.fusable_read_and_write(rd, cd):
                    computed_deps.add(rd)

        remaining_deps = {dep.name for dep in node2.unmet_dependencies - computed_deps}
        if remaining_deps & node1_names:
            # MemoryDeps didn't match and read different locations of the same buffer.
            # Examples here include:
            #   - MemoryDep("foo", x) != MemoryDep("foo", x + 1)
            #   - MemoryDep("foo", x) != StarDep("foo")
            why("memory deps did not match")
            return False
        for name in remaining_deps:
            if node1_names & self.name_to_fused_node[name].ancestors:
                why("intermediate nodes between node1 & node2")
                return False

        # similar to can_inplace, if we are going to fuse a write subsequent to a read
        # require that the indexing and size is the same
        for write in node2.read_writes.writes:
            if not isinstance(write, MemoryDep):
                continue
            for read in node1.read_writes.reads:
                if write.name != self.mutation_renames.get(read.name, read.name):
                    continue

                # bail on StarDep
                if not self.fusable_read_and_write(read, write):
                    why("fusing a write into a read with different indexing formula")
                    return False

        return True

    # StarDep doesn't match MemoryDep, different indices don't match
    # However, broadcasting sometimes strips dimensions, and if that's the case
    # we still can match unmet dep
    # if there's indirect indexing, don't match it
    def fusable_read_and_write(self, read: Dep, write: MemoryDep) -> bool:
        if isinstance(read, MemoryDep):
            if read.mode == write.mode and write.mode is not None:
                return True
            read_name = read.name
            if read_name in self.mutation_renames:
                read_name = self.mutation_renames[read_name]
            return (
                read_name == write.name
                and not free_symbol_is_type(read.index, SymT.TMP)
                and not free_symbol_is_type(write.index, SymT.TMP)
                and read.index == write.index
                and len(read.size) >= len(write.size)
                and read.size[: len(write.size)] == write.size
            )
        elif isinstance(read, StarDep):
            read_name = self.mutation_renames.get(read.name, read.name)
            write_name = self.mutation_renames.get(write.name, write.name)
            if (
                read.mode == write.mode
                and write.mode is not None
                and read_name == write_name
            ):
                return True
        return False

    def score_fusion(
        self, node1: BaseSchedulerNode, node2: BaseSchedulerNode
    ) -> Tuple[bool, bool, int, int]:
        """
        Assign a score (higher comes first) to the fusion of node1
        and node2.  When different fusions conflict with each other,
        this is the way we decide what order to run them in.

        Our current score is based on:
        - Estimate of the saved memory operations
        - Fusions closer together in original order
        """
        memory_score = self.score_fusion_memory(node1, node2)
        proximity_score = -max(
            abs(node1.min_order - node2.max_order),
            abs(node2.min_order - node1.max_order),
        )
        return (
            node1.is_template() == config.epilogue_fusion_first and memory_score > 0,
            node1.is_reduction() == node2.is_reduction() and memory_score > 0,
            memory_score,
            proximity_score,
        )

    def dep_size_hint(self, dep: Dep) -> int:
        res = 0
        if dep not in self.__dep_size_hint_cache:
            try:
                if not dep.has_unbacked_symbols():
                    res = dep.numbytes_hint()
            except KeyError:
                # In at least one test (test/inductor/test_torchbind.py) we
                # create a StarDep that doesn't exist in the graph and calling
                # `has_unbacked_symbols()` throws an error.
                pass
            self.__dep_size_hint_cache[dep] = res
        else:
            res = self.__dep_size_hint_cache[dep]
        return res

    def score_fusion_memory(
        self, node1: BaseSchedulerNode, node2: BaseSchedulerNode
    ) -> int:
        """
        The first term in our fusion score that estimates number of saved
        memory operations.
        """
        common_memory_deps = (node1.read_writes.reads | node1.read_writes.writes) & (
            node2.read_writes.reads | node2.read_writes.writes
        )
        return sum(self.dep_size_hint(dep) for dep in common_memory_deps)

    def get_possible_fusions_with_highest_priority(
        self, possible_fusions: List[Tuple[BaseSchedulerNode, BaseSchedulerNode]]
    ) -> List[Tuple[BaseSchedulerNode, BaseSchedulerNode]]:
        # Group the possible fusions based on their priority from the backend.
        # Only return the group of possible fusions with highest priority.
        if len(possible_fusions) == 0:
            return possible_fusions
        possible_fusions_group_by_priority: Dict[
            int, List[Tuple[BaseSchedulerNode, BaseSchedulerNode]]
        ] = {}

        for node1, node2 in possible_fusions:
            assert node1.get_device() == node2.get_device()
            device = node1.get_device()
            fusion_pair_priority = int(
                self.get_backend(device).get_fusion_pair_priority(node1, node2)
            )
            if fusion_pair_priority not in possible_fusions_group_by_priority:
                possible_fusions_group_by_priority[fusion_pair_priority] = [
                    (node1, node2),
                ]
            else:
                possible_fusions_group_by_priority[fusion_pair_priority].append(
                    (node1, node2)
                )
        # return the possible fusions with highest priority
        possible_fusions_with_highest_priority = min(
            possible_fusions_group_by_priority.items(), key=operator.itemgetter(0)
        )[1]
        assert len(possible_fusions_with_highest_priority) > 0
        return possible_fusions_with_highest_priority

    def score_fusion_key(
        self, nodes: Tuple[BaseSchedulerNode, BaseSchedulerNode]
    ) -> Tuple[bool, bool, int, int]:
        """
        Shim for list.sort(key=...)
        """
        node1, node2 = nodes
        return self.score_fusion(node1, node2)

    def compute_last_usage(self) -> None:
        """
        Populate node.last_usage recursively (also for the nodes within a FusedSchedulerNode)
        """

        future_used_buffers = set(V.graph.get_output_names())

        for node in reversed(self.nodes):
            node.set_last_usage(future_used_buffers, self.mutation_real_name)
            future_used_buffers.update(node.last_usage)

    def free_buffers(self) -> None:
        """Free any buffers that are no longer needed"""
        for name in sorted(
            self.buffer_names_to_free
            - V.graph.removed_buffers
            - V.graph.wrapper_code.freed
        ):
            if name in self.name_to_node:
                node = self.name_to_node[name]
                if node.can_free():
                    V.graph.wrapper_code.codegen_free(node.node)
            elif name in V.graph.graph_inputs:
                storage = V.graph.graph_inputs[name].data
                assert isinstance(storage, ir.StorageBox) and storage.is_input_buffer()
                V.graph.wrapper_code.codegen_free(storage.data)

        self.buffer_names_to_free.clear()

    def remove_kernel_local_buffers(self) -> None:
        """
        Any buffers that are both created and have a last use in the
        same kernel can be removed.
        """

        # V.kernel.store_buffer_names should represent the set of nodes
        # get fused
        fused_node_names = V.kernel.store_buffer_names
        names_to_remove = []
        for out_buf in V.kernel.store_buffer_names:
            users = self.name_to_node[out_buf].users
            assert users is not None
            users = {user.get_name() for user in users if not user.is_weak}
            if users.issubset(fused_node_names):
                names_to_remove.append(out_buf)

        def remove_filter(n: str) -> bool:
            return (
                n not in V.kernel.must_keep_buffers
                and n not in V.kernel.args.input_buffers
                and n not in self.mutation_renames
                and n not in self.mutation_real_name
            )

        names_to_remove = list(filter(remove_filter, names_to_remove))

        for name in names_to_remove:
            if name in V.kernel.args.inplace_buffers:
                buf = V.kernel.args.inplace_buffers[name]
                if isinstance(buf, str) and buf.startswith("REMOVED"):
                    continue
                remove = all(n in names_to_remove for n in buf.other_names)
                if remove:
                    self.remove_inplace_buffer(name)
                V.kernel.inplaced_to_remove.add(name)
            else:
                self.remove_buffer(name)

    def remove_buffer(self, name: str) -> None:
        # Assign a special value instead of deleting the entry
        # because we still rely on output_buffers's length to
        # generate unique arg name.
        log.debug("remove_buffer(%r)", name)
        V.kernel.args.output_buffers[name] = "REMOVED"
        V.kernel.removed_buffers.add(name)

    def remove_inplace_buffer(self, name: str) -> None:
        log.debug("removing_inplace_buffer(%r)", name)
        inner_name = V.kernel.args.inplace_buffers[name].inner_name
        V.kernel.args.inplace_buffers[name] = inner_name.replace(
            "in_out_ptr", "REMOVED"
        )
        V.kernel.removed_buffers.add(name)

    def flush(self) -> None:
        for backend in self.backends.values():
            backend.flush()
        self.free_buffers()

    def codegen_extern_call(self, scheduler_node: ExternKernelSchedulerNode) -> None:
        assert isinstance(scheduler_node, ExternKernelSchedulerNode)
        # 'decide_inplace_update' stores the inplace update decisions in
        # the current kernel from where 'allocate' retrieve those decisions.
        # We have to make sure there is a non-NULL kernel handler to store
        # those inplace update decisions.
        counters["inductor"]["extern_calls"] += 1
        with V.set_kernel_handler(Kernel(increase_kernel_count=False)):
            scheduler_node.decide_inplace_update()
            scheduler_node.allocate()
        node = scheduler_node.node
        assert isinstance(node, ir.ExternKernel), f"{type(node)=}"
        node.codegen(V.graph.wrapper_code)
        self.free_buffers()

    def create_backend(self, device: torch.device) -> BaseScheduling:
        assert (
            not is_gpu(device.type) or device.index is not None
        ), f"{device} should have been normalized in lowering"
        V.graph.add_device_info(device)

        device_scheduling = get_scheduling_for_device(device.type)
        if device_scheduling is None:
            raise RuntimeError(f"Unsupported device type: {device.type}")

        if not has_triton():
            if (
                device.type == "cuda"
                and (device_props := torch.cuda.get_device_properties(device)).major < 7
            ):
                raise RuntimeError(
                    f"Found {device_props.name} which is too old to be supported by the triton GPU compiler, which is used as the backend. Triton only supports devices of CUDA Capability >= 7.0, but your device is of CUDA capability {device_props.major}.{device_props.minor}"  # noqa: B950
                )
            elif is_gpu(device.type):
                raise RuntimeError(
                    "Cannot find a working triton installation. Either the package is not installed or it is too old. More information on installing Triton can be found at https://github.com/openai/triton"  # noqa: B950
                )

        return device_scheduling(self)

    def get_backend(self, device: torch.device) -> BaseScheduling:
        if device not in self.backends:
            self.backends[device] = self.create_backend(device)
        return self.backends[device]

    def enter_context(self, node: BaseSchedulerNode) -> None:
        def get_order(n: torch.fx.Node) -> int:
            if n not in self.origin_to_index:
                self.origin_to_index.update({n: i for i, n in enumerate(n.graph.nodes)})
            return self.origin_to_index[n]

        # Use a dict to have ordering
        origins = {
            (get_order(e), e): None
            for n in node.get_nodes()
            if n.node is not None
            for e in n.node.origins
        }
        origins = list(origins.keys())
        if origins:
            _, last = max(origins, key=operator.itemgetter(0))
            V.graph.wrapper_code.enter_context(last)

    @dynamo_timed
    def codegen(self) -> None:
        for node in self.nodes:
            try:
                log.debug(
                    "Generating code for node %s with estimated runtime %f",
                    node.get_name(),
                    node.get_estimated_runtime(),
                )
            except Exception as e:
                log.debug(
                    "Generating code for node %s with estimated runtime 0.0",
                    node.get_name(),
                )

            self.enter_context(node)

            if not isinstance(node, NopKernelSchedulerNode) and (
                device := node.get_device()
            ):
                if (
                    device != self.current_device
                    or node.is_extern()
                    or node.is_template()
                ):
                    self.flush()
                if device != self.current_device:
                    if self.current_device and device_need_guard(
                        self.current_device.type
                    ):
                        V.graph.wrapper_code.codegen_device_guard_exit()
                    if device_need_guard(device.type):
                        assert device.index is not None, "device should have an index"
                        V.graph.wrapper_code.codegen_device_guard_enter(device.index)

                    self.current_device = device

            self.buffer_names_to_free.update(node.last_usage)

            if node.is_template():
                node, *epilogue = node.get_nodes()
                self.get_backend(device).codegen_template(node, epilogue)
            elif node.is_extern():
                node = typing.cast(ExternKernelSchedulerNode, node)
                self.codegen_extern_call(node)
            elif node.is_foreach():
                node = typing.cast(ForeachKernelSchedulerNode, node)
                backend_ = self.get_backend(device)
                from .codegen.cuda_combined_scheduling import CUDACombinedScheduling
                from .codegen.simd import SIMDScheduling

                if isinstance(backend_, (SIMDScheduling, CUDACombinedScheduling)):
                    backend = backend_
                else:
                    raise AssertionError(f"{type(self)=}")
                backend.codegen_foreach(node)
            elif isinstance(node, (FusedSchedulerNode, SchedulerNode)):
                self.get_backend(device).codegen_node(node)
            else:
                assert isinstance(node, NopKernelSchedulerNode)
                node.allocate()

            if config.triton.debug_sync_kernel:
                self.get_backend(device).codegen_sync()

            self.available_buffer_names.update(node.get_names())

            if not isinstance(node, NopKernelSchedulerNode):
                device = node.get_device()
                if device is not None and self.get_backend(device).ready_to_flush():
                    self.flush()

        if self.current_device and device_need_guard(self.current_device.type):
            # exit the outermost CUDA device guard. this is
            # important for nested indentation codegen-ing.
            V.graph.wrapper_code.codegen_device_guard_exit()

        self.flush()

    def get_buffer_layout(self, buf_name: str) -> ir.Layout:
        node = self.name_to_node[buf_name]
        assert node.node is not None
        return node.node.get_layout()


class BaseScheduling:
    @classmethod
    def get_backend_features(cls, device: torch.device) -> Sequence[BackendFeature]:
        """Return a set of .codegen.common.BackendFeature()"""
        return ()

    def can_fuse_vertical(
        self, node1: BaseSchedulerNode, node2: BaseSchedulerNode
    ) -> bool:
        """
        Check whether node1 and node2 can be vertically fused or not.
        """
        raise NotImplementedError

    def can_fuse_horizontal(
        self, node1: BaseSchedulerNode, node2: BaseSchedulerNode
    ) -> bool:
        """
        Check whether node1 and node2 can be horizontally fused or not.
        """
        raise NotImplementedError

    def fuse(
        self, node1: BaseSchedulerNode, node2: BaseSchedulerNode
    ) -> FusedSchedulerNode:
        """
        Fuse two nodes
        """
        if node1.is_foreach() or node2.is_foreach():
            return ForeachKernelSchedulerNode.fuse(node1, node2)
        else:
            return FusedSchedulerNode.fuse(node1, node2)

    def group_fn(
        self, sizes: Sequence[Sequence[sympy.Expr]]
    ) -> Tuple[Tuple[sympy.Expr, ...], ...]:
        """
        Process the iteration sizes in case a transformation needs to be applied.
        """
        raise NotImplementedError

    def codegen_template(
        self,
        template_node: BaseSchedulerNode,
        epilogue_nodes: Sequence[BaseSchedulerNode],
    ) -> Optional[str]:
        """
        Given a template node, generate a kernel.

        This function is only available for triton now. If the third-party backend behaves as a sub-class
        of TritonScheduling, it can override it or reuse it.
        """
        raise NotImplementedError

    def codegen_node(self, node: Union[FusedSchedulerNode, SchedulerNode]) -> None:
        """
        Generate a kernel given a list of pre-fused nodes.
        """
        raise NotImplementedError

    def codegen_sync(self) -> None:
        """
        Generate synchronization code for the kernel. This method depends on the hardware characteristics.
        """
        raise NotImplementedError

    def ready_to_flush(self) -> bool:
        """
        Check whether the backend is requesting the scheduler to flush the generated kernel.
        If not supported, please return False.
        """
        return False

    def flush(self) -> None:
        """
        Flush the generated kernel and python wrapper code to the source code file.
        """
        raise NotImplementedError

    def benchmark_fused_nodes(
        self, nodes: Sequence[BaseSchedulerNode]
    ) -> Tuple[float, str]:
        """
        Benchmark fused list of nodes and return the execution time
        in milliseconds on randomly generated inputs.
        """
        raise NotImplementedError

    def get_fusion_pair_priority(
        self, node1: BaseSchedulerNode, node2: BaseSchedulerNode
    ) -> int:
        """
        Return an unsigned integer which represents the priority of this fusion pair.
        The smaller is with higher priority.
        """
        return 0


def debug_triton_code(node: Union[SchedulerNode, FusedSchedulerNode]) -> List[str]:
    lines = []
    multi_template = node.get_template_node()
    assert multi_template is None or isinstance(multi_template, ir.MultiTemplateBuffer)
    if multi_template and multi_template.make_kernel_render is None:
        lines.append(f"{node.get_name()} Unfinalized multi template buffer")
    else:
        from torch._inductor.codegen.cuda_combined_scheduling import (
            CUDACombinedScheduling,
        )
        from .codegen.simd import SIMDScheduling

        snodes = (node,) if isinstance(node, SchedulerNode) else node.snodes
        device = snodes[0].get_device()
        backend = node.scheduler.get_backend(device)
        assert isinstance(backend, (SIMDScheduling, CUDACombinedScheduling))
        V.graph.scheduler.current_device = device

        # Don't increment kernel count when generating debug string.
        # This will confuse some unit tests that check the number of
        # generated kernels.
        old_generated_kernel_count = metrics.generated_kernel_count
        triton_code = backend.generate_kernel_code_from_nodes(snodes).strip()
        metrics.generated_kernel_count = old_generated_kernel_count

        lines.append(f"{node.get_name()} Triton code:")
        lines.append(textwrap.indent(triton_code, "    "))
    return lines<|MERGE_RESOLUTION|>--- conflicted
+++ resolved
@@ -1328,7 +1328,7 @@
         self.unmet_dependencies = {
             dep
             for dep in set.union(*[x.unmet_dependencies for x in snodes])
-            if dep.name not in self.get_buffer_names()
+            if dep.name not in self.get_names()
         } - self.read_writes.writes
 
         self.min_order = sys.maxsize
@@ -1340,10 +1340,6 @@
 
     def get_first_name(self) -> str:
         return self.snodes[0].get_name()
-
-    @cache_on_self
-    def get_buffer_names(self) -> Set[str]:
-        return set.union(*[x.get_buffer_names() for x in self.snodes])
 
     # GroupedSchedulerNode specific methods
     @classmethod
@@ -1839,17 +1835,16 @@
             if n not in seen:
                 seen.add(n)
                 for dep in sorted(n.unmet_dependencies, key=lambda d: d.name):
+                    # We only care about doing toposort within `nodes`
+                    if dep.name not in name_to_node:
+                        continue
                     visit(name_to_node[dep.name])
                 result.append(n)
 
-<<<<<<< HEAD
         for node in nodes:
-=======
-        for node in self.nodes:
             for name in node.get_names():
                 name_to_node[name] = node
-        for node in self.nodes:
->>>>>>> 429ed5bf
+        for node in nodes:
             visit(node)
         return result
 
