import itertools
import logging
import operator
import os
import re
import sys
import time
from collections import defaultdict
from contextlib import contextmanager
from typing import (
    Any,
    Callable,
    DefaultDict,
    Dict,
    List,
    Optional,
    Set,
    Tuple,
    TYPE_CHECKING,
    Union,
)

import sympy

import torch
import torch._logging
import torch.fx
from torch._decomp import get_decompositions
from torch._dynamo.utils import defake, dynamo_timed
from torch._logging import LazyString, trace_structured
from torch._prims_common import make_channels_last_strides_for
from torch._subclasses.fake_tensor import FakeTensor
from torch.fx.experimental._backward_state import BackwardState
from torch.fx.experimental.sym_node import magic_methods, method_to_operator
from torch.fx.experimental.symbolic_shapes import (
    free_unbacked_symbols,
    has_free_symbols,
    resolve_unbacked_bindings,
    RuntimeAssert,
    ShapeEnv,
    SymTypes,
)
from torch.utils._mode_utils import no_dispatch

from . import config, ir
from .codegen.common import (
    DeviceOpOverrides,
    get_device_op_overrides,
    get_scheduling_for_device,
    get_wrapper_codegen_for_device,
    register_backend_for_device,
)
from .codegen.cpp_wrapper_cpu import CppWrapperCpu
from .codegen.cpp_wrapper_cuda import CppWrapperCuda
from .codegen.wrapper import WrapperCodeGen
from .exc import (
    CppWrapperCodeGenError,
    LoweringException,
    MissingOperatorWithDecomp,
    MissingOperatorWithoutDecomp,
)
from .ir import (
    Constant,
    FixedLayout,
    InputBuffer,
    Pointwise,
    Reduction,
    StorageBox,
    TensorBox,
)
from .lowering import (
    constrain_to_fx_strides,
    FALLBACK_ALLOW_LIST,
    fallback_handler,
    fallback_node_due_to_unsupported_type,
    layout_constraints,
    lowerings,
    make_fallback,
    needs_realized_inputs,
    unsupported_output_tensor,
)
from .sizevars import SizeVarAllocator
from .utils import (
    convert_shape_to_inductor,
    gather_origins,
    get_cloned_parameter_buffer_name,
    get_sympy_Expr_dtype,
    maybe_get_suppress_shape_guards_ctx,
    should_assume_input_aligned,
)
from .virtualized import NullHandler, V

if TYPE_CHECKING:
    from torch._higher_order_ops.effects import _EffectType

log = logging.getLogger(__name__)
perf_hint_log = torch._logging.getArtifactLogger(__name__, "perf_hints")
output_code_log = torch._logging.getArtifactLogger(__name__, "output_code")
aten = torch.ops.aten

_post_grad_graph_counter = itertools.count()

if config.is_fbcode():
    from torch._inductor.fb.utils import log_module_code
else:

    def log_module_code(*args, **kwargs):
        pass


def supported_dtype_of_cpp_wrapper(dtype, cuda):
    supported_dtype = {
        torch.float32,
        torch.float64,
        torch.int64,
        torch.int32,
        torch.int16,
        torch.int8,
        torch.uint8,
        torch.bool,
        torch.bfloat16,
        torch.complex32,
        torch.complex64,
        torch.complex128,
        torch.float16,
    }
    if cuda:
        supported_dtype.add(torch.float8_e4m3fn)
        supported_dtype.add(torch.float8_e5m2)
        supported_dtype.add(torch.float8_e4m3fnuz)
        supported_dtype.add(torch.float8_e5m2fnuz)

    return dtype in supported_dtype


def may_get_constant_buffer_dtype(constant_buffer):
    assert isinstance(
        constant_buffer, (sympy.Symbol, sympy.Expr, sympy.core.numbers.Integer)
    ), "get_constant_buffer_dtype only supports input of sympy.Symbol, sympy.Expr or sympy.core.numbers.Integer"
    if isinstance(constant_buffer, sympy.core.numbers.Integer):
        return torch.int64

    if isinstance(constant_buffer, sympy.Expr):
        return get_sympy_Expr_dtype(constant_buffer)

    if constant_buffer.is_integer:
        return torch.int64
    elif constant_buffer.is_float:
        return torch.float32
    else:
        return None


def is_magic_method(op):
    magic_ops = {method_to_operator(m) for m in magic_methods}
    return op in magic_ops


def getattr_recursive(obj, target):
    target_atoms = target.split(".")
    attr_itr = obj
    for i, atom in enumerate(target_atoms):
        if not hasattr(attr_itr, atom):
            raise RuntimeError(
                f"Node referenced nonexistent target {'.'.join(target_atoms[:i])}"
            )
        attr_itr = getattr(attr_itr, atom)
    return attr_itr


def mark_nodes_dislike_padding(g):
    """
    Nodes like convolution/convolution_backward want its input to be dense.
    If we pad their inputs, we result in extra calls to copy kernels!  On the other hand, padding usually helps reduction.

    The pass finds nodes that dislike padding. These are nodes that can be reached
    from a convolution/convolution_backward in the backward direction without
    going thru a reduction.
    """
    if not config.comprehensive_padding:
        return
    ops_dislike_padding = {
        aten.convolution,
        aten.convolution_backward,
    }
    # what's a better way to collect the reduction ops?
    ops_like_padding = {
        aten.var_mean,
        aten.sum,
        aten.mean,
        aten.prod,
        aten.any,
        aten.amin,
        aten.amax,
        aten.min,
        aten.max,
        aten.argmin,
        aten.argmax,
        aten.scatter_reduce,
    }

    def _get_overload_packet(node):
        return (
            node.target._overloadpacket
            if node.op == "call_function" and hasattr(node.target, "_overloadpacket")
            else None
        )

    for cur in reversed(g.nodes):
        op = _get_overload_packet(cur)
        if not op:
            continue
        if op in ops_dislike_padding:
            cur.meta["dislike_padding"] = True

        if cur.meta.get("dislike_padding", False):
            # propagate
            for prior in cur.all_input_nodes:
                prior_op = _get_overload_packet(prior)
                if not prior_op:
                    continue
                if prior_op not in ops_like_padding:
                    prior.meta["dislike_padding"] = True


class GraphLowering(torch.fx.Interpreter):
    graph_outputs: List[ir.IRNode]

    def symbolic_sizes_strides(self, ex: torch.Tensor):
        """
        Support dynamic shapes and dynamic strides by assigning variables
        to each dimension.  We duck-shape tensors, so if two tensors
        have the same size they get assigned the same symbolic variable.
        """
        if self.reuse_shape_env:
            return convert_shape_to_inductor(ex.size()), convert_shape_to_inductor(
                ex.stride()
            )
        else:
            from torch._dynamo.source import ConstantSource

            # TODO: this should not be needed once #93059 lands
            # https://github.com/pytorch/pytorch/pull/94031#discussion_r1096044816
            # TODO: make a dedicated UnknownSource for this?
            # NB: This is using the legacy default behavior from
            # create_symbolic_sizes_strides_storage_offset but we hope we can
            # just delete this entirely
            source = ConstantSource(
                f"__inductor_unknown_tensor_{len(self._shape_env.var_to_val)}"
            )
            (
                size,
                stride,
                _,
            ) = self._shape_env.create_symbolic_sizes_strides_storage_offset(
                ex,
                source,
            )

        size = [i.node.expr if isinstance(i, torch.SymInt) else i for i in size]
        stride = [i.node.expr if isinstance(i, torch.SymInt) else i for i in stride]
        return size, stride

    def static_sizes_strides(self, ex: torch.Tensor):
        """
        Primarily used to weights
        """
        size = [sympy.Integer(i) for i in ex.size()]
        stride = [sympy.Integer(i) for i in ex.stride()]
        return size, stride

    def init_backend_registration(self):
        if get_scheduling_for_device("cpu") is None:
            from .codegen.cpp import CppScheduling

            register_backend_for_device(
                "cpu", CppScheduling, WrapperCodeGen, CppWrapperCpu
            )

        if get_scheduling_for_device("cuda") is None:
            from .codegen.cuda_combined_scheduling import CUDACombinedScheduling

            # CUDACombinedScheduling combines Triton and CUDA C++ scheduling for CUDA devices via delegation
            register_backend_for_device(
                "cuda", CUDACombinedScheduling, WrapperCodeGen, CppWrapperCuda
            )

        if get_scheduling_for_device("xpu") is None:
            from .codegen.triton import TritonScheduling

            register_backend_for_device("xpu", TritonScheduling, WrapperCodeGen)

    def __init__(
        self,
        gm: torch.fx.GraphModule,
        example_inputs: Optional[List[torch.Tensor]] = None,
        shape_env=None,
        num_static_inputs=None,
        graph_id=None,
        cpp_wrapper=False,
        aot_mode=False,
        user_visible_outputs=None,
        layout_opt=None,
        extern_node_serializer=None,
        is_inference=False,
        is_const_graph=False,
        const_output_index=None,
        const_code=None,
        const_module=None,
        name=None,
    ):
        super().__init__(gm)

        self.example_inputs = example_inputs
        self.layout_opt = (
            layout_opt
            if layout_opt is not None
            else self.decide_layout_opt(gm, is_inference=is_inference)
        )
        self.num_channels_last_conv = 0
        self.is_inference = is_inference
        self.is_const_graph = is_const_graph
        self.const_code = const_code
        self.const_module = const_module

        self.extra_traceback = False  # we do our own error wrapping
        if shape_env is None:
            shape_env = ShapeEnv()
            self.reuse_shape_env = False
        else:
            self._shape_env = shape_env
            self.reuse_shape_env = True
        self._shape_env = shape_env
        # We are going to start code generating runtime asserts, so make sure
        # you don't start adding new ones in the lowering process
        shape_env.freeze_runtime_asserts()
        # We're going to mutate ras_by_symbol as we finish generating them
        self.ras_by_symbol: Dict[
            sympy.Symbol, List[RuntimeAssert]
        ] = shape_env.deferred_runtime_asserts.copy()
        self.bound_unbacked_symbols: Set[sympy.Symbol] = set()
        self.sizevars = SizeVarAllocator(shape_env)
        self.graph_input_names: List[str] = []
        self.graph_inputs: Dict[str, TensorBox] = {}
        self.graph_inputs_original: Dict[str, InputBuffer] = {}
        self.device_types: Set[str] = (
            const_module.device_types if const_module else set()
        )
        self.device_idxs: Set[int] = const_module.device_idxs if const_module else set()
        self.cuda = False
        self.buffers: List[ir.Buffer] = []
        self.const_output_index: Dict[str, int] = (
            const_output_index if const_output_index else {}
        )
        self.folded_constants: Set[str] = (
            set(const_output_index.keys()) if const_output_index else set()
        )
        self.constants: Dict[str, torch.Tensor] = (
            const_module.constants if const_module else {}
        )
        self.constant_reprs: Dict[str, str] = {}
        self.removed_buffers: Set[str] = set()
        self.removed_inplace_buffers: Set[str] = set()
        self.mutated_buffers: Set[str] = set()
        self.never_reuse_buffers: Set[str] = set()
        self.inplaced_to_remove: Set[str] = set()
        self.device_ops: DeviceOpOverrides = None  # type: ignore[assignment]
        self.wrapper_code: WrapperCodeGen = None  # type: ignore[assignment]
        # See `ProxyExecutor Design Note` in ir.py for more details
        self.extern_kernel_nodes: List[ir.ExternKernelNode] = []
        self.extern_node_serializer: Optional[
            Callable[[List[ir.ExternKernelNode]], Any]
        ] = extern_node_serializer
        self.current_node: torch.fx.Node = None  # type: ignore[assignment]
        self.num_static_inputs = num_static_inputs
        self.lists: Dict[str, List[str]] = {}
        self.mutated_inputs: Set[str] = set()
        self.mutated_input_idxs: List[int] = []
        self.name_to_buffer: Dict[str, ir.Buffer] = {}
        self.name_to_users: DefaultDict[str, List[ir.IRNode]] = defaultdict(list)
        self.creation_time = time.time()
        self.name = name
        self.cpp_wrapper = cpp_wrapper

        # record multi_kernel choice for cpp_wrapper so the second pass knows
        # which sub-kernel is picked. Copy cpp_wrapper to another variable
        # since cpp_wrapper flag is set to false for the first pass of codegen.
        self.record_multi_kernel_choice = cpp_wrapper
        self.multi_kernel_to_choice: Dict[str, int] = {}

        self.aot_mode = aot_mode
        self.graph_id = graph_id
        self.post_grad_graph_id = next(_post_grad_graph_counter)
        self.scheduler: "torch._inductor.scheduler.Scheduler" = None  # type: ignore[assignment]
        self.nodes_prefer_channels_last = (
            self.find_nodes_prefer_channels_last() if self.layout_opt else set()
        )
        mark_nodes_dislike_padding(gm.graph)
        self._warned_fallback = {"aten.convolution_backward"}
        self.user_visible_outputs = (
            user_visible_outputs if user_visible_outputs is not None else {}
        )
        self.cache_key: str = ""  # This is the cache key for the compiled artifact
        self.cache_path: str = ""  # This is the path in the filesystem where the compiled artifact is stored
        self.cache_linemap: List[
            Tuple[int, str]
        ] = (
            []
        )  # This is the linemap used by the profiler to mark custom compiled kernels getting run
        # Used if lowering encounters cases where cudagraphs are not supported
        self.disable_cudagraphs_reason: Optional[str] = None

        # only keeping one node per device for stack trace purposes
        self.device_node_mapping: Dict[torch.device, torch.fx.Node] = {}
        self.orig_gm: torch.fx.GraphModule = gm.__copy__()
        self.dynamo_flat_name_to_original_fqn = self.module.meta.get(
            "dynamo_flat_name_to_original_fqn", {}
        )
        self.allocated_constant_name = (
            const_module.allocated_constant_name if const_module is not None else {}
        )
        self.init_backend_registration()

        self.effectful_ops: Dict[_EffectType, ir.Buffer] = {}

        self.aligned_inputs: Set[str] = set()

    @staticmethod
    def decide_layout_opt(gm, *, is_inference) -> bool:
        """
        Decide if we should enable layout optimization for this graph based on
        heuristics.
        """
        if not config.layout_optimization:
            return False

        if config.force_layout_optimization:
            return True

        conv_nodes = [
            n for n in gm.graph.nodes if n.target == torch.ops.aten.convolution.default
        ]
        nconv = len(conv_nodes)

        if nconv == 0:
            return False

        # For cpu backend and mkldnn enabled, we always use channels_last for better performance.
        if (
            torch.backends.mkldnn.enabled
            and torch.backends.mkldnn.is_available()
            and all(
                n.args[idx].meta["val"].device == torch.device("cpu")
                for n in conv_nodes
                for idx in [0, 1]
            )
        ):
            return True

        # Following models are skipped due to this:
        # jx_nest_base
        # volo_d1_224
        if len(list(gm.graph.nodes)) >= 300 * nconv:
            log.debug("Skipped layout opt because only a few conv")
            return False

        if any(
            has_free_symbols(n.args[idx].meta["val"])
            for n in conv_nodes
            for idx in [0, 1]
        ):
            log.debug(
                "See perf regression with dynamic shape. Follow up in https://github.com/pytorch/pytorch/issues/102670"
            )
            return False

        def is_grouped(n):
            return n.args[-1] > 1 and n.args[1].meta["val"].size(1) > 1

        def is_in_out_channel(n):
            return (
                n.args[1].meta["val"].size(0) * 2 <= n.args[1].meta["val"].size(1)
                and n.args[1].meta["val"].size(2) > 1
            )

        def is_small_channel(n):
            return (
                n.args[1].meta["val"].size(0) <= 64
                and n.args[1].meta["val"].size(1) <= 64
            )

        # only grouped convolutions benchmarked as slower in conv samples for inference only
        if is_inference:
            from torch.utils.flop_counter import FlopCounterMode

            flop_counts: Dict[str, float] = defaultdict(float)
            for node in conv_nodes:
                success, args, kwargs = torch._inductor.fx_utils.get_fake_args_kwargs(
                    node
                )

                if success:
                    with FlopCounterMode(display=False) as flop_counter_mode:
                        with V.fake_mode:
                            node.target(*args, **kwargs)

                    counted_flops = flop_counter_mode.get_total_flops()
                    if is_grouped(node):
                        node_type = "grouped"
                    elif is_small_channel(node):
                        node_type = "small"
                    elif is_in_out_channel(node):
                        node_type = "in_out"
                    else:
                        node_type = "default"

                    flop_counts[node_type] += counted_flops
                else:
                    log.debug("Conv inputs meta not found")

            # average benchmarked channels last speedup / slowdown, < 1 is speedup.
            # taken from the set of convolution inputs in benchmarks/dynamo/microbenchmarks/operator_inp_logs/torchbench_train/
            # To regenerate these numbers follow https://gist.github.com/eellison/55d7a6ed6f39829d68ac56f95f4df5bb
            GROUPED_MULTIPLIER = 1.358
            DEFAULT_MULTIPLIER = 0.823
            IN_OUT_MULTIPLIER = 0.725
            SMALL_MULTIPLIER = 0.783

            total_flops = sum(flop_counts.values())
            # TODO - get different values per hardware
            weighted_flops = (
                flop_counts["grouped"] * GROUPED_MULTIPLIER
                + flop_counts["small"] * SMALL_MULTIPLIER
                + flop_counts["in_out"] * IN_OUT_MULTIPLIER
                + flop_counts["default"] * DEFAULT_MULTIPLIER
            )
            do_layout_opt = weighted_flops <= total_flops
            if not do_layout_opt:
                log.debug(
                    "Skipped layout opt in inference because weighted flops indicate slowdown, default: %d, channels last: %d",
                    total_flops,
                    weighted_flops,
                )
            return do_layout_opt

        # Channels last layout can dramatically hurt grouped conv perf. E.g.
        # Conv with arguments like
        #   {"input_shape": [32, 224, 112, 112], "weight_shape": [224, 112, 3, 3],
        #    "stride": [2, 2], "padding": [1, 1], "groups": 2}
        # slows down 31x using channels last..

        # But a lot of timm models use depthwise separable convolution which will
        # result in grouped convolution with in-channel size == 1.
        # For those grouped convolution, channels last still helps a lot.
        # E.g.
        # Conv with arguments
        #   {"input_shape": [128, 58, 56, 56], "weight_shape": [58, 1, 3, 3],
        #    "stride": [2, 2], "padding": [1, 1], "groups": 58}
        # get 1.86x speedup with channels last layout.
        #
        # The following heuristics skip using channels-last if the model contains
        # grouped convolution with in-channels > 1.
        if any(map(is_grouped, conv_nodes)):
            log.debug(
                "Skip layout opt because found grouped convolution with >1 in_channels!"
            )
            return False

        # For some models that contain convolution with larger in-channel than out-channel, applying
        # channels last hurts performance.
        # Following models are skipped due to this:
        # - pytorch_unet
        # - phlippe_densenet (slightly worse)
        # - Background_Matting (1.22x -> 0.821x)
        # - pytorch_CycleGAN_and_pix2pix (1.597x -> 1.294x)
        if any(map(is_in_out_channel, conv_nodes)):
            log.debug(
                "Skip layout opt because some convolutions have smaller out_channel"
            )
            return False

        # Following models are skipped due to this:
        # - functorch_maml_omniglot
        if all(map(is_small_channel, conv_nodes)):
            log.debug("Skip layout opt because all convolution channels are too small")
            return False

        return True

    def qualify_name(self, name: str) -> str:
        """Prepend the given name with the graph name if any."""
        if self.name is not None:
            return f"{self.name}_{name}"
        return name

    def make_subgraph(
        self,
        gm: torch.fx.GraphModule,
        example_inputs: List[torch.Tensor],
        subgraph_name: str,
    ) -> "GraphLowering":
        """
        Make a subgraph of the current graph with all inherited
        parts, except the graph module (`gm`) and `example_inputs`.
        The subgraphs are lowered separately, but intended to be
        inlined in the parent graph's codegening. Hence the need
        for maintaining the same `shape_env` and other properties.
        The subgraph name is qualified by the parent graph's name.
        """
        return GraphLowering(
            gm=gm,
            example_inputs=example_inputs,
            shape_env=self._shape_env,
            cpp_wrapper=self.cpp_wrapper,
            aot_mode=self.aot_mode,
            extern_node_serializer=self.extern_node_serializer,
            is_inference=self.is_inference,
            name=self.qualify_name(subgraph_name),
        )

    def find_nodes_prefer_channels_last(self):
        """
        The rule to decide if an node prefer channels last is simple.
        1. if it's input/output of a convolution
        2. if one of its user prefers channels last

        We have rule 1 because cudnn runs a faster convolution kernel for channels last inputs;
        Rule 2 is also important. It makes sure that indirect inputs to convolution also prefers
        channels last.

        Consider the scenario: conv -> batch-norm -> relu -> conv
        Without rule 2, batch-norm output may use a contiguous layout. That will cause 2 extra copies:
        1. the output of batch-norm should be channels last initially since its input is a conv's output.
           Forcing the batch-norm's output to be contiguous results in the first copy
        2. The second conv's input is initially contiguous. This layout is propagated from the batch-norm's output.
           We need convert it to channels last layout which results in the second copy.
        With rule 2, we makes sure all the tensors in the chain uses channels last layout. So both copies
        can be saved.
        """
        output_set = set()
        for n in reversed(self.module.graph.nodes):
            if n.target == torch.ops.aten.convolution.default:
                output_set.add(n)
                continue

            for user in n.users:
                if user in output_set:
                    output_set.add(n)
                    break

        # need a second pass to add downstream nodes of those channel last nodes to the sets.
        # This pass is especially needed to avoid mix-layout kernel inputs in backward pass.
        #
        # Let's say a conv-batchnorm 's output is passed to relu whose output is in turn returned
        # from the fwd graph. Without this second pass, we will force relu's output to be contiguous.
        # Then in the kernel in backward pass, the contiguous output of relu may be mix with other channels last
        # tensors and passed to a kernel.
        #
        # This pass improve yolov3 training speedup from 1.116x (worse than disabling layout optimization speedup 1.196x) to 1.457x.
        # It also improves dla102 training speedup from 1.240x (worse than disabling layout optimization speedup 1.523x) to 1.835x .
        # This also helps the following models:
        # - res2net101_26w_4s
        # - res2net50_14w_8s
        # - sebotnet33ts_256
        for n in self.module.graph.nodes:
            if n in output_set:
                output_set.update(n.users)

        return output_set

    def warn_fallback(self, name):
        if name not in self._warned_fallback:
            self._warned_fallback.add(name)
            perf_hint_log.info("Using FallbackKernel: %s", name)

    def add_device_info(self, device: torch.device):
        self.device_types.add(device.type)
        if device.index is not None:
            self.device_idxs.add(device.index)
        if V.graph.current_node and device not in self.device_node_mapping:
            self.device_node_mapping[device] = V.graph.current_node

    @property
    def fake_mode(self):
        return V.fake_mode

    def get_buffer(self, buffer_name: str):
        if buffer_name in self.name_to_buffer:
            return self.name_to_buffer[buffer_name]
        if buffer_name in self.graph_inputs:
            return self.graph_inputs[buffer_name]
        if buffer_name in self.constants:
            data = V.graph.constants[buffer_name]
            return ir.ConstantBuffer(
                buffer_name,
                ir.FixedLayout(
                    data.device, data.dtype, *V.graph.static_sizes_strides(data)
                ),
            )
        return None

    def get_dtype(self, buffer_name: str):
        if buffer_name in self.constants:
            return self.constants[buffer_name].dtype
        if buffer_name in self.name_to_buffer:
            return self.name_to_buffer[buffer_name].get_dtype()
        if buffer_name in self.graph_inputs:
            return self.graph_inputs[buffer_name].get_dtype()
        m = re.match(r"(as_strided|reinterpret_tensor)\(([a-zA-Z0-9_]+),", buffer_name)
        if m:
            return self.get_dtype(m.group(1))
        raise KeyError(f"could not find {buffer_name}")

    def get_numel(self, buffer_name: str):
        from .ir import MultiOutputLayout

        if buffer_name in self.constants:
            return self.constants[buffer_name].numel()
        if buffer_name in self.name_to_buffer:
            buf = self.name_to_buffer[buffer_name]
            if isinstance(getattr(buf, "layout", None), MultiOutputLayout):
                return 1
            return buf.get_numel()
        if buffer_name in self.graph_inputs:
            return self.graph_inputs[buffer_name].get_numel()
        raise KeyError(f"could not find {buffer_name}")

    @dynamo_timed
    def run(self, *args):
        return super().run(*args)

    def register_buffer(self, buffer: ir.Buffer, *, set_name: bool = False):
        name = self.qualify_name(f"buf{len(self.buffers)}")
        self.buffers.append(buffer)
        self.name_to_buffer[name] = buffer
        # Skip empty CPU tensor so that CUDA graphs can succeed, see https://github.com/pytorch/pytorch/pull/114144
        if (
            not (isinstance(buffer, ir.ComputedBuffer) and buffer.is_zero_elements())
            and buffer.get_device() is not None
        ):
            self.add_device_info(buffer.get_device())

        if set_name:
            buffer.name = name
        return name

    def register_list(self, buffer_names: List[str]):
        name = self.qualify_name("list_" + "_".join(buffer_names))
        self.lists[name] = buffer_names
        return name

    def register_users_of(self, node_output):
        def register(value):
            if isinstance(value, (list, tuple)):
                for x in value:
                    register(x)
            if isinstance(value, ir.IRNode):
                if (
                    not hasattr(value, "data")
                    or not isinstance(value.data, ir.IRNode)
                    or not (
                        hasattr(value.data, "data")
                        and isinstance(value.data.data, ir.IRNode)
                    )
                ):
                    return

                for read_name in value.get_read_names():
                    self.name_to_users[read_name].append(value)

        register(node_output)

    def mark_buffer_mutated(self, name: str):
        """
        When a buffer is mutated we need to make sure all the reads to
        the old version are realized before the mutation happens.
        """
        assert isinstance(name, str)
        self.mutated_buffers.add(name)

        if name not in self.name_to_users:
            return

        for user in self.name_to_users[name]:
            user.realize()

    def get_original_value_of_constant(self, name: str):
        """
        In AOTI, module buffers may have been mutated during the tracing and compilation.
        Thus we need to read from previously stored original buffers, to make sure the
        generated model.so uses correct initial values.
        """
        assert name in self.allocated_constant_name and name in self.constants, (
            "Can not find the original value for " + name
        )
        orig_name = get_cloned_parameter_buffer_name(self.allocated_constant_name[name])
        return (
            self.module.meta[orig_name]
            if orig_name in self.module.meta
            else self.constants[name]
        )

    def add_tensor_constant(self, data, name=None):
        def allocate(name):
            if not config.aot_inductor.use_runtime_constant_folding:
                for constant_name, value in self.constants.items():
                    if (
                        not data.is_mkldnn
                        and data.size() == value.size()
                        and data.stride() == value.stride()
                        and data.dtype == value.dtype
                        and data.device == value.device
                        and data.untyped_storage().data_ptr()
                        == value.untyped_storage().data_ptr()
                        and data.storage_offset() == value.storage_offset()
                    ):
                        return constant_name

            if name is None:
                name = f"constant{len(self.constants)}"
            if name[0].isdigit():
                name = f"constant_{name}"
            name = self.qualify_name(name)
            # We may generate a var name for each constant in the codegen.
            # Let's only keep sane characters.
            prefix = re.sub(r"[^a-zA-Z0-9_]", "_", name)
            name = prefix
            cnt = 0
            while name in self.constants:
                name = f"{prefix}_{cnt}"
                cnt += 1
            self.constants[name] = data
            self.constant_reprs[name] = (
                f"{data.device!r} {data.dtype!r} "
                f"{tuple(data.size())!r} {tuple(data.stride())!r} "
                f"{hash(data):x}"
            )
            return name

        new_name = allocate(name)
        self.allocated_constant_name[new_name] = name

        return TensorBox.create(
            ir.ConstantBuffer(
                new_name,
                FixedLayout(data.device, data.dtype, *self.static_sizes_strides(data)),
            )
        )

    def constant_name(self, name: str, device_override: Optional[torch.device]):
        """
        We AOT copy constants to the devices they are needed on.
        If device_override doesn't match the constant's device, then
        copy it and return a different name.
        """
        if self.constants[name].device == device_override or device_override is None:
            return name
        alt_name = f"{name}_{device_override.type}{device_override.index or 0}"
        if alt_name not in self.constants:
            self.constants[alt_name] = self.constants[name].to(device_override)
        return alt_name

    def placeholder(self, target: str, args, kwargs):
        example = super().placeholder(target, args, kwargs)
        self.graph_input_names.append(target)
        if isinstance(example, SymTypes):
            expr = example.node.expr
            self.graph_inputs[target] = expr
            return expr
        elif isinstance(example, (int, bool, float)):
            expr = sympy.sympify(example)
            self.graph_inputs[target] = expr
            return expr
        if isinstance(example, BackwardState):
            # Ignored arg, must be unused
            # Alternately we could filter this out in AotAutograd
            return None
        assert isinstance(example, torch.Tensor), example
        # todo(chilli): We can remove the last check once we turn buffers into
        # static shape tensors. That's a hack to workaround Inductor believing
        # the buffer should be static but us passing in a fake tensor with
        # symbolic shapes.
        if not example._has_symbolic_sizes_strides:
            # the first N inputs are weights
            sizes, strides = self.static_sizes_strides(example)
        else:
            sizes, strides = self.symbolic_sizes_strides(example)
        # TODO(jansel): handle input aliasing
        target = self.qualify_name(target)
        tensor = TensorBox.create(
            InputBuffer(
                target,
                FixedLayout(example.device, example.dtype, sizes, strides),
            )
        )
        self.graph_inputs[target] = tensor
        self.graph_inputs_original[target] = tensor.data.data
        self.add_device_info(example.device)

        # Note: [Input Alignment handling in Inductor]
        # Alignment matters for generating efficient code. Some operations,
        # e.g. vectorized loads, can only be performed on aligned inputs.
        #
        # But if we codegen assuming aligned inputs and then get unaligned
        # inputs at runtime, then we are forced to clone - which is bad for
        # both perf and memory usage.
        #
        # One option would be to guard on storage_offset%ALIGNMENT, and then
        # codegen based on this. But storage_offset guards turned out to be
        # expensive and cause recompiles; Instead, we're generating code
        # based on the alignment of the example input without guarding.
        with maybe_get_suppress_shape_guards_ctx():
            if should_assume_input_aligned(example):
                self.aligned_inputs.add(target)
        return tensor

    def call_function(self, target, args, kwargs):
        if target is operator.getitem and isinstance(args[0], (list, tuple, dict)):
            return super().call_function(target, args, kwargs)

        if hasattr(target, "_inductor_lowering_function"):
            # passthrough lowerings from .pattern_matcher
            return target(*args, **kwargs)

        def get_custom_op_layout_constraints(target, args, kwargs):
            # Custom operations that require preserving stride order
            # which run through implicit fallback must constrain their
            # arguments' fx strides
            layout_constraint = None
            if torch._C.Tag.needs_fixed_stride_order in target.tags:
                # We have to set the current args because call_function will immediately
                # evaluate this lowering after creating the fallback, without evaluating
                # the layout constraint
                args, kwargs = constrain_to_fx_strides(
                    self.current_node, *args, **kwargs
                )
                # Also register the layout constraint so when the fallback
                # is used again, we can constrain the args to the same layout
                layout_constraint = constrain_to_fx_strides
            return layout_constraint, args, kwargs

        if target not in lowerings:
            assert isinstance(
                target, torch._ops.OpOverload
            ), f"{target} is not an OpOverload"
            base_name = target.name().split(".")[0]
            if base_name in FALLBACK_ALLOW_LIST:
                make_fallback(target)
            elif config.implicit_fallbacks:
                layout_constraint, args, kwargs = get_custom_op_layout_constraints(
                    target, args, kwargs
                )
                error = (
                    MissingOperatorWithDecomp
                    if get_decompositions([target])
                    else MissingOperatorWithoutDecomp
                )
                log.info(
                    "Creating implicit fallback for:\n%s",
                    error.operator_str(target, args, kwargs),
                )
                make_fallback(target, layout_constraint)

            elif get_decompositions([target]):
                # There isn't a good way to dynamically patch this in
                # since AOT Autograd already ran.  The error message tells
                # the user how to fix it.
                raise MissingOperatorWithDecomp(target, args, kwargs)
            else:
                raise MissingOperatorWithoutDecomp(target, args, kwargs)

        try:
            log.debug("  via %s", lowerings[target])
            out = lowerings[target](*args, **kwargs)
            return out
        except Exception as e:
            raise LoweringException(e, target, args, kwargs).with_traceback(
                e.__traceback__
            ) from None

    @staticmethod
    def can_inline_constant(t: torch.Tensor) -> bool:
        """
        True if this is a small constant attr that will be inlined.
        """
        return len(t.shape) == 1 and t.shape[0] <= 8

    def get_attr(self, target, args, kwargs):
        # this is a constant
        value = getattr_recursive(self.module, target)

        if isinstance(value, torch.fx.GraphModule):
            return ir.Subgraph(name=target, graph_module=value)

        if (
            config.aot_inductor.use_runtime_constant_folding
            or config.always_keep_tensor_constants
            or unsupported_output_tensor(value)
        ):
            return self.add_tensor_constant(value, target)

        with no_dispatch():
            if value.shape == ():
                return Constant(value.item(), value.dtype, value.device)
            if self.can_inline_constant(value):
                # tensor lowering has constant inlining logic
                from .lowering import tensor

                return tensor(value.tolist(), dtype=value.dtype, device=value.device)

        return self.add_tensor_constant(value, target)

    def call_module(self, target, args, kwargs):
        raise AssertionError

    def call_method(self, target, args, kwargs):
        raise AssertionError

    def output(self, target, args, kwargs):
        result = super().output(target, args, kwargs)
        if not isinstance(result, (tuple, list)):
            # nested subgraphs can have singleton outputs
            result = (result,)
        assert isinstance(result, (tuple, list)), type(result)
        assert all(
            isinstance(
                x,
                (
                    TensorBox,
                    ir.Constant,
                    type(None),
                    ir.ConstantBuffer,
                    sympy.Expr,
                    sympy.logic.boolalg.Boolean,
                    int,
                    ir.EffectfulKernel,
                ),
            )
            for x in result
        ), result

        fx_node_args = V.graph.current_node.args[0]  # type: ignore[arg-type]
        if not isinstance(fx_node_args, (tuple, list)):
            # nested subgraphs can have singleton outputs
            fx_node_args = (fx_node_args,)
        result = [ir.ExternKernel.realize_input(x) for x in result]
        result_correct_strides = []

        assert len(fx_node_args) == len(result)
        for r, fx_node in zip(result, fx_node_args):
            if not isinstance(r, (ir.TensorBox, ir.BaseView)):
                result_correct_strides.append(r)
            else:
                # AOT Autograd tries to detect stride divergence of inductor from output metadata.
                # Here, we try to avoid spurious divergence by matching insignificant strides such as
                result_correct_strides.append(
                    self.try_match_insignificant_strides(
                        r, fx_node.meta["val"].stride()
                    )
                )

        self.graph_outputs = result_correct_strides
        value: ir.IRNode
        for name, value in self.graph_inputs.items():
            assert isinstance(
                value, (TensorBox, sympy.Expr)
            ), f"Unsupported inductor graph input type: {type(value)}"
            if not isinstance(value, TensorBox):
                continue
            value.realize()
            assert isinstance(value, TensorBox)
            value = value.data
            assert isinstance(value, ir.StorageBox)
            value_storage_box = value
            value = value.data
            if not isinstance(value, InputBuffer) or value.get_name() != name:
                # one of our inputs was mutated, need to turn that into a copy
                ir.MutationLayoutSHOULDREMOVE.realize_into(
                    value, self.graph_inputs_original[name]
                )
                # replace output with mutated input
                try:
                    ind = self.graph_outputs.index(value_storage_box)
                    self.graph_outputs[ind] = self.graph_inputs_original[name]
                except ValueError:
                    pass

        self.finalize()
        log.debug(
            "Force channels last inputs for %d conv for the current graph with id %d",
            self.num_channels_last_conv,
            self.graph_id if self.graph_id is not None else -1,
        )

    def finalize(self):
        for buf in self.buffers:
            buf.decide_layout()

    @contextmanager
    def set_current_node(self, node: torch.fx.Node):
        old = self.current_node
        try:
            self.current_node = node
            yield
        finally:
            self.current_node = old

    def try_match_insignificant_strides(
        self,
        tensor,
        meta_strides_inp: Tuple[Union[int, torch.SymInt], ...],
    ) -> ir.TensorBox:
        """
        Tries to match the strides of the tensor to those in the meta_strides. Strides of insignificant
        dimensions - size 0 or 1 - will be updated.

        If there are real stride differences (NHWC vs NCHW) then the input will be returned.
        """

        # should have already been realized
        assert torch._inductor.ir.is_storage_and_layout(tensor)

        meta_strides = [
            s.node.expr if isinstance(s, torch.SymInt) else s for s in meta_strides_inp
        ]

        if all(
            self.sizevars.statically_known_equals(s1, s2)
            for s1, s2 in zip(meta_strides, tensor.get_stride())
        ):
            return tensor

        def significant_strides_equal(shape, meta_strides, tensor_strides):
            for dim, s1, s2 in zip(shape, meta_strides, tensor_strides):
                if self.sizevars.statically_known_leq(dim, 1):  # type: ignore[arg-type]
                    continue

                if not self.sizevars.statically_known_equals(s1, s2):
                    return False

            return True

        if not significant_strides_equal(
            tensor.get_size(), meta_strides, tensor.get_stride()
        ):
            return tensor

        storage, old_layout = torch._inductor.ir.as_storage_and_layout(tensor)
        new_stride = list(old_layout.stride)
        for i, s in enumerate(tensor.get_size()):
            if self.sizevars.statically_known_leq(s, 1):  # type: ignore[arg-type]
                new_stride[i] = meta_strides[i]

        new_layout = torch._inductor.ir.FixedLayout(
            old_layout.device,
            old_layout.dtype,
            old_layout.size,
            new_stride,
            old_layout.offset,
        )
        return ir.TensorBox(torch._inductor.ir.ReinterpretView(storage, new_layout))

    def run_node(self, n: torch.fx.Node):
        def debug(msg):
            log.debug("lowering %s %s", LazyString(n.format_node), msg)

        buffer_watermark = len(self.buffers)

        origins = {n}
        if n.op == "call_function":
            args, kwargs = self.fetch_args_kwargs_from_env(n)
            origins |= gather_origins(args, kwargs)
        with ir.IRNode.current_origins(origins), self.set_current_node(
            n
        ), V.set_current_node(n):
            if (
                n.op == "call_function"
                and n.target is not operator.getitem
                and fallback_node_due_to_unsupported_type(n)
            ):
                debug("fallback_handler")
                result = fallback_handler(n.target, add_to_fallback_set=False)(
                    *args, **kwargs  # type: ignore[possibly-undefined]
                )
            elif n.op == "call_function" and n.target in layout_constraints:
                debug("layout_constraints")
                args, kwargs = layout_constraints[n.target](n, *args, **kwargs)  # type: ignore[index]
                result = self.call_function(n.target, args, kwargs)
            elif is_magic_method(n.target):
                # TODO: this is sus, it probably should be handled in the
                # lowerings themselves similarly to sym_size/sym-stride
                debug("is_magic_method")
                if isinstance(n.meta["val"], torch.SymInt):
                    result = n.meta["val"].node.expr
                else:
                    result = super().run_node(n)
            else:
                debug("")
                result = super().run_node(n)

            # require the same stride order for dense outputs,
            # 1. user-land view() will not throw because inductor
            # output different strides than eager
            # long term the solution is to make view() always succeed
            # with infallible strides.
            # 2: as_strided ops, we need make sure its input has same size/stride with
            # eager model to align with eager behavior.
            as_strided_ops = [
                torch.ops.aten.as_strided.default,
                torch.ops.aten.as_strided_.default,
                torch.ops.aten.as_strided_scatter.default,
                torch.ops.aten.resize.default,
                torch.ops.aten.resize_as.default,
            ]
            is_output = any(user.op == "output" for user in n.users)
            is_input_for_as_strided = any(
                user.target in as_strided_ops for user in n.users
            )

            if n.meta.get("inductor_realize_to_strides", False) and isinstance(
                result, TensorBox
            ):
                result.realize()
                strides = n.meta["val"].stride()
                sym_strides = torch._inductor.utils.any_is_symbolic(*strides)
                if (
                    not hasattr(result, "get_stride")
                    or result.get_stride() != strides
                    and not sym_strides
                ):
                    stride_order = ir.get_stride_order(strides)
                    result = ir.ExternKernel.require_stride_order(result, stride_order)
            if (
                is_output
                and isinstance(result, TensorBox)
                and isinstance(result.data, ir.BaseView)
            ):
                # Realize so that outputs are correctly aliased
                result.realize()

            if (is_output or is_input_for_as_strided) and isinstance(
                n.meta["val"], torch.Tensor
            ):
                strides = n.meta["val"].stride()
                dense = torch._prims_common.is_non_overlapping_and_dense(n.meta["val"])
                unbacked_symbols_in_strides = len(free_unbacked_symbols(strides)) > 0
                # requiring a stride order for a non-dense output wouldn't
                # recreate the same strides, and would fail with view, defer for now.
                if not unbacked_symbols_in_strides and dense and len(strides):
                    stride_order = ir.get_stride_order(strides)
                    if (
                        len(result.get_size()) == 4
                        and n in self.nodes_prefer_channels_last
                        and n.name not in self.user_visible_outputs
                        and not is_input_for_as_strided
                    ):
                        stride_order = ir.NHWC_STRIDE_ORDER

                    allow_padding = (
                        n.name not in self.user_visible_outputs
                        and not is_input_for_as_strided
                    )
                    result = ir.ExternKernel.require_stride_order(
                        result, stride_order, allow_padding=allow_padding
                    )

            # Realize if (1) any user need inputs realized, or (2) there is
            # already too many reads and rematerializing can be bad.
            num_users = len(set(n.users))
            if num_users > 1 and isinstance(result, TensorBox):
                for user in n.users:
                    if user.target in needs_realized_inputs:
                        result.realize_hint()
                        # This inclusion is somewhat controversial (from
                        # discussion between Horace, Natalia, and Elias).
                        # Currently, it's not very clear why this is helpful.
                        # The general idea here is that even though a node may
                        # have FlexibleLayout, we still often *treat* it as if
                        # it was contiguous. This appears to sometimes result in
                        # suboptimal behavior.
                        #
                        # When we do a better job selecting layout, we should
                        # revisit this.
                        need_fixed_layout = [
                            torch.ops.aten.convolution_backward.default,
                            torch.ops.aten.mm.default,
                            torch.ops.aten._int_mm.default,
                        ]
                        need_fixed_channels_last_layout = []
                        if not self.layout_opt:
                            need_fixed_layout.append(torch.ops.aten.convolution.default)
                        if torch._C._has_mkldnn:
                            need_fixed_layout += [
                                torch.ops.mkldnn._linear_pointwise.default,
                                torch.ops.mkldnn._linear_pointwise.binary,
                                torch.ops.aten.mkldnn_rnn_layer.default,
                                torch.ops.onednn.qlinear_pointwise.default,
                                torch.ops.onednn.qlinear_pointwise.tensor,
                            ]
                            need_fixed_channels_last_layout += [
                                torch.ops.mkldnn._convolution_pointwise.default,
                                torch.ops.mkldnn._convolution_pointwise.binary,
                                torch.ops.mkldnn._convolution_pointwise_.binary,
                                torch.ops.mkldnn._convolution_transpose_pointwise.default,
                                torch.ops.onednn.qconv2d_pointwise.default,
                                torch.ops.onednn.qconv2d_pointwise.binary,
                            ]
                            if torch._C.has_mkl:
                                need_fixed_layout += [torch.ops.mkl._mkl_linear.default]
                        if user.target in need_fixed_layout:
                            result = ir.ExternKernel.require_stride_order(
                                result,
                                ir.get_stride_order(n.meta["val"].stride()),
                                allow_padding=True,
                            )
                        if (
                            user.target in need_fixed_channels_last_layout
                            and n is user.args[0]
                        ):
                            result = ir.ExternKernel.require_stride_order(
                                result,
                                ir.get_stride_order(
                                    make_channels_last_strides_for(n.meta["val"].shape)
                                ),
                            )
                    if user.op == "output":
                        if isinstance(result.data.data, (Pointwise, Reduction)):
                            result.realize()

                # TODO(jansel): introduce a store vs inline choice
                result.mark_reuse(len(n.users))

            # Realize if the IRNode already has accumulated lots of reads
            if isinstance(result, TensorBox) and result.has_exceeded_max_reads():
                # Prevent excessive accumulation in a computed buffer, when
                # there are multiple branches each with small number of memory
                # reads, but they converge to a user.
                result.realize_hint()

            # Realize if a Pointwise has too much stuff to be inlined.
            # As this may cause RecursionError during Inductor's evaluation.
            if isinstance(result, TensorBox) and isinstance(result.data, StorageBox):
                curr = result.data.data
                if isinstance(curr, Pointwise):
                    # Use inner fn as a rough proxy. Good enough.
                    if curr.has_large_inner_fn():
                        result.realize()

        # This is not complete, but it doesn't have to be: origin_node
        # tracking is best effort.  The logic here critically relies on direct
        # TensorBox -> StorageBox denoting a non-view; we don't bother trying
        # to get views to work.  Feel free to add any extra cases as needed.
        #
        # Note: we can't YOLO tree_map over this result, because if there are
        # buffers or a view involved, we might not be able to validly assign
        # the origin_node here.
        if isinstance(result, TensorBox) and isinstance(result.data, ir.StorageBox):
            if isinstance(result.data.data, ir.Loops):
                result.data.data.origin_node = n
            elif isinstance(result.data.data, ir.Buffer):
                result.data.data.origin_node = n
                if isinstance(result.data.data, ir.ComputedBuffer) and isinstance(
                    result.data.data.data, ir.Loops
                ):
                    result.data.data.data.origin_node = n
                # Not really multi-output, can straightforwardly recurse in
                elif (
                    isinstance(result.data.data, ir.MultiOutput)
                    and not result.data.data.indices
                ):
                    if isinstance(result.data.data.inputs[0], ir.Buffer):
                        result.data.data.inputs[0].origin_node = n

        self.register_users_of(result)

        new_unbacked_defs = set()
        for i in range(buffer_watermark, len(self.buffers)):
            new_unbacked_defs |= self.buffers[i].get_unbacked_symbol_defs()

        def format_buffers():
            r = []
            for b in self.buffers[buffer_watermark:]:
                r.append(
                    f"unbacked_symbol_defs={b.get_unbacked_symbol_defs()} in:\n{b}\n"
                )
            return "***\n".join(r)

        if n.op != "placeholder":
            # Note [Backwards runtime asserts]
            # Backwards poses an interesting problem for deferred runtime
            # asserts.  In the easy case, we may solely close over data
            # dependent sized tensors, and there are no binding sites for
            # unbacked SymInts.  In this case, we can just drop all the
            # runtime asserts on the floor: no non-placeholder bindings, no
            # problem.
            #
            # However, it is *possible* for a fresh runtime assert to show up
            # between forwards and backwards.  Right now, the freezing process
            # that happens when we lower forwards means that we will freeze
            # runtime asserts, and then the moment the backwards lowering
            # process attempts to add a new deferred runtime assert, we will
            # fail.  Let's say you remove that assert.  Now when we get here,
            # we need to make sure we actually emit these asserts (because we
            # can't emit them in forwards, we already compiled it).  So we
            # have to do something here.  But we don't want to reemit ALL
            # deferred runtime asserts, we only want to emit the NEW ones.
            # Therefore needing some sort of stratification in the ShapeEnv.
            # This is all doable, it just hasn't been done yet.
            shape_env = V.graph.sizevars.shape_env

            for i0 in new_unbacked_defs:
                ras = self.ras_by_symbol.pop(i0, [])
                # NB: size-like not needed, we won't retrace
                vr = shape_env.var_to_range[i0]
                if not shape_env._default_unspecified_value_range().issubset(vr):

                    def convert(s):
                        try:
                            return int(s)
                        except TypeError:
                            return None

                    if (lower := convert(vr.lower)) is not None:
                        self.register_buffer(
                            ir.AssertScalar(i0 >= vr.lower, f"{i0} >= {vr.lower}"),
                            set_name=True,
                        )
                    if (upper := convert(vr.upper)) is not None:
                        self.register_buffer(
                            ir.AssertScalar(i0 <= vr.upper, f"{i0} <= {vr.upper}"),
                            set_name=True,
                        )

                for ra in ras:
                    fvs = free_unbacked_symbols(ra.expr)
                    missing = fvs - self.bound_unbacked_symbols
                    if missing:
                        i1 = sorted(missing, key=lambda x: str(x))[0]
                        self.ras_by_symbol.setdefault(i1, []).append(ra)
                    else:
                        self.register_buffer(
                            ir.AssertScalar(ra.expr, f"{ra.expr}"), set_name=True
                        )

            self.bound_unbacked_symbols |= new_unbacked_defs

            unbacked_bindings = resolve_unbacked_bindings(
                V.graph.sizevars.shape_env, n.meta.get("unbacked_bindings", {})
            )
            # When we do lowering, it is possible we reallocate unbacked SymInts.
            # So we need to line up the unbacked SymInts when performing the test
            # here
            #
            # In principle, we could permit lowering to introduce MORE unbacked
            # SymInts: as long as all the old unbacked ones are accounted for,
            # it's fine for inductor to introduce extra calls to item()/unbacked()
            # whatever.  This actually happens in practice when an unbacked SymInt
            # gets memoized away; naively, when Inductor reprocesses a kernel, it
            # doesn't know that the memo still applies, and ends up allocating a
            # new symbol.  However, this is generally a bad thing: we may still
            # end up needing to test equalities on the symbols, and a fresh
            # symbol is likely to hit lots of GuardOnDataDependent errors that
            # we already know facts for.
            renamed_unbacked_bindings = {
                V.fake_mode.shape_env.unbacked_renamings.get(s, s)
                for s in unbacked_bindings.keys()
            }
            assert new_unbacked_defs >= renamed_unbacked_bindings, (
                f"failed {new_unbacked_defs} >= {renamed_unbacked_bindings} (inductor >= fx)\n"
                f"fx node is: {n.format_node()}\n"
                f"new buffers are:\n\n{format_buffers()}"
            )

        return result

    def validate_can_generate_cpp_wrapper(self):
        if config.disable_cpp_codegen:
            raise CppWrapperCodeGenError("C++ codegen is disabled")

        if sys.platform not in ["linux", "darwin"]:
            raise CppWrapperCodeGenError(f"Unsupported platform {sys.platform}")

        for value in self.graph_inputs.values():
            dtype = None
            if isinstance(value, TensorBox):
                dtype = value.get_dtype()
            elif isinstance(
                value, (sympy.Symbol, sympy.Expr, sympy.core.numbers.Integer)
            ):
                dtype = may_get_constant_buffer_dtype(value)

            if not supported_dtype_of_cpp_wrapper(dtype, self.cuda):
                raise CppWrapperCodeGenError(f"Unsupported input dtype {dtype}")

    def init_wrapper_code(self):
        self.cuda = "cuda" in self.device_types
        if self.cpp_wrapper:
            self.validate_can_generate_cpp_wrapper()

        device_types = self.device_types.copy()
        device_types.discard("cpu")
        device_types.discard("meta")
        # TODO(Eikan): Only support mixing cpu and other device now.
        assert len(device_types) <= 1, "Does not support mixing {}".format(
            "+".join(device_types)
        )
        only_cpu = len(device_types) == 0
        device_type = "cpu" if only_cpu else device_types.pop()

        self.device_ops = get_device_op_overrides(device_type)
        wrapper_code_gen_cls = get_wrapper_codegen_for_device(
            device_type, self.cpp_wrapper
        )
        assert wrapper_code_gen_cls is not None, f"Device {device_type} not supported"
        self.wrapper_code = wrapper_code_gen_cls()

        if self.const_module:
            # If we have const module, we could reuse the kernels
            # This could avoid duplication and save time on doing recompilation (if Triton.)
            self.wrapper_code._names_iter = self.const_module.wrapper_code._names_iter
            self.wrapper_code.src_to_kernel = (
                self.const_module.wrapper_code.src_to_kernel
            )

    def codegen_with_cpp_wrapper(self):
        """
        For CPU, the cpp wrapper codegen is done in one pass.
        For GPU, the cpp wrapper codegen is done in two steps: JIT-compile the model with python
        wrapper code and run it to generate autotuned kernel binaries in the first pass; and then
        generate cpp wrapper code and compile it to a dynamic library in the second pass.
        """
        if "cuda" in self.device_types:
            # first pass
            self.cpp_wrapper = False
<<<<<<< HEAD
=======
            # Although triton.store_cubin was set in compile_fx, the backward pass didn't pick
            # that up. In theory it should work by only setting triton.store_cubin to True here,
            # but that will cause a problem when use_runtime_constant_folding is set.
>>>>>>> 6ffc94fa
            with config.patch({"triton.store_cubin": True}):
                compiled = self.compile_to_module().call

            def materialize(x):
                if isinstance(x, (torch.SymInt, torch.SymFloat)):
                    # Need concrete value to run dynamic shapes and tune the result
                    return x.node.hint
                elif isinstance(x, FakeTensor):
                    return defake(x)
                else:
                    assert isinstance(
                        x, torch.Tensor
                    ), "Unknown type when creating real inputs" + str(type(x))
                    return x

<<<<<<< HEAD
            # In the backward pass, V.real_inputs is not set.
            # Generating random inputs based on self.example_inputs sometimes can be problematic,
            # e.g. illegal memory access. A comprehensive fix is to autotune in a separate process.
            real_inputs = (
                self.example_inputs
                if isinstance(V.real_inputs, NullHandler)
                else V.real_inputs
            )
=======
>>>>>>> 6ffc94fa
            tracing_context = torch._guards.TracingContext.try_get()
            if tracing_context is not None and not isinstance(
                V.real_inputs, NullHandler
            ):
                if tracing_context.output_strides:
                    tracing_context.output_strides.clear()

                params_flat = [
                    param
                    for param in tracing_context.params_flat  # type: ignore[union-attr]
                    if param is not None
                ]
                real_inputs = [
                    materialize(x) for x in itertools.chain(params_flat, real_inputs)
                ]
            else:
<<<<<<< HEAD
                real_inputs = [materialize(x) for x in real_inputs]
=======
                # In the backward pass, V.real_inputs is not set.
                # Generating random inputs based on self.example_inputs sometimes can be problematic,
                # e.g. illegal memory access. A comprehensive fix is to autotune in a separate process.
                real_inputs = [
                    materialize(x)
                    for x in (
                        self.example_inputs
                        if isinstance(V.real_inputs, NullHandler)
                        else V.real_inputs
                    )
                ]
>>>>>>> 6ffc94fa

            if self.mutated_inputs:
                from .compile_fx import clone_preserve_strides

                mutated_input_idxs = [
                    idx
                    for idx, name in enumerate(self.graph_inputs)
                    if name in self.mutated_inputs
                    and isinstance(real_inputs[idx], torch.Tensor)
                ]
                for idx in mutated_input_idxs:
                    # clone mutated Tensor inputs to avoid mutating them in
                    # the first pass of the CPP wrapper-based compilation, as
                    # this will lead to a side effect on the example inputs:
                    # e.g. if torch.compile(f)(x) if called on input-mutating
                    # f, the inputs x will be mutated twice in the process:
                    # once here, and again when running the compiled model;
                    # this will also lead to a numerically incorrect output
                    real_inputs[idx] = clone_preserve_strides(real_inputs[idx])

            with torch.utils._python_dispatch._disable_current_modes():
                compiled(real_inputs)
            del real_inputs

            # second pass
            # TODO: reuse self.scheduler from the first pass to speed up the second pass
            self.cpp_wrapper = True
            self.removed_buffers.clear()
            self.inplaced_to_remove.clear()
            V.graph.sizevars.precomputed_replacements.clear()
            V.graph.sizevars.inv_precomputed_replacements.clear()
            return self.codegen()
        else:
            # cpu
            return self.codegen()

    def codegen(self):
        from .scheduler import Scheduler

        self.init_wrapper_code()

        self.scheduler = Scheduler(self.buffers)
        V.debug.draw_orig_fx_graph(self.orig_gm, self.scheduler.nodes)

        self.wrapper_code.push_codegened_graph(self)
        self.scheduler.codegen()
        result = self.wrapper_code.generate(self.is_inference)
        self.wrapper_code.pop_codegened_graph()
        return result

    def codegen_subgraph(self, parent_graph):
        """
        This is a more compact version of the `codegen()` above
        where we codegen this graph as a subgraph of some parent
        graph. The parent graph is passed as an argument: the
        intention is to inline codegening of the subgraph in
        the parent graph's wrapper code (including the generated
        kerenls). The wrapper code is not finalized (via `.generate()`
        call), as this will be done in the parent graph's `codegen()`.
        """
        from .scheduler import Scheduler

        self.wrapper_code = parent_graph.wrapper_code
        self.device_ops = parent_graph.device_ops
        self.cpp_wrapper = parent_graph.cpp_wrapper

        self.scheduler = Scheduler(self.buffers)
        self.scheduler.codegen()

    def count_bytes(self):
        from .scheduler import Scheduler

        scheduler = Scheduler(self.buffers)

        total_bytes = 0
        node_counts = []
        node_runtimes = []
        for node in scheduler.nodes:
            num_bytes = node.get_read_write_buffers_sizes()
            total_bytes += num_bytes
            node_counts.append((node, num_bytes // 4))
            node_runtimes.append((node, node.get_estimated_runtime()))
        return total_bytes, node_counts, node_runtimes

    @dynamo_timed(phase_name="code_gen")
    def compile_to_module(self):
        from .codecache import PyCodeCache

        code, linemap = (
            self.codegen_with_cpp_wrapper() if self.cpp_wrapper else self.codegen()
        )
        linemap = [(line_no, node.stack_trace) for line_no, node in linemap]
        key, path = PyCodeCache.write(code)
        mod = PyCodeCache.load_by_key_path(
            key, path, linemap=linemap, attrs=self.constants
        )
        self.cache_key = key
        self.cache_path = path
        self.cache_linemap = linemap

        # Logged twice as per https://github.com/pytorch/pytorch/pull/99038#discussion_r1167826029
        # TODO. Revisit this once the logging API is more mature
        assert mod.__file__ is not None

        log_module_code(mod.__file__)
        log.debug("Output code written to: %s", mod.__file__)
        output_code_log.debug("Output code: \n%s", code)
        trace_structured(
            "inductor_output_code",
            lambda: {"filename": mod.__file__},
            payload_fn=lambda: code,
        )
        output_code_log.info("Output code written to: %s", mod.__file__)
        if config.benchmark_kernel:
            print(f"Compiled module path: {mod.__file__}", file=sys.stderr)
        V.debug.output_code(mod.__file__)
        V.debug.copy(os.path.splitext(mod.__file__)[0] + ".debug")
        return mod

    def compile_to_fn(self):
        if self.aot_mode:
            from .codecache import AotCodeCompiler

            assert self.cpp_wrapper, "AOT mode only supports C++ wrapper"
            code, linemap = self.codegen_with_cpp_wrapper()
            output_code_log.debug("Output code: \n%s", code)

            serialized_extern_kernel_nodes = None
            if (
                config.is_fbcode()
                and self.extern_kernel_nodes
                and self.extern_node_serializer
            ):
                serialized_extern_kernel_nodes = self.extern_node_serializer(
                    self.extern_kernel_nodes
                )
                output_code_log.debug(
                    "Serialized Extern Kernel Nodes: \n%s",
                    serialized_extern_kernel_nodes,
                )

            # Directly return the file path with the compiled code
            return AotCodeCompiler.compile(
                self, code, serialized_extern_kernel_nodes, cuda=self.cuda
            )
        else:
            return self.compile_to_module().call

    def get_output_names(self):
        return [
            node.get_name()
            for node in self.graph_outputs
            if not isinstance(node, ir.NoneAsConstantBuffer)
            and not isinstance(node, ir.ShapeAsConstantBuffer)
        ]

    def is_unspec_arg(self, name: str):
        # dynamo wraps unspec variable as 0d CPU tensor,
        # need to convert to scalar during codegen (triton only)
        return (
            name in self.graph_inputs.keys()
            and self.graph_inputs[name].get_numel() == 1
            and self.graph_inputs[name].get_device().type == "cpu"
        )<|MERGE_RESOLUTION|>--- conflicted
+++ resolved
@@ -1532,12 +1532,9 @@
         if "cuda" in self.device_types:
             # first pass
             self.cpp_wrapper = False
-<<<<<<< HEAD
-=======
             # Although triton.store_cubin was set in compile_fx, the backward pass didn't pick
             # that up. In theory it should work by only setting triton.store_cubin to True here,
             # but that will cause a problem when use_runtime_constant_folding is set.
->>>>>>> 6ffc94fa
             with config.patch({"triton.store_cubin": True}):
                 compiled = self.compile_to_module().call
 
@@ -1553,17 +1550,6 @@
                     ), "Unknown type when creating real inputs" + str(type(x))
                     return x
 
-<<<<<<< HEAD
-            # In the backward pass, V.real_inputs is not set.
-            # Generating random inputs based on self.example_inputs sometimes can be problematic,
-            # e.g. illegal memory access. A comprehensive fix is to autotune in a separate process.
-            real_inputs = (
-                self.example_inputs
-                if isinstance(V.real_inputs, NullHandler)
-                else V.real_inputs
-            )
-=======
->>>>>>> 6ffc94fa
             tracing_context = torch._guards.TracingContext.try_get()
             if tracing_context is not None and not isinstance(
                 V.real_inputs, NullHandler
@@ -1577,12 +1563,9 @@
                     if param is not None
                 ]
                 real_inputs = [
-                    materialize(x) for x in itertools.chain(params_flat, real_inputs)
+                    materialize(x) for x in itertools.chain(params_flat, V.real_inputs)
                 ]
             else:
-<<<<<<< HEAD
-                real_inputs = [materialize(x) for x in real_inputs]
-=======
                 # In the backward pass, V.real_inputs is not set.
                 # Generating random inputs based on self.example_inputs sometimes can be problematic,
                 # e.g. illegal memory access. A comprehensive fix is to autotune in a separate process.
@@ -1594,7 +1577,6 @@
                         else V.real_inputs
                     )
                 ]
->>>>>>> 6ffc94fa
 
             if self.mutated_inputs:
                 from .compile_fx import clone_preserve_strides
