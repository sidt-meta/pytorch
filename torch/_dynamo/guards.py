# mypy: allow-untyped-defs
from __future__ import annotations

import ast
import builtins
import collections
import dataclasses
import enum
import functools
import importlib
import inspect
import itertools
import logging
import math
import os
import re
import sys
import textwrap
import types
import weakref
from inspect import currentframe, getframeinfo
from typing import (
    Any,
    Callable,
    Dict,
    List,
    Optional,
    Set,
    Tuple,
    Type,
    TYPE_CHECKING,
    Union,
)
from weakref import ReferenceType


try:
    import numpy as np
except ModuleNotFoundError:
    np = None  # type: ignore[assignment]

import torch
import torch.utils._device
from torch._dynamo.source import (
    is_from_flatten_script_object_source,
    is_from_local_source,
    is_from_optimizer_source,
    TensorProperty,
    TensorPropertySource,
)
from torch._guards import (
    DuplicateInputs,
    Guard,
    GuardBuilderBase,
    GuardEnvExpr,
    GuardSource,
    Source,
)

from torch._logging import structured
from torch.fx.experimental.symbolic_shapes import (
    EqualityConstraint,
    is_symbolic,
    SYMPY_INTERP,
)
from torch.utils._traceback import format_frame, report_compile_source_on_error
from torch.utils.weak import TensorWeakRef

from . import config, convert_frame, exc, mutation_guard
from .eval_frame import set_guard_error_hook

from .source import (
    AttrSource,
    ChainedSource,
    ConstDictKeySource,
    DefaultsSource,
    FlattenScriptObjectSource,
    FSDPNNModuleSource,
    GetItemSource,
    GlobalSource,
    GlobalStateSource,
    GlobalWeakRefSource,
    GradSource,
    LocalSource,
    NNModuleSource,
    NotNNModuleSource,
    NumpyTensorSource,
    ODictGetItemSource,
    OptimizerSource,
    ScriptObjectQualifiedNameSource,
    ShapeEnvSource,
    SubclassAttrListSource,
    TupleIteratorGetItemSource,
    TypeSource,
    WeakRefCallSource,
)
from .types import CacheEntry, ExtraState, GuardedCode, GuardFail, GuardFn  # noqa: F401
from .utils import (
    common_constant_types,
    dict_keys_repr,
    guard_failures,
    istype,
    key_is_id,
    key_to_id,
    orig_code_map,
    tensor_always_has_static_shape,
    tuple_iterator_getitem,
    tuple_iterator_len,
)

if TYPE_CHECKING:
    from sympy import Symbol

log = logging.getLogger(__name__)
guards_log = torch._logging.getArtifactLogger(__name__, "guards")
recompiles_log = torch._logging.getArtifactLogger(__name__, "recompiles")
recompiles_verbose_log = torch._logging.getArtifactLogger(
    __name__, "recompiles_verbose"
)
verbose_guards_log = torch._logging.getArtifactLogger(__name__, "verbose_guards")

TensorGuards = torch._C._dynamo.guards.TensorGuards
check_obj_id = torch._C._dynamo.guards.check_obj_id
check_type_id = torch._C._dynamo.guards.check_type_id
dict_version = torch._C._dynamo.guards.dict_version

RootGuardManager = torch._C._dynamo.guards.RootGuardManager
DictGuardManager = torch._C._dynamo.guards.DictGuardManager
install_tensor_aliasing_guard = torch._C._dynamo.guards.install_tensor_aliasing_guard
install_no_tensor_aliasing_guard = (
    torch._C._dynamo.guards.install_no_tensor_aliasing_guard
)


class GuardManager:
    """
    A helper class that contains the root guard manager. An instance of this
    class is stored in the Dynamo cache entry, so that the cache entry can
    access the RootGuardManager stored in the "root" attribute and directly call
    the check_nopybind from C++.
    """

    def __init__(self):
        self.root = RootGuardManager()

        self.closure_vars = None
        self.args = None
        self.code_parts = None
        self.verbose_code_parts = None
        self.global_scope = None
        self.guard_fail_fn = None
        self.cache_entry = None
        self.extra_state = None
        self.id_matched_objs = None
        self.no_tensor_aliasing_sources = []

    def get_guard_lines(self, guard):
        guard_name = guard.__class__.__name__
        parts = guard.verbose_code_parts()
        parts = [guard_name + ": " + part for part in parts]
        return parts

    def get_manager_line(self, guard_manager, accessor_str=None):
        source = guard_manager.get_source()
        t = guard_manager.__class__.__name__
        s = t + ": source=" + source
        if accessor_str:
            s += ", " + accessor_str
        return s

    def construct_dict_manager_string(self, mgr, body):
        for idx, (key_mgr, val_mgr) in sorted(mgr.get_key_value_managers().items()):
            body.writeline(f"KeyValueManager pair at index={idx}")
            with body.indent():
                if key_mgr:
                    body.writeline(f"KeyManager: {self.get_manager_line(key_mgr)}")
                    self.construct_manager_string(key_mgr, body)

                if val_mgr:
                    body.writeline(f"ValueManager: {self.get_manager_line(val_mgr)}")
                    self.construct_manager_string(val_mgr, body)

    def construct_manager_string(self, mgr, body):
        with body.indent():
            for guard in mgr.get_leaf_guards():
                body.writelines(self.get_guard_lines(guard))

            # This works for both DictGuardManager and SubclassedDictGuardManager
            if isinstance(mgr, DictGuardManager):
                self.construct_dict_manager_string(mgr, body)

            # General case of GuardManager/RootGuardManager
            for accessor, child_mgr in zip(
                mgr.get_accessors(), mgr.get_child_managers()
            ):
                body.writeline(
                    self.get_manager_line(child_mgr, f"accessed_by={accessor.repr()}")
                )
                self.construct_manager_string(child_mgr, body)

    def __str__(self):
        from torch._inductor.utils import IndentedBuffer

        class IndentedBufferWithPrefix(IndentedBuffer):
            def prefix(self):
                return "| " * (self._indent * self.tabwidth)

            def writeline(self, line, skip_prefix=False):
                if skip_prefix:
                    super().writeline(line)
                else:
                    super().writeline("+- " + line)

        body = IndentedBufferWithPrefix()
        body.tabwidth = 1
        body.writeline("", skip_prefix=True)
        body.writeline("TREE_GUARD_MANAGER:", skip_prefix=True)
        body.writeline("RootGuardManager")
        self.construct_manager_string(self.root, body)
        for guard in self.root.get_epilogue_lambda_guards():
            body.writelines(self.get_guard_lines(guard))
        return body.getvalue()

    def check(self, x):
        # Only needed for debugging purposes.
        return self.root.check(x)

    def check_verbose(self, x):
        # Only needed for debugging purposes.
        return self.root.check_verbose(x)


def from_numpy(a):
    # If not numpy array, piggy back on e.g. tensor guards to check type
    return torch.as_tensor(a) if isinstance(a, (np.generic, np.ndarray)) else a


# For user stack printing
@functools.lru_cache(None)
def uninteresting_files():
    import torch._dynamo.external_utils

    mods = [
        torch._dynamo.external_utils,
    ]
    return {inspect.getfile(m) for m in mods}


CLOSURE_VARS = {
    "___check_type_id": check_type_id,
    "___check_obj_id": check_obj_id,
    "___odict_getitem": collections.OrderedDict.__getitem__,
    "___key_to_id": key_to_id,
    "___dict_version": dict_version,
    "___dict_contains": lambda a, b: a in b,
    "___tuple_iterator_len": tuple_iterator_len,
    "___tuple_iterator_getitem": tuple_iterator_getitem,
    "__math_isnan": math.isnan,
    "__numpy_isnan": None if np is None else np.isnan,
    "inf": float("inf"),
    "__load_module": importlib.import_module,
    "utils_device": torch.utils._device,
    "device": torch.device,
    "___from_numpy": from_numpy,
    "___as_tensor": torch.as_tensor,
    "torch": torch,
    "inspect": inspect,
}

if sys.version_info[:2] <= (3, 8):
    # [Note: Python Version <= 3.8]
    # This branch should be dropped when we drop support for Python 3.8.
    # Reason: 'ast.unparse' function was introduced in Python 3.9.

    try:
        import astunparse  # type: ignore[import]

        def _ast_unparse(node: ast.AST) -> str:
            return astunparse.unparse(node).replace("\n", "")

        HAS_UNPARSE_FUNCTIONS = True
    except ImportError:
        HAS_UNPARSE_FUNCTIONS = False
        pass
else:
    HAS_UNPARSE_FUNCTIONS = True

    def _ast_unparse(node: ast.AST) -> str:
        return ast.unparse(node).replace("\n", "")


def strip_function_call(name):
    """
    "___odict_getitem(a, 1)" => "a"
    "a.layers[slice(2)][0]._xyz" ==> "a"
    "getattr(a.layers[slice(2)][0]._abc, '0')" ==> "a"
    "getattr(getattr(a.x[3], '0'), '3')" ==> "a"
    "a.layers[slice(None, -1, None)][0]._xyz" ==> "a"
    """
    # recursively find valid object name in function
    valid_name = re.compile("[A-Za-z_].*")
    curr = ""
    for char in name:
        if char in " (":
            curr = ""
        elif char in "),[]":
            if curr and curr != "None" and valid_name.match(curr):
                return strip_function_call(curr)
        else:
            curr += char

    return strip_getattr_getitem(name)


def strip_getattr_getitem(name):
    """
    "a[1]" => "a"
    "a.foo" => "a"
    """
    return re.split(r"[.\[]", name)[0]


def get_verbose_code_part(code_part: str, guard: Guard) -> str:
    extra = ""
    if guard.user_stack:
        for fs in reversed(guard.user_stack):
            if fs.filename not in uninteresting_files():
                extra = f"  # {format_frame(fs, line=True)}"
                break
    elif guard.stack:
        extra = f"  # {format_frame(guard.stack.summary()[-1])}"

    return f"{code_part:<60}{extra}"


def get_verbose_code_parts(
    code_parts: Union[str | List[str]], guard: Guard
) -> List[str]:
    if not isinstance(code_parts, list):
        code_parts = [code_parts]
    return [get_verbose_code_part(code_part, guard) for code_part in code_parts]


def convert_to_concrete_values(size_or_stride):
    converted: List[Optional[int]] = []
    for dim in size_or_stride:
        if not is_symbolic(dim):
            converted.append(dim)
        else:
            assert isinstance(dim, torch.SymInt)
            converted.append(dim.node.maybe_as_int())
    return converted


def get_tensor_guard_code_part(value, name, sizes, strides):
    pytype = type(value)
    dispatch_key = (
        torch._C._dispatch_keys(value) | torch._C._dispatch_tls_local_include_set()
    ) - torch._C._dispatch_tls_local_exclude_set()
    dtype = value.dtype
    device_index = value.device.index
    requires_grad = value.requires_grad
    guard_str = (
        f"check_tensor({name}, {pytype.__qualname__}, {dispatch_key}, {dtype}, "
        f"device={device_index}, requires_grad={requires_grad}, size={sizes}, stride={strides})"
    )
    return guard_str


def get_key_index(dct, key):
    return list(dct.keys()).index(key)


def get_key_index_source(source, index):
    return f"list({source}.keys())[{index}]"


@dataclasses.dataclass(frozen=True)
class NNModuleAttrAccessorInfo:
    # Represents where is the attr name is present in the nn module attribute
    # access

    # Tells that the attribute can be accessed via __dict__
    present_in_generic_dict: bool = False

    # Either the actual name or _parameters/_buffers/_modules
    l1_key: Optional[str] = None

    # Actual paramter/buffer/submodule name
    l2_key: Optional[str] = None


def getitem_on_dict_manager(
    source, base_guard_manager, base_example_value, example_value, guard_manager_enum
):
    base_source_name = source.base.name()
    source_name = source.name()
    if isinstance(source.index, ConstDictKeySource):
        index = source.index.index
    else:
        assert isinstance(base_example_value, dict)
        index = get_key_index(base_example_value, source.index)

    key_source = get_key_index_source(base_source_name, index)
    key_example_value = list(base_example_value.keys())[index]
    if isinstance(key_example_value, (int, str)):
        value_source = f"{base_source_name}[{key_example_value!r}]"
    else:
        value_source = f"{base_source_name}[{key_source}]"
    if not isinstance(source.index, ConstDictKeySource):
        # We have to insert a key manager guard here
        # TODO - source debug string is probably wrong here.
        base_guard_manager.get_key_manager(
            index=index,
            source=key_source,
            example_value=source.index,
            guard_manager_enum=GuardManagerType.GUARD_MANAGER,
        ).add_equals_match_guard(
            source.index, [f"{key_source} == {key_example_value!r}"]
        )

    return base_guard_manager.get_value_manager(
        index=index,
        source=value_source,
        example_value=example_value,
        guard_manager_enum=guard_manager_enum,
    )


def match_on_id_for_tensor(guard):
    source = guard.originating_source
    return source.is_dict_key() and not isinstance(source, GradSource)


# The ready to eval generated code (possibly multiple parts) for a guard, plus
# the original guard object that created it for provenance
@dataclasses.dataclass
class GuardCodeList:
    code_list: List[str]
    guard: Guard


class GuardManagerType(enum.Enum):
    GUARD_MANAGER = 1
    DICT_GUARD_MANAGER = 2
    DICT_SUBCLASS_GUARD_MANAGER = 3


class GuardBuilder(GuardBuilderBase):
    def __init__(
        self,
        id_ref: Callable[[Any], str],
        source_ref: Callable[[Source], str],
        lookup_weakrefs: Callable[[object], ReferenceType[object]],
        local_scope: Dict[str, object],
        global_scope: Dict[str, object],
        guard_manager: Optional[GuardManager],
        check_fn_manager: CheckFunctionManager,
    ):
        self.id_ref = id_ref
        self.source_ref = source_ref
        self.lookup_weakrefs = lookup_weakrefs
        self.scope: Dict[str, Dict[str, object]] = {"L": local_scope, "G": global_scope}
        self.scope["__builtins__"] = builtins.__dict__.copy()
        for (
            name,
            package_module,
        ) in torch.package.package_importer._package_imported_modules.items():
            name = name.replace(">", "_").replace("<", "_").replace(".", "_dot_")
            # Write the package module into the scope so that we can import it
            self.scope["__builtins__"][name] = package_module
            # Write the demangled name to the scope so that we can use it
            self.scope[name] = package_module
        self.guard_manager = guard_manager

        self.argnames: List[str] = []
        # Code is python expression strings generated for each guard
        self.code: List[GuardCodeList] = []
        # shape_env_code is only used by builder and is used for
        # shape env code.  This exists only because we need to make sure
        # shape env guards get run after tensor match guards (since the
        # tensor match guards make sure we actually have tensors)
        self.shape_env_code: List[GuardCodeList] = []

        # [Note - On Eager Tensor Guards]
        # Most of the time, we generate Python code in a guard to directly
        # check various properties.  However, tensors are a bit special;
        # it is too slow to check their properties one-by-one in Python.
        # Instead, there is a C++ function TensorGuards.check which takes
        # all of the tensor arguments and checks them all against compile-time
        # examples entirely in C++.  Thus, every time we process a
        # TENSOR_MATCH guard, we just add another entry to
        # tensor_check_names/tensor_check_examples, saying "for this local,
        # check it against this example", and it all ends up getting
        # swept up into a single call to ___check_tensors.  Invariant:
        # len(tensor_check_names) == len(tensor_check_examples).
        # TODO: something here
        self.tensor_check_names: List[str] = []
        self.tensor_check_examples: List[torch.Tensor] = []
        self.tensor_check_guards: List[Guard] = []
        self.tensor_check_guard_managers: List[GuardManager] = []

        self.check_fn_manager: CheckFunctionManager = check_fn_manager

        # Collect the ids of dicts which need key order guarding. source_name is
        # not sufficient because for nn modules, we can have different sources
        # to access the same object - self._module["param"] is same as
        # self.param.
        self.key_order_guarded_dict_ids = set()
        for source_name in self.check_fn_manager.output_graph.guard_on_key_order:
            self.key_order_guarded_dict_ids.add(id(self.get(source_name)))

        # Keep track of weak references of objects with ID_MATCH guard. This
        # info is stored alongside optimized_code and check_fn and is used to
        # limit the number of cache entries with same ID_MATCH'd object.
        self.id_matched_objs: Dict[str, ReferenceType[object]] = {}

        # Save the guard managers to avoid repeatedly traversing sources.
        self._cached_guard_managers: Dict[
            str, torch._C._dynamo.guards.GuardManager
        ] = {}

    def guard_on_dict_keys_and_ignore_order(self, example_value, guard):
        dict_mgr = self.get_guard_manager(guard)
        if isinstance(dict_mgr, DictGuardManager):
            raise NotImplementedError(
                "Not expecting a DictGuardManager. Seems like Dynamo incorrectly "
                f"added the dict to tx.output.guard_on_key_order for {guard.name}"
            )

        # Iterate over the dicts and install a dict_getitem_manager.
        dict_source = guard.originating_source.name()
        for key in example_value.keys():
            value = example_value[key]
            value_source = GetItemSource(guard.originating_source, index=key)
            guard_manager_enum = self.get_guard_manager_type(
                value_source, example_value
            )
            dict_mgr.dict_getitem_manager(
                key=key,
                source=f"{dict_source}[{key!r}]",
                example_value=value,
                guard_manager_enum=guard_manager_enum,
            )

    def guard_on_dict_keys_and_order(self, value, guard):
        # Add key managers for the DictGuardManager. Then add either an
        # ID_MATCH or EQUALS_MATCH guard on the key.
        dict_mgr = self.get_guard_manager(guard)
        if not isinstance(dict_mgr, DictGuardManager):
            raise NotImplementedError(
                "Expecting a DictGuardManager. Seems like Dynamo forgot "
                f"to set the right guard manager enum for {guard.name}"
            )
        assert isinstance(dict_mgr, DictGuardManager)

        for idx, key in enumerate(value.keys()):
            key_source = get_key_index_source(guard.name, idx)
            key_manager = dict_mgr.get_key_manager(
                index=idx,
                source=key_source,
                example_value=key,
                guard_manager_enum=GuardManagerType.GUARD_MANAGER,
            )
            if key_is_id(key):
                # Install ID_MATCH guard
                id_val = self.id_ref(key)
                key_manager.add_id_match_guard(
                    id_val,
                    get_verbose_code_parts(
                        f"__check_obj_id({key_source}, {id_val})", guard
                    ),
                )
            else:
                # Install EQUALS_MATCH guard
                key_manager.add_equals_match_guard(
                    key, get_verbose_code_parts(f"{key_source} == {key!r}", guard)
                )

    def getattr_on_nn_module(
        self,
        source,
        base_guard_manager,
        base_example_value,
        example_value,
        base_source_name,
        source_name,
        guard_manager_enum,
    ):
        """
        This tries to avoid calling the expensive nn module custom getattr method by
        checking if the attribute is accessible via __dict__. For attributes that
        are not accessible via __dict__ (like descriptors), we fallback to
        PyObject_GetAttr.

        There are two cases that we optimize for
        1) attributes present directly in __dict__, e.g training.
        2) parameters/buffers/modules - they can be accessed via _parameters,
        _buffers, _modules keys in __dict__. For example, mod.linear can be
        accessed as mod.__dict__["_parameters"]["linear"]

        The most common and expensive case for nn module guards is of type
        mod.submod1.submod2.submod3.training. We avoid the python getattr of nn
        modules by going through the __dict__.
        """

        def getitem_on_dict_mgr(
            mgr, key, source_name, base_example_value, example_value, guard_manager_enum
        ):
            if isinstance(mgr, DictGuardManager):
                # Case where the user code relies on key order, e.g.,
                # named_parameters
                index = get_key_index(base_example_value, key)

                # Install the key manager and add equals match guard
                key_source = f"list({source_name}.keys())[{index!r}]"
                mgr.get_key_manager(
                    index=index,
                    source=key_source,
                    example_value=key,
                    guard_manager_enum=GuardManagerType.GUARD_MANAGER,
                ).add_equals_match_guard(l2_key, [f"{key_source} == {l2_key!r}"])

                # Install the value manager
                return mgr.get_value_manager(
                    index=index,
                    source=source_name,
                    example_value=example_value,
                    guard_manager_enum=guard_manager_enum,
                )
            else:
                return mgr.dict_getitem_manager(
                    key=key,
                    source=source_name,
                    example_value=example_value,
                    guard_manager_enum=guard_manager_enum,
                )

        attr_name = source.member
        mod_dict = base_example_value.__dict__

        all_class_attribute_names: Set[str] = set()
        for x in inspect.getmro(base_example_value.__class__):
            all_class_attribute_names.update(x.__dict__.keys())

        accessor_info = NNModuleAttrAccessorInfo(False, None, None)

        if attr_name in mod_dict:
            accessor_info = NNModuleAttrAccessorInfo(True, attr_name, None)
        elif "_parameters" in mod_dict and attr_name in mod_dict["_parameters"]:
            accessor_info = NNModuleAttrAccessorInfo(True, "_parameters", attr_name)
        elif "_buffers" in mod_dict and attr_name in mod_dict["_buffers"]:
            accessor_info = NNModuleAttrAccessorInfo(True, "_buffers", attr_name)
        elif (
            attr_name not in all_class_attribute_names
            and "_modules" in mod_dict
            and attr_name in mod_dict["_modules"]
        ):
            # Check test_attr_precedence test - instance attributes always take precedence unless its an nn.Module.
            accessor_info = NNModuleAttrAccessorInfo(True, "_modules", attr_name)

        if not accessor_info.present_in_generic_dict:
            # The attribute can be accessed by __getattribute__ call, so rely on
            # PyObject_GetAttr
            return base_guard_manager.getattr_manager(
                attr=source.member,
                source=source_name,
                example_value=example_value,
                guard_manager_enum=guard_manager_enum,
            )
        else:
            assert accessor_info.l1_key
            l1_key = accessor_info.l1_key
            l2_key = accessor_info.l2_key

            # Set source strings for debug info
            mod_dict_source = f"{base_source_name}.__dict__"
            l1_source_name = l2_source_name = None
            l1_value = l2_value = None
            l1_guard_manager_enum = l2_guard_manager_enum = None
            if l2_key:
                l1_source = AttrSource(source.base, l1_key)
                l1_source_name = l1_source.name()
                l1_value = mod_dict[l1_key]
                # do not guard on key order for _parameters etc unless the user code
                # actually needs the key order (e.g. calling named_parameters)
                l1_guard_manager_enum = self.get_guard_manager_type(l1_source, l1_value)

                l2_source_name = source_name
                l2_value = example_value
                l2_guard_manager_enum = self.get_guard_manager_type(
                    source, example_value
                )
            else:
                l1_source_name = source_name
                l1_value = example_value
                l1_guard_manager_enum = self.get_guard_manager_type(
                    source, example_value
                )

            # Get __dict__ accessor. No need to guard on dict key order, so use base
            # Guard Manager
            mod_generic_dict_manager = base_guard_manager.get_generic_dict_manager(
                source=mod_dict_source,
                example_value=mod_dict,
                guard_manager_enum=GuardManagerType.GUARD_MANAGER,
            )

            l1_mgr = getitem_on_dict_mgr(
                mgr=mod_generic_dict_manager,
                key=l1_key,
                source_name=l1_source_name,
                base_example_value=mod_dict,
                example_value=l1_value,
                guard_manager_enum=l1_guard_manager_enum,
            )

            if l2_key:
                return getitem_on_dict_mgr(
                    mgr=l1_mgr,
                    key=l2_key,
                    source_name=l2_source_name,
                    base_example_value=l1_value,
                    example_value=l2_value,
                    guard_manager_enum=l2_guard_manager_enum,
                )
            return l1_mgr

    def requires_key_order_guarding(self, source):
        source_name = source.name()
        if source_name == "":
            return False
        obj_id = id(self.get(source_name))
        return obj_id in self.key_order_guarded_dict_ids

    def get_guard_manager_type(self, source, example_value):
        guard_manager_enum = GuardManagerType.GUARD_MANAGER
        if self.requires_key_order_guarding(source):
            assert isinstance(example_value, dict)
            # If keys method is not overriden, we can use PyDict_Next to get key
            # orderings. Read more in guards.cpp
            if type(example_value).keys is type({}).keys:
                guard_manager_enum = GuardManagerType.DICT_GUARD_MANAGER
            else:
                guard_manager_enum = GuardManagerType.DICT_SUBCLASS_GUARD_MANAGER
        return guard_manager_enum

    def manager_guards_on_keys(self, mgr_enum):
        return (
            mgr_enum == GuardManagerType.DICT_GUARD_MANAGER
            or mgr_enum == GuardManagerType.DICT_SUBCLASS_GUARD_MANAGER
        )

    def get_global_guard_manager(self):
        assert self.guard_manager  # to make mypy happy
        return self.guard_manager.root.globals_dict_manager(
            f_globals=self.scope["G"],
            source="G",
            example_value=self.scope["G"],
            guard_manager_enum=GuardManagerType.GUARD_MANAGER,
        )

    def get_guard_manager_from_source(self, source):
        assert self.guard_manager  # to make mypy happy
        root_guard_manager = self.guard_manager.root

        example_value = None
        source_name = source.name()

        if source_name != "" and source_name in self._cached_guard_managers:
            return self._cached_guard_managers[source_name]

        if source_name != "":
            example_value = self.get(source_name)

        guard_manager_enum = self.get_guard_manager_type(source, example_value)

        # Get base manager related information
        base_source_name = None
        base_example_value = None
        base_guard_manager = None
        base_guard_manager_enum = GuardManagerType.GUARD_MANAGER
        if isinstance(source, ChainedSource):
            base_source_name = source.base.name()
            base_example_value = self.get(base_source_name)
            base_guard_manager = self.get_guard_manager_from_source(source.base)
            base_guard_manager_enum = self.get_guard_manager_type(
                source.base, base_example_value
            )

        # Use istype instead of isinstance to check for exact type of source.
        if istype(source, LocalSource):
            # RootGuardManager accepts a dict but still its not a
            # DictGuardManager because we will eventually move to
            # fastlocals.
            out = root_guard_manager.dict_getitem_manager(
                key=source.local_name,
                source=source_name,
                example_value=example_value,
                guard_manager_enum=guard_manager_enum,
            )
        elif istype(source, GlobalSource):
            # Global manager accepts a dict but it is not a DictGuardManager
            # because globals dict is big and we typically guard on a very
            # selected items on globals.
            out = self.get_global_guard_manager().dict_getitem_manager(
                key=source.global_name,
                source=source_name,
                example_value=example_value,
                guard_manager_enum=guard_manager_enum,
            )
        elif istype(source, GlobalWeakRefSource):
            out = self.get_global_guard_manager().global_weakref_manager(
                global_name=source.global_name,
                source=source_name,
                example_value=example_value,
                guard_manager_enum=guard_manager_enum,
            )
        elif istype(source, GlobalStateSource):
            # Don't do anything here. We guard on global state completely in
            # C++. So just return the root mgr.
            return root_guard_manager
        elif istype(source, ShapeEnvSource):
            return root_guard_manager
        elif istype(source, TypeSource):
            assert base_guard_manager  # to make mypy happy
            out = base_guard_manager.type_manager(
                source=source_name,
                example_value=example_value,
                guard_manager_enum=guard_manager_enum,
            )
        elif istype(
            source,
            (OptimizerSource, NNModuleSource, NotNNModuleSource, FSDPNNModuleSource),
        ):
            assert base_guard_manager  # to make mypy happy
            out = base_guard_manager
        elif istype(source, GradSource):
            assert base_guard_manager  # to make mypy happy
            out = base_guard_manager.grad_manager(
                source=source_name,
                example_value=example_value,
                guard_manager_enum=guard_manager_enum,
            )
        elif istype(source, AttrSource):
            assert base_guard_manager  # to make mypy happy

            if isinstance(base_example_value, torch.nn.Module):
                out = self.getattr_on_nn_module(
                    source,
                    base_guard_manager,
                    base_example_value,
                    example_value,
                    base_source_name,
                    source_name,
                    guard_manager_enum,
                )
            else:
                out = base_guard_manager.getattr_manager(
                    attr=source.member,
                    source=source_name,
                    example_value=example_value,
                    guard_manager_enum=guard_manager_enum,
                )
        elif istype(source, GetItemSource):
            assert base_guard_manager  # to make mypy happy
            if isinstance(base_example_value, (dict, collections.OrderedDict)):
                # TODO(anijain2305) - Consider isolating GetItemSource and
                # DictGetItemSource (or maybe use ODictGetItemSource for
                # dicts) so that GetItemSource is only for non dict objects.
                if isinstance(base_guard_manager, DictGuardManager):
                    assert self.manager_guards_on_keys(base_guard_manager_enum)
                    out = getitem_on_dict_manager(
                        source,
                        base_guard_manager,
                        base_example_value,
                        example_value,
                        guard_manager_enum,
                    )
                else:
                    if isinstance(source.index, ConstDictKeySource):
                        raise RuntimeError(
                            "Expecting clean index here. Likely Dynamo forgot to mark"
                            " a dict as guard_on_key_order"
                        )
                    out = base_guard_manager.dict_getitem_manager(
                        key=source.index,
                        source=source_name,
                        example_value=example_value,
                        guard_manager_enum=guard_manager_enum,
                    )
            elif isinstance(base_example_value, list) and not source.index_is_slice:
                out = base_guard_manager.list_getitem_manager(
                    key=source.index,
                    source=source_name,
                    example_value=example_value,
                    guard_manager_enum=guard_manager_enum,
                )
            elif isinstance(base_example_value, tuple) and not source.index_is_slice:
                out = base_guard_manager.tuple_getitem_manager(
                    key=source.index,
                    source=source_name,
                    example_value=example_value,
                    guard_manager_enum=guard_manager_enum,
                )
            else:
                index = source.index
                if source.index_is_slice:
                    index = source.unpack_slice()
                out = base_guard_manager.getitem_manager(
                    key=index,
                    source=source_name,
                    example_value=example_value,
                    guard_manager_enum=guard_manager_enum,
                )
        elif istype(source, ODictGetItemSource):
            if isinstance(base_guard_manager, DictGuardManager):
                assert self.manager_guards_on_keys(base_guard_manager_enum)
                out = getitem_on_dict_manager(
                    source,
                    base_guard_manager,
                    base_example_value,
                    example_value,
                    guard_manager_enum,
                )
            else:
                assert base_guard_manager  # to make mypy happy
                out = base_guard_manager.dict_getitem_manager(
                    key=source.index,
                    source=source_name,
                    example_value=example_value,
                    guard_manager_enum=guard_manager_enum,
                )
        elif istype(source, DefaultsSource):
            assert base_guard_manager  # to make mypy happy
            assert callable(base_example_value)
            if not source.is_kw:
                out = base_guard_manager.func_defaults_manager(
                    source=base_source_name,
                    example_value=base_example_value.__defaults__,
                    guard_manager_enum=GuardManagerType.GUARD_MANAGER,
                ).getitem_manager(
                    key=source.idx_key,
                    source=source_name,
                    example_value=example_value,
                    guard_manager_enum=guard_manager_enum,
                )
            else:
                # kwdefauts is a dict, so use a DictGuardManager
                kwdefaults = base_example_value.__kwdefaults__
                assert base_source_name is not None
                kw_source = base_source_name + ".__kwdefaults__"

                # kwdefaults is a dict. No need to guard on dict order.
                dict_mgr = base_guard_manager.func_kwdefaults_manager(
                    source=kw_source,
                    example_value=kwdefaults,
                    guard_manager_enum=GuardManagerType.GUARD_MANAGER,
                )
                assert not isinstance(dict_mgr, DictGuardManager)

                out = dict_mgr.dict_getitem_manager(
                    key=source.idx_key,
                    source=source_name,
                    example_value=example_value,
                    guard_manager_enum=guard_manager_enum,
                )
        elif istype(source, NumpyTensorSource):
            assert base_guard_manager  # to make mypy happy
            out = base_guard_manager.lambda_manager(
                python_lambda=from_numpy,
                source=source_name,
                example_value=example_value,
                guard_manager_enum=guard_manager_enum,
            )
        elif istype(source, SubclassAttrListSource):
            assert base_guard_manager  # to make mypy happy
            out = base_guard_manager.lambda_manager(
                python_lambda=lambda x: x.__tensor_flatten__()[0],
                source=source_name,
                example_value=example_value,
                guard_manager_enum=guard_manager_enum,
            )
        elif istype(source, FlattenScriptObjectSource):
            assert base_guard_manager  # to make mypy happy
            out = base_guard_manager.lambda_manager(
                python_lambda=lambda x: x.__obj_flatten__(),
                source=source_name,
                example_value=example_value,
                guard_manager_enum=guard_manager_enum,
            )
        elif istype(source, ScriptObjectQualifiedNameSource):
            assert base_guard_manager  # to make mypy happy
            out = base_guard_manager.lambda_manager(
                python_lambda=lambda x: x._type().qualified_name(),
                source=source_name,
                example_value=example_value,
                guard_manager_enum=guard_manager_enum,
            )
        elif istype(source, TupleIteratorGetItemSource):
            assert base_guard_manager  # to make mypy happy
            out = base_guard_manager.tuple_iterator_getitem_manager(
                index=source.index,
                source=source_name,
                example_value=example_value,
                guard_manager_enum=guard_manager_enum,
            )
        elif isinstance(source, ConstDictKeySource):
            if not isinstance(base_guard_manager, DictGuardManager):
                raise AssertionError(
                    "ConstDictKeySource can only work on DictGuardManager"
                )
            out = base_guard_manager.get_key_manager(
                index=source.index,
                source=source_name,
                example_value=example_value,
                guard_manager_enum=guard_manager_enum,
            )
        elif isinstance(source, WeakRefCallSource):
            assert base_guard_manager  # to make mypy happy
            out = base_guard_manager.weakref_call_manager(
                source=source_name,
                example_value=example_value,
                guard_manager_enum=guard_manager_enum,
            )
        else:
            raise AssertionError(
                f"missing guard manager builder {source} - {source.name()}"
            )

        self._cached_guard_managers[source.name()] = out
        return out

    def get_guard_manager(self, guard: Guard):
        return self.get_guard_manager_from_source(guard.originating_source)

    def add_python_lambda_leaf_guard_to_root(
        self,
        code_parts,
        verbose_code_parts,
        closure_vars=CLOSURE_VARS,
        is_epilogue=True,
    ):
        # Adds a lambda leaf guard to the root guard manager. It wraps the
        # code_parts in a function object which is then passed on to the leaf
        # guard.
        make_guard_fn_args = ", ".join(closure_vars.keys())
        guard_body, pycode = build_guard_function(code_parts, make_guard_fn_args)
        out: Dict[str, Any] = dict()
        globals_for_guard_fn = {"G": self.scope["G"]}
        exec(pycode, globals_for_guard_fn, out)
        guard_fn = out["___make_guard_fn"](*closure_vars.values())
        assert self.guard_manager  # to make mypy happy
        if is_epilogue:
            # Epilogue guards are run after all the other guards have finished.
            # If epilogue guards contain a getattr or getitem access, one of the
            # other guards would fail preventing the epilogue guards to run.
            self.guard_manager.root.add_epilogue_lambda_guard(
                guard_fn, verbose_code_parts
            )
        else:
            self.guard_manager.root.add_lambda_guard(guard_fn, verbose_code_parts)

    # Warning: use this with care!  This lets you access what the current
    # value of the value you are guarding on is.  You probably don't want
    # to actually durably save this value though (because it's specific
    # to this frame!)  Instead, you should be reading out some property
    # (like its type) which is what you permanently install into the
    # guard code.
    def get(self, name: str) -> Any:
        return eval(name, self.scope, CLOSURE_VARS)

    # Registers the usage of the source name referenced by the
    # string (or stored in the Guard) as being guarded upon.  It's important
    # to call this before generating some code that makes use of 'guard',
    # because without this call, we won't actually bind the variable
    # you reference in the actual guard closure (oops!)
    def arg_ref(self, guard: Union[str, Guard]) -> str:
        name: str
        if isinstance(guard, str):
            name = guard
        else:
            name = guard.name
        base = strip_getattr_getitem(strip_function_call(name))
        if base not in self.argnames:
            if re.match(r"[a-zA-Z0-9_]+", base):
                if re.match(r"^\d+$", base):
                    log.warning("invalid var name: %s", guard)
                self.argnames.append(base)

        return name

    def _guard_on_attribute(self, guard: Guard, attr_name: str, guard_fn):
        attr_source = AttrSource(guard.originating_source, attr_name)
        # Copy the stack info
        new_guard = Guard(
            attr_source, guard_fn, stack=guard.stack, user_stack=guard.user_stack
        )
        new_guard.create(self)

    # Note: the order of the guards in this file matters since we sort guards on the same object by lineno
    def HASATTR(self, guard: Guard):
        source = guard.originating_source
        if isinstance(source, NNModuleSource):
            source = source.base
        assert isinstance(source, AttrSource), f"invalid source {guard.name}"
        base_source = source.base
        base = base_source.name()
        attr = source.member

        ref = self.arg_ref(base)
        val = hasattr(self.get(base), attr)
        code = None
        if val:
            code = f"hasattr({ref}, {attr!r})"
        else:
            code = f"not hasattr({ref}, {attr!r})"
        self._set_guard_export_info(
            guard, [code], provided_guarded_object=self.get(base)
        )

        if config.enable_cpp_guard_manager:
            base_manager = self.get_guard_manager_from_source(base_source)
            if val:
                # Just install a getattr manager. GetAttrGuardAccessor itself
                # acts as hasattr guard.
                example_value = self.get(source.name())
                base_example_value = self.get(base)
                guard_manager_enum = self.get_guard_manager_type(source, example_value)

                # if the base value is nn.Module, check if we can speedup the
                # guard by going through __dict__ attrs.
                if isinstance(base_example_value, torch.nn.Module):
                    return self.getattr_on_nn_module(
                        source,
                        base_manager,
                        base_example_value,
                        example_value,
                        base,
                        source.name(),
                        guard_manager_enum,
                    )
                else:
                    base_manager.getattr_manager(
                        attr=attr,
                        source=guard.name,
                        example_value=example_value,
                        guard_manager_enum=guard_manager_enum,
                    )
            else:
                base_manager.add_no_hasattr_guard(
                    attr, get_verbose_code_parts(code, guard)
                )
        else:
            self._produce_guard_code(guard, [code])

    def NOT_PRESENT_IN_GENERIC_DICT(self, guard: Guard, attr=None) -> None:
        assert attr is not None
        ref = self.arg_ref(guard)
        val = self.get(guard.name)
        assert isinstance(val, torch.nn.Module)

        base_manager = self.get_guard_manager(guard)

        mod_dict_source = f"{guard.name}.__dict__"
        mod_generic_dict_manager = base_manager.get_generic_dict_manager(
            source=mod_dict_source,
            example_value=val.__dict__,
            guard_manager_enum=GuardManagerType.GUARD_MANAGER,
        )

        code = f"not ___dict_contains({attr!r}, {ref}.__dict__)"
        mod_generic_dict_manager.add_dict_contains_guard(
            False, attr, get_verbose_code_parts(code, guard)
        )

    def TYPE_MATCH(self, guard: Guard) -> None:
        # ___check_type_id is same as `id(type(x)) == y`
        t = type(self.get(guard.name))
        obj_id = self.id_ref(t)
        code = f"___check_type_id({self.arg_ref(guard)}, {obj_id})"
        self._set_guard_export_info(guard, [code])

        if config.enable_cpp_guard_manager:
            self.get_guard_manager(guard).add_type_match_guard(
                obj_id, get_verbose_code_parts(code, guard)
            )
        else:
            self._produce_guard_code(guard, [code])

    def DICT_VERSION(self, guard: Guard):
        # ___check_dict_version is same as `dict_version(x) == y`
        ref = self.arg_ref(guard)
        val = self.get(guard.name)
        version = dict_version(self.get(guard.name))
        code = f"___dict_version({ref}) == {version}"
        self._set_guard_export_info(guard, [code])

        if config.enable_cpp_guard_manager:
            # TODO(anijain2305) - Delete this when DictGuardManager uses tags
            # for dicts.
            self.get_guard_manager(guard).add_dict_version_guard(
                val, get_verbose_code_parts(code, guard)
            )
        else:
            self._produce_guard_code(guard, [code])

    def DICT_CONTAINS(self, guard: Guard, key: str, invert: bool):
        dict_ref = self.arg_ref(guard)

        maybe_not = "not " if invert else ""
        code = f"{maybe_not}___dict_contains({key!r}, {dict_ref})"
        self._set_guard_export_info(guard, [code])

        if config.enable_cpp_guard_manager:
            self.get_guard_manager(guard).add_dict_contains_guard(
                not invert, key, get_verbose_code_parts(code, guard)
            )
        else:
            self._produce_guard_code(guard, [code])

    def ID_MATCH(self, guard: Guard):
        # ___check_obj_id is same as `id(x) == y`
        if isinstance(guard.originating_source, TypeSource):
            # optional optimization to produce cleaner/faster guard code
            return self.TYPE_MATCH(
                Guard(guard.originating_source.base, GuardBuilder.TYPE_MATCH)  # type: ignore[arg-type]
            )

        ref = self.arg_ref(guard)
        val = self.get(guard.name)
        id_val = self.id_ref(val)
        code = f"___check_obj_id({ref}, {id_val})"
        self._set_guard_export_info(guard, [code])

        if config.enable_cpp_guard_manager:
            self.get_guard_manager(guard).add_id_match_guard(
                id_val, get_verbose_code_parts(code, guard)
            )
        else:
            self._produce_guard_code(guard, [code])

        # Keep track of ID_MATCH'd objects. This will be used to modify the
        # cache size logic
        if isinstance(guard.originating_source, LocalSource):
            # TODO(anijain2305) - This is currently restricted to nn.Module objects
            # because many other ID_MATCH'd objects fail - like DeviceMesh.
            # Increase the scope of ID_MATCH'd objects.
            if isinstance(val, torch.nn.Module):
                local_name = guard.originating_source.local_name
                weak_id = self.lookup_weakrefs(val)
                if weak_id is not None:
                    self.id_matched_objs[local_name] = weak_id

    def NOT_NONE_MATCH(self, guard: Guard, value=None):
        ref = self.arg_ref(guard)
        val = self.get(guard.name)
        assert isinstance(val, torch.Tensor)
        code = f"{ref} is not None"
        self._set_guard_export_info(guard, [code])

        if config.enable_cpp_guard_manager:
            self.get_guard_manager(guard).add_not_none_guard(
                get_verbose_code_parts(code, guard)
            )
        else:
            self._produce_guard_code(guard, [code])

    def NAME_MATCH(self, guard: Guard):
        self._guard_on_attribute(guard, "__name__", GuardBuilder.EQUALS_MATCH)

    def DATA_PTR_MATCH(self, guard: Guard):
        # Add a type check. C++ guard has the type check internally, so only
        # enable it for Python guards.
        if not config.enable_cpp_guard_manager:
            self.TYPE_MATCH(guard)

        obj = self.get(guard.name)
        code = f"{self.arg_ref(guard)}.data_ptr() == {obj.data_ptr()}"
        self._set_guard_export_info(guard, [code])

        if config.enable_cpp_guard_manager:
            self.get_guard_manager(guard).add_data_ptr_guard(
                obj, get_verbose_code_parts(code, guard)
            )
        else:
            self._produce_guard_code(guard, [code])

    def DUAL_LEVEL(self, guard: Guard):
        # Invalidate dual level if current dual level is different than the one
        # in the fx graph
        dual_level = torch.autograd.forward_ad._current_level
        code = [f"torch.autograd.forward_ad._current_level == {dual_level}"]
        self._set_guard_export_info(guard, [code])
        if config.enable_cpp_guard_manager:
            # TODO(anijain2305) - Consider this moving this guard to C++
            forward_ad = torch.autograd.forward_ad

            def fn(x):
                return forward_ad._current_level == dual_level

            assert self.guard_manager  # to make mypy happy
            self.guard_manager.root.add_lambda_guard(
                fn, get_verbose_code_parts(code, guard)
            )
        else:
            self._produce_guard_code(guard, code)

    def FUNCTORCH_STACK_MATCH(self, guard: Guard):
        # Invalidate functorch code if current level is different than
        # the one when FX graph was generated
        cis = torch._functorch.pyfunctorch.retrieve_all_functorch_interpreters()
        states = [ci.get_state() for ci in cis]
        code = [f"torch._functorch.pyfunctorch.compare_functorch_state({states})"]
        self._set_guard_export_info(guard, code)

        if config.enable_cpp_guard_manager:
            # TODO(anijain2305) - Consider this moving this guard to C++
            compare_fn = torch._functorch.pyfunctorch.compare_functorch_state

            def fn(x):
                return compare_fn(states)

            assert self.guard_manager  # to make mypy happy
            self.guard_manager.root.add_lambda_guard(
                fn, get_verbose_code_parts(code, guard)
            )
        else:
            self._produce_guard_code(guard, code)

    def EQUALS_MATCH(self, guard: Guard):
        ref = self.arg_ref(guard)
        val = self.get(guard.name)
        t = type(val)
        if np:
            np_types: Tuple[Type[Any], ...] = (
                np.int8,
                np.int16,
                np.int32,
                np.int64,
                np.uint8,
                np.uint16,
                np.uint32,
                np.uint64,
                np.float16,
                np.float32,
                np.float64,
            )
        else:
            np_types = ()
        ok_types = tuple(
            common_constant_types
            | {
                type,
                list,
                tuple,
                set,
                frozenset,
                slice,
                range,
                torch.Size,
                *np_types,
            }
        )
        if istype(val, dict):
            assert all(
                istype(x, ok_types) for x in itertools.chain(val.keys(), val.values())
            )
        else:
            assert istype(
                val,
                ok_types,
            ), f"Unexpected type {type(val)}, not in {ok_types}"

        # Special case for nan because float("nan") == float("nan") evaluates to False
        if istype(val, float) and math.isnan(val):
            self.TYPE_MATCH(guard)
            code = list()
            code.append(f"__math_isnan({ref})")
            self._set_guard_export_info(guard, code)

            if config.enable_cpp_guard_manager:
                self.get_guard_manager(guard).add_lambda_guard(
                    CLOSURE_VARS["__math_isnan"], get_verbose_code_parts(code, guard)
                )
            else:
                self._produce_guard_code(guard, code)
            return

        # Python math library doesn't support complex nan, so we need to use numpy
        if istype(val, complex) and np.isnan(val):
            self.TYPE_MATCH(guard)
            code = list()
            code.append(f"__numpy_isnan({ref})")
            self._set_guard_export_info(guard, code)

            if config.enable_cpp_guard_manager:
                self.get_guard_manager(guard).add_lambda_guard(
                    CLOSURE_VARS["__numpy_isnan"], get_verbose_code_parts(code, guard)
                )
            else:
                self._produce_guard_code(guard, code)
            return

        if config.enable_cpp_guard_manager:
            # Construct a debug string to put into the c++ equals match guard.
            code = [f"{ref} == {val!r}"]
            self.get_guard_manager(guard).add_equals_match_guard(
                val, get_verbose_code_parts(code, guard)
            )
            self._set_guard_export_info(guard, code)
            return

        code = list()

        # If matching equality against list/tuple, we must also check that
        # the internal types match.  (TODO: what about nested lists?)
        if istype(val, (list, tuple)):
            # NB: SEQUENCE_LENGTH takes care of the outer __check_type_id test
            self.SEQUENCE_LENGTH(guard)

            for idx, elem in enumerate(val):
                code.append(
                    f"___check_type_id({ref}[{idx}], {self.id_ref(type(elem))})"
                )
        else:
            # Add type check to prevent equality check between tensor and non-tensor.
            self.TYPE_MATCH(guard)

        if istype(val, torch.Size):
            val = tuple(val)

        # Code object can not be compared against their string representation
        # I.e `eval(f"{compile('2+2','','exec')!r}")` raises SyntaxError
        assert not istype(val, types.CodeType)

        # TODO: It feels like it would be better to just implement our own
        # equality test in C that handles all of the necessary type checking
        # and NaN tests
        code.append(f"{ref} == {val!r}")
        self._produce_guard_code(guard, code)
        self._set_guard_export_info(guard, code)

    def CONSTANT_MATCH(self, guard: Guard):
        val = self.get(guard.name)
        if istype(val, (bool, type(None), types.CodeType)):
            self.ID_MATCH(guard)
        else:
            self.EQUALS_MATCH(guard)

    def NN_MODULE(self, guard: Guard):
        self.ID_MATCH(guard)
        val = self.get(guard.name)
        if hasattr(val, "training"):
            assert istype(val.training, bool)
            self._guard_on_attribute(guard, "training", GuardBuilder.CONSTANT_MATCH)
        else:
            exc.unimplemented(f"Guard setup for uninitialized class {type(val)}")

    def FUNCTION_MATCH(self, guard: Guard):
        """things like torch.add and user defined functions"""
        return self.ID_MATCH(guard)

    def CLOSURE_MATCH(self, guard: Guard):
        """matches a closure by __code__ id."""
        val = self.get(guard.name)
        # Strictly only want user-defined functions
        if type(val) == types.FunctionType and hasattr(val, "__code__"):
            self._guard_on_attribute(guard, "__code__", GuardBuilder.HASATTR)
            self._guard_on_attribute(guard, "__code__", GuardBuilder.FUNCTION_MATCH)
        else:
            self.FUNCTION_MATCH(guard)

    def BUILTIN_MATCH(self, guard: Guard):
        return self.FUNCTION_MATCH(guard)

    def PYMODULE_MATCH(self, guard: Guard):
        return self.FUNCTION_MATCH(guard)

    def SEQUENCE_LENGTH(self, guard):
        # This guard is used to check lenght of PySequence objects like list,
        # tuple, collections.deque etc
        ref = self.arg_ref(guard)
        value = self.get(guard.name)
        t = type(value)

        if not (config.enable_cpp_guard_manager and isinstance(value, dict)):
            # C++ DICT_LENGTH checks for type
            self.TYPE_MATCH(guard)

        code = list()
        if len(value) == 0:
            code.append(f"not {ref}")
        else:
            code.append(f"len({ref}) == {len(value)}")

        self._set_guard_export_info(guard, code)
        if config.enable_cpp_guard_manager:
            if isinstance(value, dict):
                self.get_guard_manager(guard).add_dict_length_check_guard(
                    len(value), get_verbose_code_parts(code, guard)
                )
            else:
                self.get_guard_manager(guard).add_length_check_guard(
                    len(value), get_verbose_code_parts(code, guard)
                )
        else:
            self._produce_guard_code(guard, code)

    def TUPLE_ITERATOR_LEN(self, guard):
        ref = self.arg_ref(guard)
        value = self.get(guard.name)
        t = type(value)

        if not config.enable_cpp_guard_manager:
            # C++ guard already checks the type
            self.TYPE_MATCH(guard)

        code = list()
        code.append(f"___tuple_iterator_len({ref}) == {tuple_iterator_len(value)}")
        self._set_guard_export_info(guard, code)

        if config.enable_cpp_guard_manager:
            t = type(value)
            obj_id = self.id_ref(t)

            self.get_guard_manager(guard).add_tuple_iterator_length_guard(
                tuple_iterator_len(value), obj_id, get_verbose_code_parts(code, guard)
            )
        else:
            self._produce_guard_code(guard, code)

    # TODO(voz): Deduplicate w/ AOTAutograd dupe input guards
    def DUPLICATE_INPUT(self, guard, source_b):
        ref_a = self.arg_ref(guard)
        ref_b = self.arg_ref(source_b.name())

        if is_from_optimizer_source(
            guard.originating_source
        ) or is_from_optimizer_source(source_b):
            return

        code = [f"{ref_b} is {ref_a}"]
        self._set_guard_export_info(guard, code)

        if config.enable_cpp_guard_manager:
            install_tensor_aliasing_guard(
                self.get_guard_manager(guard),
                self.get_guard_manager_from_source(source_b),
                get_verbose_code_parts(code, guard),
            )
        else:
            self._produce_guard_code(guard, code)

    def DICT_KEYS(self, guard):
        # Guard on the keys and their order
        ref = self.arg_ref(guard)
        value = self.get(guard.name)
        t = type(value)

        self.TYPE_MATCH(guard)
        code = list()
        any_key_is_id = any(key_is_id(k) for k in value.keys())
        const_keys_repr = dict_keys_repr(
            key_to_id(value),
            local=is_from_local_source(guard.originating_source),
        )
        if any_key_is_id:
            code.append(f"___key_to_id({ref}) == {const_keys_repr}")
        else:
            code.append(f"list({ref}.keys()) == {const_keys_repr}")

        self._set_guard_export_info(guard, code)
        if config.enable_cpp_guard_manager:
            if self.requires_key_order_guarding(guard.originating_source):
                self.guard_on_dict_keys_and_order(value, guard)
            else:
                self.guard_on_dict_keys_and_ignore_order(value, guard)
        else:
            self._produce_guard_code(guard, code)

    def WEAKREF_ALIVE(self, guard):
        code = [f"{self.arg_ref(guard)} is not None"]

        self._set_guard_export_info(guard, code)
        if config.enable_cpp_guard_manager:
            self.get_guard_manager(guard).add_not_none_guard(
                get_verbose_code_parts(code, guard)
            )
        else:
            self._produce_guard_code(guard, code)

    def DICT_CONST_KEYS(self, guard):
        """Constant keys match"""
        ref = self.arg_ref(guard)
        value = self.get(guard.name)
        t = type(value)

        if not config.enable_cpp_guard_manager:
            # DictGuardManager supports TYPE_MATCH internally
            self.TYPE_MATCH(guard)

        code = list()
        code.append(f"list({ref}.keys()) == {list(value.keys())!r}")
        self._set_guard_export_info(guard, code)

        if config.enable_cpp_guard_manager:
            if self.requires_key_order_guarding(guard.originating_source):
                self.guard_on_dict_keys_and_order(value, guard)
            else:
                self.guard_on_dict_keys_and_ignore_order(value, guard)
        else:
            self._produce_guard_code(guard, code)

    def OBJECT_MUTATION(self, guard: Guard):
        mutation_guard.watch(self.get(guard.name), self.check_fn_manager)

    def GRAD_MODE(self, guard: Guard):
        pass  # we always guard on this via GlobalStateGuard()

    def DETERMINISTIC_ALGORITHMS(self, guard: Guard):
        pass  # we always guard on this via GlobalStateGuard()

    def TORCH_FUNCTION_STATE(self, guard: Guard):
        pass  # we always guard on this via GlobalStateGuard()

    def FSDP_TRAINING_STATE(self, guard: Guard):
        pass  # we always guard on this via GlobalStateGuard()

    def DEFAULT_DEVICE(self, guard: Guard):
        """Guard on CURRENT_DEVICE per torch.utils._device"""
        assert guard.source is GuardSource.GLOBAL
        import torch.utils._device as m

        code = [f"utils_device.CURRENT_DEVICE == {m.CURRENT_DEVICE!r}"]
        self._set_guard_export_info(guard, code)

        if config.enable_cpp_guard_manager:
            self.get_guard_manager(guard).add_default_device_guard(
                get_verbose_code_parts(code, guard)
            )
        else:
            self._produce_guard_code(guard, code)

    def SHAPE_ENV(self, guard: Guard):
        # Let's handle ShapeEnv guards.  To do this, we will resolve
        # shape variables to sources from tracked_fakes.  This must happen after
        # tensor checks.
        assert guard.name == ""
        output_graph = self.check_fn_manager.output_graph
        # NB: self.output_graph can be None in the debug_nops tests
        fs = output_graph.tracked_fakes
        input_contexts = [a.symbolic_context for a in fs]

        def get_sources(t_id, dim):
            # Looks up base sources mapped to a tensor id and uses them to create
            # sources for the corresponding tensor dimension.
            return [
                TensorPropertySource(source, TensorProperty.SIZE, dim)
                for source in output_graph.tracked_fakes_id_to_source[t_id]
            ]

        if output_graph.export_constraints:
            source_pairs: List[Tuple[Source, Source]] = []
            derived_equalities: List[  # type: ignore[type-arg]
                Tuple[Source, Union[Source, Symbol], Callable]
            ] = []
            phantom_symbols: Dict[str, Symbol] = {}
            for constraint in output_graph.export_constraints:
                if constraint.t_id in output_graph.tracked_fakes_id_to_source:
                    torch.export.dynamic_shapes._process_equalities(
                        constraint,
                        get_sources,
                        output_graph.shape_env,
                        source_pairs,
                        derived_equalities,
                        phantom_symbols,
                    )
                else:
                    log.warning("Untracked tensor used in export constraints")
            equalities_inputs = EqualityConstraint(
                source_pairs=source_pairs,
                derived_equalities=derived_equalities,
                phantom_symbols=list(phantom_symbols.values()),
                warn_only=False,
            )
        else:
            equalities_inputs = None
        guards = output_graph.shape_env.produce_guards(
            [a.fake for a in fs],
            [a.source for a in fs],
            input_contexts=input_contexts,
            equalities_inputs=equalities_inputs,
            source_ref=self.source_ref,
            # Export keeps static.
            ignore_static=(not self.check_fn_manager.output_graph.export),
        )
        # When exporting, we may work with the shape constraints some more in
        # postprocessing, so don't freeze yet
        if not self.check_fn_manager.output_graph.export:
            output_graph.shape_env.freeze()

        for shape_guard in guards:
            self._set_guard_export_info(guard, [shape_guard])

        if config.enable_cpp_guard_manager:
            # Install all the symbolic guards in one lambda guard. These are run
            # at the very end of the RootGuardManager via epilogue guards.
            # TODO(anijain2305,williamwen42) - Consider moving this to C++.
            code_parts = guards
            self.add_python_lambda_leaf_guard_to_root(
                code_parts,
                get_verbose_code_parts(code_parts, guard),
                closure_vars={**SYMPY_INTERP, **CLOSURE_VARS},
            )
        else:
            for shape_guard in guards:
                self._produce_guard_code(guard, [shape_guard], shape_env=True)

    def TENSOR_MATCH(self, guard: Guard, value=None):
        # For FSDP modules, we can skip guards on nn module tensors because FSDP
        # eager assumes that the params are unchanged once the model is wrapped.
        if guard.is_fsdp_module():
            return

        # For tensors that are part of the Dynamo extracted Fx graph module, an
        # ID_MATCH suffices. Once we turn on inline_inbuilt_nn_modules, these
        # will be lifted as inputs and have a TENSOR_MATCH guard.
        # For numpy tensors, always use TENSOR_MATCH because __from_numpy leads
        # to a new tensor everytime and therefore id differs.
        if (
            guard.is_nn_module()
            and not isinstance(guard.originating_source, NumpyTensorSource)
        ) or match_on_id_for_tensor(guard):
            self.ID_MATCH(guard)
        else:
            if isinstance(value, TensorWeakRef):
                value = value()

            value = value if value is not None else self.get(guard.name)
            assert isinstance(value, torch.Tensor)

            tensor_name = self.arg_ref(guard)
            # [Note - On Export Tensor Guards]
            #
            # In eager mode, tensor guards are evaluated through C++, in guards.cpp
            # see [Note - On Eager Tensor Guards] for more info.
            #
            # In export mode, we instead maintain parallel logic between C++ and python
            # here, with an exception of checking the dispatch key - with the idea that a dispatch key
            # is an entirely runtime notion that would make no sense to keep in an exported graph.
            #
            # Now, this idea is okay, but to paraphrase @ezyang, this mental model is sufficient for now, although
            # not entirely true.
            # For example, suppose one of the input tensors had the negative dispatch key.
            # You should end up with a graph that is specialized for tensors that have a negative dispatch key.
            # If you allow a Tensor that does NOT have this bit set, you will accidentally run it "as if" it were negated.
            # Now, negative key only shows up for complex numbers, and most likely, the exported to target doesn't
            # support this feature at all, but the point stands that :some: tensor state only shows up on dispatch key.
            # TODO(voz): Either populate a dispatch_key check into the guards, or error on users passing in an unsupported
            # subset of keys during export.
            #
            # The list of tensor fields and calls we care about can be found in `terms` below.
            # TODO(voz): We are missing storage offset in all our tensor guards?
            code: List[str] = list()
            if self.check_fn_manager.output_graph.export:
                self.TYPE_MATCH(guard)
                terms = [
                    "dtype",
                    "device",
                    "requires_grad",
                    "ndimension()",
                ]

                for term in terms:
                    real_value = self.get(tensor_name + "." + term)
                    if istype(real_value, (torch.device, torch.dtype)):
                        # copy pasted from EQUALS_MATCH
                        code.append(f"str({tensor_name}.{term}) == {str(real_value)!r}")
                    else:
                        code.append(f"{tensor_name}.{term} == {real_value}")
            else:
                self.tensor_check_examples.append(value)
                self.tensor_check_names.append(tensor_name)
                self.tensor_check_guards.append(guard)

                if config.enable_cpp_guard_manager:
                    guard_manager = self.get_guard_manager(guard)
                    # Keep track of all the tensor guard managers to insert
                    # NoAliasing check at the end.
                    self.tensor_check_guard_managers.append(guard_manager)

                    output_graph = self.check_fn_manager.output_graph
                    metadata = output_graph.input_source_to_sizes_strides[
                        guard.originating_source
                    ]
                    size = convert_to_concrete_values(metadata["size"])
                    stride = convert_to_concrete_values(metadata["stride"])

                    verbose_code_parts = get_verbose_code_parts(
                        get_tensor_guard_code_part(value, tensor_name, size, stride),
                        guard,
                    )
                    guard_manager.add_tensor_match_guard(
                        value,
                        size,
                        stride,
                        tensor_name,
                        verbose_code_parts,
                    )

            # A frame is valid for reuse with dynamic dimensions if the new
            # (user-requested) dynamic dimensions are a subset of the old
            # (already compiled) dynamic dimensions.
            #
            # It's a little non-obvious why you'd want this: in particular,
            # if an already compiled frame matches all of the guards, why
            # not just use it, why force a recompile?
            #
            # We force it for two reasons:
            #
            #   - The user *required* us to compile with a new dynamic dimension,
            #     we should not ignore that and serve up the old, specialized
            #     frame.  Listen to the user!
            #
            #   - In fact, we are obligated to *raise an error* if we fail to
            #     make the requested dimension dynamic.  If we don't
            #     recompile, we can't tell if that dimension can actually be
            #     made dynamic.
            #
            # If the new dynamic dims are a subset of the old, we already know
            # we can make them dynamic (since we made them dynamic in old).
            # This is slightly unsound, because maybe your input size is
            # [s0, s0, s1] and so you can do it dynamic if you say dynamic
            # dims {0, 1, 2} but you can't if you only do {0, 2} (because now
            # the second s0 is specialized).  But we're not entirely sure if
            # this is a good idea anyway lol... (if you want to try removing
            # this logic, be my guest!  -- ezyang 2024)
            #
            assert guard.source is not None
            static, reason = tensor_always_has_static_shape(
                value, is_tensor=True, guard_source=guard.source
            )

            if not static:
                if hasattr(value, "_dynamo_dynamic_indices"):
                    dynamic_indices = value._dynamo_dynamic_indices
                    code_part = f"(({tensor_name}._dynamo_dynamic_indices.issubset({dynamic_indices})) if hasattr({tensor_name}, '_dynamo_dynamic_indices') else True)"  # noqa: B950
                    code.append(code_part)
                    if config.enable_cpp_guard_manager:
                        self.get_guard_manager(guard).add_dynamic_indices_guard(
                            dynamic_indices, get_verbose_code_parts(code_part, guard)
                        )
                # In the case of us not having any dynamic dimension indices, we compiled the frame with no chance of
                # raising for this specific tensor - and any inputs with more dynamic user directives specified must be recompiled.
                else:
                    code_part = (
                        f"hasattr({tensor_name}, '_dynamo_dynamic_indices') == False"
                    )
                    code.append(code_part)
                    if config.enable_cpp_guard_manager:
                        self.get_guard_manager(guard).add_no_hasattr_guard(
                            "_dynamo_dynamic_indices",
                            get_verbose_code_parts(code_part, guard),
                        )
            if len(code) > 0:
                self._set_guard_export_info(guard, code)
                if not config.enable_cpp_guard_manager:
                    self._produce_guard_code(guard, code)

    # A util that appends guarded code
    def _produce_guard_code(self, guard, code_list, shape_env=False):
        assert not config.enable_cpp_guard_manager
        if shape_env:
            self.shape_env_code.append(GuardCodeList(code_list, guard))
        else:
            self.code.append(GuardCodeList(code_list, guard))

    # A util that in the case of export, adds data onto guards
    def _set_guard_export_info(self, guard, code_list, provided_guarded_object=None):
        # WARNING: It is important that cur_frame/caller do NOT stay in
        # the current frame, because they will keep things live longer
        # than they should.  See TestMisc.test_release_module_memory
        cur_frame = currentframe()
        assert cur_frame is not None
        caller = cur_frame.f_back
        del cur_frame
        assert caller is not None
        func_name = getframeinfo(caller)[2]
        del caller
        # We use func_name for export, so might as well get a nice defensive check out of it
        assert func_name in dir(
            self.__class__
        ), f"_produce_guard_code must be called from inside GuardedCode. Called from {func_name}"

        # Not all guards have names, some can be installed globally (see asserts on HAS_GRAD)
        if provided_guarded_object is None:
            name_valid = guard.name is not None and guard.name != ""

            guarded_object = self.get(guard.name) if name_valid else None
        else:
            guarded_object = provided_guarded_object

        guarded_object_type = (
            weakref.ref(type(guarded_object)) if guarded_object is not None else None
        )
        obj_ref = None
        # Not necessary to have weakref for Enum type, but there is a bug that
        # makes hasattr(guarded_object.__class__, "__weakref__") return True.
        if hasattr(guarded_object.__class__, "__weakref__") and not isinstance(
            guarded_object, enum.Enum
        ):
            obj_ref = weakref.ref(guarded_object)

        guard.set_export_info(
            func_name,
            guarded_object_type,
            code_list,
            obj_ref,
        )


# Common Sub-Expression Elimination for Python expressions.
#
# There are 2 steps to this pass:
#     1. Count the frequency of each sub-expression (i.e. inner
#        node in the AST tree)
#
#     2. Replace those that occur more than once by a fresh variable 'v'.
#        'v' will be defined in the 'preface' list (output argument to
#        'NodeTransformer')
#
# NB: the use of 'ast.unparse' while visiting the nodes makes this pass
# quadratic on the depth of the tree.
#
# NB: this pass creates a new variable for each AST node that is repeated
# more than 'USE_THRESHOLD'. e.g. if 'a.b.c.d' is used 10 times, 'a.b.c'
# and 'a.b' are also used 10 times. So, there will be a new variable for
# each of them.
class PyExprCSEPass:
    # Maximum number of times a given expression can be used without being
    # replaced by a fresh variable.
    USE_THRESHOLD = 1

    # Ad-Hoc: AST nodes this pass focuses on.
    ALLOWED_NODE_TYPES = (ast.Attribute, ast.Call, ast.Subscript)

    @dataclasses.dataclass
    class Config:
        expr_count: Dict[str, int]
        expr_to_name: Dict[str, str]

    class ExprCounter(ast.NodeVisitor):
        def __init__(self, config: PyExprCSEPass.Config) -> None:
            self._config = config

        def visit(self, node: ast.AST) -> Any:
            if isinstance(node, PyExprCSEPass.ALLOWED_NODE_TYPES):
                self._config.expr_count[_ast_unparse(node)] += 1
            super().visit(node)

    class Replacer(ast.NodeTransformer):
        def __init__(
            self,
            config: PyExprCSEPass.Config,
            gen_name: Callable[[], str],
        ) -> None:
            super().__init__()
            self._config = config
            self._gen_name = gen_name
            self.preface: List[str] = []

        def visit(self, node: ast.AST) -> Any:
            if isinstance(node, PyExprCSEPass.ALLOWED_NODE_TYPES):
                expr = _ast_unparse(node)

                # Replacement only occurs if a given expression is used more
                # than once.
                if self._config.expr_count[expr] > PyExprCSEPass.USE_THRESHOLD:
                    if expr not in self._config.expr_to_name:
                        # Parent 'visit' is called so that we CSE the inner expressions first.
                        #
                        # The resulting expression is used as right-hand-side of the variable
                        # assignment. i.e. we are CSE-ing the children before the parents.
                        #
                        # Indexing still uses the old 'node', since that's what was counted
                        # by the 'NodeVisitor'.
                        node_ = super().visit(node)
                        expr_ = _ast_unparse(node_)
                        var_name = self._gen_name()
                        self.preface.append(f"{var_name} = {expr_}")
                        self._config.expr_to_name[expr] = var_name
                    else:
                        var_name = self._config.expr_to_name[expr]
                    return ast.Name(var_name, ast.Load())

            return super().visit(node)

    def __init__(self) -> None:
        self._counter = 0
        self._config = self.Config(
            expr_count=collections.defaultdict(lambda: 0), expr_to_name={}
        )

    def _new_var(self, prefix: str = "_var") -> str:
        name = f"{prefix}{self._counter}"
        self._counter += 1
        return name

    def count(self, exprs: List[str]) -> None:
        counter = self.ExprCounter(self._config)
        for e in exprs:
            try:
                counter.visit(ast.parse(e))
            except SyntaxError as ex:
                log.exception("Failed to visit expr at line %s.\n%s", ex.lineno, e)
                raise

    def replace(self, expr: str) -> Tuple[List[str], str]:
        replacer = self.Replacer(self._config, self._new_var)
        new_node = replacer.visit(ast.parse(expr))
        return replacer.preface, _ast_unparse(new_node)


def must_add_nn_module_guards(guard):
    # For config.guard_nn_modules=False, we can skip all the guards that
    # originate from inside of nn module except for a few categories.
    return (
        # Guard for defaults
        isinstance(guard.originating_source, DefaultsSource)
        # Guard using dict tags if the config flag is set
        or (
            config.guard_nn_modules_using_dict_tags
            and guard.create_fn is GuardBuilder.NN_MODULE
        )
    )


class DeletedGuardFn:
    pass


# NB: Naively, you'd expect this to only be a function that produces
# the callable that constitutes the guard.  However, there is some
# delicate handling for invalidating this check function when the
# locals/globals get invalidated, so there's some extra state
# we have to hold in this manager class.
class CheckFunctionManager:
    def __init__(
        self,
        output_graph=None,
        guard_fail_fn: Optional[Callable[[GuardFail], None]] = None,
    ):
        guards = output_graph.guards if output_graph else None
        self._weakrefs: Dict[int, ReferenceType[object]] = {}
        self.guard_manager = None
        if config.enable_cpp_guard_manager:
            self.guard_manager = GuardManager()
        self.output_graph = output_graph
        w_builder = None

        def source_ref(source):
            guard_source = source.guard_source()
            if guard_source is GuardSource.CONSTANT:
                # No need to track constants
                return source.name()
            assert w_builder
            r_builder = w_builder()
            assert r_builder is not None
            return r_builder.arg_ref(source.name())

        builder = GuardBuilder(
            self.id_ref,
            source_ref,
            self.lookup_weakrefs,
            output_graph.local_scope,
            output_graph.global_scope,
            self.guard_manager,
            self,
        )

        # Break retain cycle. See test_release_scope_memory
        def cleanup_builder(weak_b):
            b = weak_b()
            if b:
                b.scope = None

        # Break retain cycle. See test_release_input_memory
        w_builder = weakref.ref(builder, cleanup_builder)

        for guard in sorted(guards or [], key=Guard.sort_key):
            if (
                not config.guard_nn_modules
                and guard.is_nn_module()
                # Default func args must be guarded on.
                # TODO: we could make use of 'DefaultsSource' and offer a .guard.is_defaults() API
                and "__defaults__" not in guard.name
                and "__kwdefaults__" not in guard.name
                and (config.skip_nnmodule_hook_guards or "hooks" not in guard.name)
            ):
                continue

            guard.create(builder)

        self.check_fn = self.compile_check_fn(builder, guards, guard_fail_fn)
<<<<<<< HEAD
        # Check that the check_fn is True for this frame
        assert self.check_fn(output_graph.local_scope)
        self._weakrefs.clear()
=======
>>>>>>> 16b307c6
        # Keep track of weak references of objects with ID_MATCH guard. This
        # info is stored alongside optimized_code and check_fn and is used to
        # limit the number of cache entries with same ID_MATCH'd object.
        # TODO(anijain2305) - Currently this information is stored as an attr on
        # the check_fn itself to avoid changing CacehEntry datastructure in
        # eval_frame.c. In future, we should probably replace check_fn with a
        # queryable data structure such that this information is already present
        # in some form.
        self.check_fn.id_matched_objs = builder.id_matched_objs

        if config.enable_cpp_guard_manager:
            # TODO: don't do the string rep, do something more structured here
            torch._logging.trace_structured(
                "dynamo_cpp_guards_str", payload_fn=lambda: str(self.guard_manager)
            )
            guards_log.debug("%s", self.guard_manager)
            assert self.guard_manager  # to make mypy happy
            self.guard_manager.id_matched_objs = builder.id_matched_objs
            self.check_fn = self.guard_manager

        # NB - We have to very careful of cleaning up here. Because of the
        # invalidate function, we can create a weakref finalizer that keeps
        # `self` alive for very long. Sometimes by mistake, we can run
        # invalidate for a type/object (check id_ref method) that Python can
        # leak by design, preventing us from calling the finalizer. In that
        # case, the `self` will be alive even though the cache entry will be
        # deleted (check invalidate method), which can cause a memory leak,
        # e.g., not setting output_graph = None can keep hold of nn_modules.
        self._weakrefs.clear()
        self.output_graph = None

    def compile_check_fn(self, builder, guards_out, guard_fail_fn):
        # see parallel handling of ".0" / "___implicit0" in _eval_frame.c
        largs = builder.argnames
        largs += ["**___kwargs_ignored"]

        guards_log.debug("GUARDS:")

        code_parts = []
        verbose_code_parts = []
        structured_guard_fns = []

        if config.enable_cpp_guard_manager:
            # Insert the global_state guard
            assert self.guard_manager  # to make mypy happy
            self.guard_manager.root.add_global_state_guard(["___check_global_state()"])
        else:
            # Don't report this guard, it's always the same, useless!
            global_guard = "___check_global_state()"
            code_parts.append(global_guard)
            verbose_code_parts.append(global_guard)

        def add_code_part(code_part, guard, log_only=False):
            verbose_code_part = get_verbose_code_part(code_part, guard)
            guards_log.debug("%s", verbose_code_part)

            structured_guard_fns.append(
                lambda: {
                    "code": code_part,
                    "stack": structured.from_traceback(guard.stack.summary())
                    if guard.stack
                    else None,
                    "user_stack": structured.from_traceback(guard.user_stack)
                    if guard.user_stack
                    else None,
                }
            )

            if verbose_guards_log.isEnabledFor(logging.DEBUG):
                maybe_stack = ""
                maybe_user_stack = ""
                if guard is not None:
                    if guard.stack:
                        maybe_stack = f"\nStack:\n{''.join(guard.stack.format())}"
                    if guard.user_stack:
                        maybe_user_stack = (
                            f"\nUser stack:\n{''.join(guard.user_stack.format())}"
                        )
                verbose_guards_log.debug(
                    "Guard: %s%s%s",
                    code_part,
                    maybe_stack,
                    maybe_user_stack,
                )

            if not log_only:
                code_parts.append(code_part)
                verbose_code_parts.append(verbose_code_part)

        seen = set()
        for gcl in builder.code:
            for code in gcl.code_list:
                if code not in seen:
                    # If Cpp guard manager is enabled, we don't need to add to
                    # code_parts.
                    add_code_part(code, gcl.guard, config.enable_cpp_guard_manager)
                    seen.add(code)

        tensor_check_names = builder.tensor_check_names
        check_tensors_fn = None
        check_tensors_verbose_fn = None
        if tensor_check_names and not config.enable_cpp_guard_manager:
            tensor_check_guards = builder.tensor_check_guards
            assert (
                not self.output_graph.export
            ), "Illegal to set tensor_check_names in export."
            tensor_check_examples = builder.tensor_check_examples

            dynamic_dims_sizes = []
            dynamic_dims_strides = []
            for t, g in zip(tensor_check_examples, tensor_check_guards):
                metadata = self.output_graph.input_source_to_sizes_strides[
                    g.originating_source
                ]
                dynamic_dims_sizes.append(convert_to_concrete_values(metadata["size"]))
                dynamic_dims_strides.append(
                    convert_to_concrete_values(metadata["stride"])
                )

            tensor_guards = TensorGuards(
                *tensor_check_examples,
                dynamic_dims_sizes=dynamic_dims_sizes,
                dynamic_dims_strides=dynamic_dims_strides,
            )
            check_tensors_fn = tensor_guards.check
            check_tensors_verbose_fn = tensor_guards.check_verbose
            tensor_check_args = ", ".join(
                tensor_check_names + ["tensor_check_names=tensor_check_names"]
            )
            # Do this manually, to un-stagger the guards in log message
            code_parts.append(f"___check_tensors({tensor_check_args})")
            verbose_code_parts.append(f"___check_tensors({tensor_check_args})")

            for i, name in enumerate(tensor_check_names):
                # This is a copy of what guards.cpp checks against
                # Keep this in sync with TensorCheck constructor
                t = tensor_check_examples[i]
                sizes = dynamic_dims_sizes[i]
                strides = dynamic_dims_strides[i]
                code_part = get_tensor_guard_code_part(t, name, sizes, strides)
                add_code_part(code_part, tensor_check_guards[i], log_only=True)

        if len(tensor_check_names) > 1 and config.enable_cpp_guard_manager:
            # Install tensor aliasing guard. TENSOR_MATCH guards are already
            # installed for cpp guard manager.
            install_no_tensor_aliasing_guard(
                builder.tensor_check_guard_managers,
                tensor_check_names,
                ["check_no_aliasing(" + ", ".join(tensor_check_names) + ")"],
            )

        aotautograd_guards: List[GuardEnvExpr] = (
            self.output_graph.tracing_context.guards_context.aotautograd_guards
            if self.output_graph
            else []
        )

        # TODO(anijain2305) - There is a duplicate logic in Dynamo to find
        # aliased input tensors. So most probably we don't need this here.
        # Revisit.
        for guard in aotautograd_guards:
            if isinstance(guard, DuplicateInputs):
                source_a = guard.input_source_a
                source_b = guard.input_source_b
                code_part = f"{source_a.name()} is {source_b.name()}"
                if config.enable_cpp_guard_manager:
                    install_tensor_aliasing_guard(
                        builder.get_guard_manager_from_source(source_a),
                        builder.get_guard_manager_from_source(source_b),
                        [code_part],
                    )
                add_code_part(code_part, None, config.enable_cpp_guard_manager)
            else:
                raise RuntimeError(f"Unknown GuardEnvExpr: {guard}")

        # TODO: the "guard" here is actually just the top level SHAPE_ENV
        # which is useless.  Get ShapeEnv to pass in more provenance.
        for gcl in builder.shape_env_code:
            for code in gcl.code_list:
                # Shape env guards are already added for CPP guard manager in
                # SHAPE_ENV implementation.
                add_code_part(code, gcl.guard, config.enable_cpp_guard_manager)

        # OK, all done generating guards
        torch._logging.trace_structured(
            "dynamo_guards", payload_fn=lambda: [f() for f in structured_guard_fns]
        )

        global_state = convert_frame.initial_global_state
        if global_state is None:
            # we should only hit this case in NopTests()
            global_state = convert_frame.GlobalStateGuard()
        closure_vars = {
            "___check_tensors": check_tensors_fn,
            "___check_tensors_verbose": check_tensors_verbose_fn,
            "___check_global_state": global_state.check,
            "tensor_check_names": tensor_check_names,
            **SYMPY_INTERP,
            **CLOSURE_VARS,
        }

        globals_for_guard_fn = {"G": builder.scope["G"]}
        if config.enable_cpp_guard_manager:
            # Guard manager construction is complete
            assert self.guard_manager  # to make mypy happy
            # TODO (anijain2305) - When enable_cpp_guard_manager is ON by
            # default, change the guard_fn name to be guard_manager everywhere
            # to avoid confusion.
            guard_fn = self.guard_manager
            # Ensure we did not miss to insert a guard in cpp guard manager.
            assert len(code_parts) == 0
        else:
            unique_code_parts = list(unique(code_parts))
            make_guard_fn_args = ", ".join(closure_vars.keys())
            guard_body, pycode = build_guard_function(
                unique_code_parts, make_guard_fn_args
            )

            if os.environ.get("TORCHDYNAMO_PRINT_GUARDS", None) == "1":
                print("GUARDS\n", guard_body)

            out: Dict[str, Any] = dict()

            # We don't put builder.scope as the globals in exec call because
            # guard_fn.__globals__ becomes equal to builder.scope. This causes
            # guard_fn to hold a referece to f_locals sitting in builder.scope["L"]
            try:
                exec(pycode, globals_for_guard_fn, out)
            except SyntaxError as ex:
                log.exception("Failed to exec guard at line %s.\n%s", ex.lineno, pycode)
                raise
            guard_fn = out["___make_guard_fn"](*closure_vars.values())

        guard_fn.closure_vars = closure_vars
        # TODO(whc) maybe '.code_parts' was only kept around for the guard callback? so we don't need both
        guard_fn.args = largs
        guard_fn.code_parts = code_parts
        guard_fn.verbose_code_parts = verbose_code_parts
        # Grab only G, but preserve "G" because guards access it as "G"
        guard_fn.global_scope = globals_for_guard_fn
        guard_fn.guard_fail_fn = guard_fail_fn
        # will be populated by a non-owning reference to CacheEntry/ExtraState
        # when the CacheEntry is constructed
        guard_fn.cache_entry = None
        guard_fn.extra_state = None
        guard_fn.no_tensor_aliasing_sources = tensor_check_names
        return guard_fn

    def invalidate(self):
        # Some tests reveal that CheckFunctionManager has no attribute
        # check_fn, but this case should not be of any concern.
        # This case doesn't seem easy to repro.
        if (
            hasattr(self, "check_fn")
            and self.check_fn is not DeletedGuardFn
            and (cache_entry := self.check_fn.cache_entry) is not None
            and (extra_state := self.check_fn.extra_state) is not None
        ):
            assert isinstance(cache_entry, CacheEntry)
            assert isinstance(extra_state, ExtraState)
            extra_state.invalidate(cache_entry)
            self.check_fn.cache_entry = None
            self.check_fn.extra_state = None
            self.check_fn = DeletedGuardFn

    def id_ref(self, obj):
        """add a weakref, return the id"""
        try:
            if id(obj) not in self._weakrefs:
                # We will clear the _weakrefs dict at the end of __init__
                # function, which will delete the callbacks as well. Therefore,
                # we are using a finalizer which is kept alive.
                self._weakrefs[id(obj)] = weakref.ref(obj)
                weakref.finalize(obj, self.invalidate)
        except TypeError:
            pass  # cannot weakref bool object
        return id(obj)

    def lookup_weakrefs(self, obj):
        """Lookup the _weakrefs created in id_ref function for ID_MATCH'd objects"""
        if id(obj) in self._weakrefs:
            return self._weakrefs[id(obj)]
        return None


def build_guard_function(code_parts, closure_args) -> Tuple[str, str]:
    from torch._inductor.utils import IndentedBuffer

    if HAS_UNPARSE_FUNCTIONS:
        csepass = PyExprCSEPass()
        csepass.count(code_parts)

        def replace(expr: str) -> Tuple[List[str], str]:
            return csepass.replace(expr)

    else:

        def replace(expr: str) -> Tuple[List[str], str]:
            return [], expr

    # Generate the inner body of the guard function.
    # i.e. if-chain of the guard expressions.
    guard_body = IndentedBuffer()
    for expr in code_parts:
        preface, expr = replace(expr)
        guard_body.writelines(preface)
        guard_body.writeline(f"if not ({expr}):")
        with guard_body.indent():
            guard_body.writeline("return False")

    # Wrap the inner body into the actual guard function.
    guard = IndentedBuffer()
    guard.writeline("def guard(L):")
    with guard.indent():
        guard.splice(guard_body)
        guard.writeline("return True")

    # Wrap the whole guard function into another function
    # with the closure variables.
    make_guard_fn = IndentedBuffer()
    make_guard_fn.writeline(f"def ___make_guard_fn({closure_args}):")
    with make_guard_fn.indent():
        make_guard_fn.splice(guard)
        make_guard_fn.writeline("return guard")

    return guard_body.getvalue(), make_guard_fn.getvalue()


def is_recompiles_enabled():
    return torch._logging._internal.log_state.is_artifact_enabled("recompiles")


def is_recompiles_verbose_enabled():
    return torch._logging._internal.log_state.is_artifact_enabled("recompiles_verbose")


def recompilation_reason_for_no_tensor_aliasing_guard(guard_manager, scope):
    duplicate_tensors = []
    global_scope = dict(guard_manager.global_scope)
    ids_to_source = collections.defaultdict(list)
    for tensor_source in guard_manager.no_tensor_aliasing_sources:  # type: ignore[attr-defined]
        global_scope["__compile_source__"] = tensor_source
        tensor_id = id(eval(tensor_source, global_scope, scope))
        ids_to_source[tensor_id].append(tensor_source)

    for key in ids_to_source:
        if len(ids_to_source[key]) > 1:
            duplicate_tensors.append(f"{ids_to_source[key]}")

    reason = ", ".join(duplicate_tensors)
    return [f"Duplicate tensors found: {reason}"]


def get_guard_fail_reason(
    guard_fn: GuardFn,
    code: types.CodeType,
    f_locals: Dict[str, object],
) -> str:
    """
    Return the reason why `guard_fn` failed.
    Updates `guard_failures` with the generated reason.
    Only the first failed check of guard_fn is reported.
    """
    scope = {"L": f_locals, "G": guard_fn.global_scope["G"]}
    scope.update(guard_fn.closure_vars)
    reasons: List[str] = []

    no_tensor_aliasing_check_failed = False

    verbose_code_parts: List[str] = []
    if config.enable_cpp_guard_manager:
        guard_manager = guard_fn
        guard_debug_info = guard_manager.check_verbose(f_locals)  # type: ignore[attr-defined]
        # For test_export_with_map_cond, the check_verbose fail even without the
        # C++ guard manager. We need to fix the issue to remove the comment.
        # assert not guard_debug_info.result
        if not guard_debug_info.result:
            verbose_code_parts = guard_debug_info.verbose_code_parts
            # verbose_code_parts is either the actual reason (e.g. in case of
            # TENSOR_MATCH) or it could be a list of verbose_code_part that we
            # passed to the leaf guard at construction time. If its a list, we
            # walk through this list and find the guard that failed. This is
            # very important for symbolic shape guards which are currently
            # installed as a lambda guard and can encompass a long list of code_parts.

            if len(verbose_code_parts) == 1:
                if "Duplicate tensor found" in verbose_code_parts[0]:
                    no_tensor_aliasing_check_failed = True
                else:
                    reasons = verbose_code_parts
                    verbose_code_parts = []
    else:
        verbose_code_parts = guard_fn.verbose_code_parts
        # This is not needed for CPP guard because the verbose check is already
        # run in C++.
        scope["___check_tensors"] = scope["___check_tensors_verbose"]

    if no_tensor_aliasing_check_failed:
        reasons = recompilation_reason_for_no_tensor_aliasing_guard(guard_fn, scope)
    else:
        for part in verbose_code_parts:
            global_scope = dict(guard_fn.global_scope)
            global_scope["__compile_source__"] = part
            with report_compile_source_on_error():
                try:
                    fail_reason = eval(part, global_scope, scope)
                except Exception as e:
                    if is_recompiles_verbose_enabled():
                        continue
                    else:
                        raise
            # Only ___check_tensors knows how to return a fancy fail reason;
            # for everything else we just report the code that failed

            if isinstance(fail_reason, bool) and not fail_reason:
                fail_reason = part
            if isinstance(fail_reason, str):
                reasons.append(fail_reason)
                if not is_recompiles_verbose_enabled():
                    break

    reason_str = "\n".join(reasons)
    guard_failures[orig_code_map[code]].append(reason_str)

    try:
        if guard_fn.guard_fail_fn is not None:
            guard_fn.guard_fail_fn(
                GuardFail(reason_str or "unknown reason", orig_code_map[code])
            )
    except Exception as e:
        log.exception(
            "Failure in guard_fail_fn callback - raising here will cause a NULL Error on guard eval",
        )

    return reason_str


def get_and_maybe_log_recompilation_reason(
    cache_entry, frame: types.FrameType
) -> List[str]:
    """
    Return the list of guard failure reasons using cache_entry.
    Logs the recompilation reason if `recompiles` logging is enabled.
    Raises a RecompileError if `config.error_on_recompile` is enabled.
    """
    reasons = []
    while cache_entry is not None:
        reason = get_guard_fail_reason(
            cache_entry.check_fn, cache_entry.code, frame.f_locals
        )
        if reason:
            reasons.append(reason)
        cache_entry = cache_entry.next

    code = frame.f_code

    # at least one of "recompiles" or "recompiles_verbose" is enabled
    do_recompiles_log = is_recompiles_enabled() or is_recompiles_verbose_enabled()

    if do_recompiles_log or config.error_on_recompile:
        if is_recompiles_verbose_enabled():
            failures = "\n\n".join(
                f"guard {i} failures:\n" + textwrap.indent(reason, "- ")
                for i, reason in enumerate(reasons)
            )
        else:
            failures = textwrap.indent("\n".join(reasons), "- ")
        guard_failure_details = (
            f"triggered by the following guard failure(s):\n{failures}"
        )
        message = (
            f"Recompiling function {code.co_name} in {code.co_filename}:{code.co_firstlineno}\n"
            f"{textwrap.indent(guard_failure_details, '    ')}"
        )
        if do_recompiles_log:
            if is_recompiles_verbose_enabled():
                recompiles_verbose_log.debug(message)
            else:
                recompiles_log.debug(message)
        if config.error_on_recompile:
            raise exc.RecompileError(message)

    return reasons


def guard_error_hook(
    guard_fn: GuardFn,
    code: types.CodeType,
    f_locals: Dict[str, object],
    index: int,
    last: bool,
):
    print(
        f"ERROR RUNNING GUARDS {code.co_name} {code.co_filename}:{code.co_firstlineno}"
    )
    print("lambda " + ", ".join(guard_fn.args) + ":")
    print(" ", " and\n  ".join(guard_fn.code_parts))

    if config.enable_cpp_guard_manager:
        print(guard_fn)

    local_scope = {"L": f_locals, **guard_fn.closure_vars}
    for guard in guard_fn.code_parts:
        try:
            eval(guard, guard_fn.global_scope, local_scope)
        except:  # noqa: B001,E722
            print(f"Malformed guard:\n{guard}")


set_guard_error_hook(guard_error_hook)


def unique(seq):
    seen = set()
    for x in seq:
        if x not in seen:
            yield x
            seen.add(x)


def make_dupe_guard(obj_source, dupe_source):
    # Note - we may end up in a situation where we invoke something like
    # def fn(x, y)
    # with fn(x, x)
    # Prior to the addition of tracking to all relevant objects, we would handle this just fine by
    # eagerly re-entering VB and rewrapping inputs, correctly creating graphargs and placeholders. However,
    # with tracking on inputs, duplicate inputs or aliased relationships may end up getting erased here -
    # In the fn(x, x) example call above look like a graph with a single input.
    # In order to ensure that we do not reuse fn(x, x) for fn(x, y), we create a duplicate input guard.

    # Note - we may not have a source, that is fine, it just means we had an object that is safe to have
    # leave unsourced - like a local list created and discharged entirely within a local scope.
    if dupe_source and dupe_source != obj_source:
        ser_source_is_local = is_from_local_source(dupe_source)
        source_is_local = is_from_local_source(obj_source)
        if is_from_flatten_script_object_source(
            dupe_source
        ) or is_from_flatten_script_object_source(obj_source):
            raise exc.UnsafeScriptObjectError(
                f"{obj_source.name()} is alising {dupe_source.name()}. This is not supported."
                f" Please do a clone for corresponding input."
            )

        # Note - both must be local, or global, or we will run afoul of a lack of merging in how we currently
        # reconcile guards builder scopes in compile_check_fn. This technically means we miss a guard here,
        # so maybe we should do this refactor before we land this...
        # TODO(voz): Combine local and global guard builders.
        if ser_source_is_local == source_is_local:
            # Note - this is a little aggressive - these being duplicate input does not always matter.
            # However, this should always be a sound guard to add here.
            return functools.partial(GuardBuilder.DUPLICATE_INPUT, source_b=dupe_source)
    return None


def install_guard(*guards, skip=0):
    """
    Add dynamo guards to the current tracing context.

    Args:
        guards: guard(s) to add
        skip: number of stack frames to ignore for debug stack trace
    """
    from torch._guards import TracingContext

    collect_debug_stack = guards_log.isEnabledFor(
        logging.DEBUG
    ) or verbose_guards_log.isEnabledFor(logging.DEBUG)
    add = TracingContext.get().guards_context.dynamo_guards.add
    for guard in guards:
        assert isinstance(guard, Guard)
        add(guard, collect_debug_stack=collect_debug_stack, skip=skip + 1)<|MERGE_RESOLUTION|>--- conflicted
+++ resolved
@@ -2103,12 +2103,9 @@
             guard.create(builder)
 
         self.check_fn = self.compile_check_fn(builder, guards, guard_fail_fn)
-<<<<<<< HEAD
         # Check that the check_fn is True for this frame
         assert self.check_fn(output_graph.local_scope)
-        self._weakrefs.clear()
-=======
->>>>>>> 16b307c6
+
         # Keep track of weak references of objects with ID_MATCH guard. This
         # info is stored alongside optimized_code and check_fn and is used to
         # limit the number of cache entries with same ID_MATCH'd object.
