--- conflicted
+++ resolved
@@ -6,6 +6,7 @@
 #include <torch/csrc/autograd/functions/basic_ops.h>
 #include <torch/csrc/autograd/grad_mode.h>
 #include <torch/csrc/autograd/variable.h>
+#include <torch/csrc/dynamo/compiled_autograd.h>
 #include <torch/csrc/utils/memory.h>
 
 #include <ATen/DeviceGuard.h>
@@ -75,6 +76,28 @@
     return false;
   }
 }
+
+std::atomic<Engine::compiled_autograd_fn> the_compiled_autograd = nullptr;
+#define COMPILED_AUTOGRAD_POISON \
+  reinterpret_cast<Engine::compiled_autograd_fn>(1)
+std::atomic<int32_t> num_threads_in_backwards;
+struct CompiledAutogradThreadingDebugCheck {
+  CompiledAutogradThreadingDebugCheck() : incremented(true) {
+    num_threads_in_backwards++;
+  }
+  ~CompiledAutogradThreadingDebugCheck() {
+    release();
+  }
+  void release() {
+    if (std::exchange(incremented, false)) {
+      num_threads_in_backwards--;
+    }
+  }
+
+ private:
+  bool incremented;
+};
+
 } // namespace
 
 // Threads spawned by the engine are assigned a 'worker_device' specifying
@@ -414,7 +437,8 @@
 
   const bool check_exec_info = !task->exec_info_.empty();
   std::vector<Node*> out{};
-  std::unordered_set<Node*> seen{};
+  // Do a copy since we mutate it later
+  std::unordered_map<Node*, int> dependencies = task->dependencies_;
 
   auto compare_seq_nr = [](Node* n1, Node* n2) {
     return n1->sequence_nr() < n2->sequence_nr();
@@ -427,16 +451,13 @@
   }
 
   // Implementation notes:
-  // - Don't need to count dependencies because we have sequence_nr
+  // - We need count dependencies even though we have sequence_nr, because
+  //   in the accumulate_grad case we cannot assume the outputs to have higher
+  //   sequence_nr than the inputs
   // - Don't need to check topological_nr because we have exec_info
   while (!heap.empty()) {
     Node* fn = heap.top();
     heap.pop();
-
-    const bool was_inserted = seen.insert(fn).second;
-    if (!was_inserted) {
-      continue;
-    }
 
     out.push_back(fn);
     for (const auto& edge : fn->next_edges()) {
@@ -450,7 +471,12 @@
           continue;
         }
       }
-      heap.push(next_ptr);
+      auto it = dependencies.find(edge.function.get());
+      TORCH_INTERNAL_ASSERT(it != dependencies.end());
+      if (--it->second == 0) {
+        dependencies.erase(it);
+        heap.push(next_ptr);
+      }
     }
   }
   return out;
@@ -1150,6 +1176,11 @@
         "your parameters to None after use to break the cycle and avoid the leak.");
   }
 
+  // Allows us to assert no other threads are in backwards
+  CompiledAutogradThreadingDebugCheck _thread_check;
+  auto compiled_autograd = the_compiled_autograd.load();
+  TORCH_INTERNAL_ASSERT(compiled_autograd != COMPILED_AUTOGRAD_POISON);
+
   // accumulate_grad is true if and only if the frontend call was to
   // grad(), not backward(). grad() returns the sum of the gradients
   // w.r.t. the inputs and thus needs the inputs to be present.
@@ -1178,7 +1209,7 @@
       /* graph_roots */ std::move(temp_roots));
 
   // If we receive a single root, skip creating extra root node
-  bool skip_dummy_node = root_edges.size() == 1;
+  bool skip_dummy_node = root_edges.size() == 1 && compiled_autograd == nullptr;
   auto graph_root = skip_dummy_node
       ? root_edges.at(0).function
       : std::make_shared<GraphRoot>(root_edges, inputs);
@@ -1190,6 +1221,19 @@
   if (!outputs.empty()) {
     graph_task->init_to_execute(
         *graph_root, outputs, accumulate_grad, min_topo_nr);
+  }
+
+  if (compiled_autograd != nullptr) {
+    // see [Note: Compiled Autograd]
+    TORCH_CHECK(!keep_graph, "compiled_autograd does not support keep_graph");
+    TORCH_CHECK(
+        !create_graph, "compiled_autograd does not support create_graph");
+    _thread_check.release();
+    TORCH_CHECK(
+        !AnomalyMode::is_enabled(),
+        "compiled_autograd does not support AnomalyMode")
+    return (*compiled_autograd)(
+        graph_root, *graph_task, accumulate_grad, outputs);
   }
 
   // Queue the root
@@ -1324,8 +1368,6 @@
   return engine_stub.load()();
 }
 
-<<<<<<< HEAD
-=======
 void Engine::set_compiled_autograd(Engine::compiled_autograd_fn fn) {
   if (the_compiled_autograd.load() == fn) {
     return;
@@ -1337,7 +1379,6 @@
   the_compiled_autograd.store(fn);
 }
 
->>>>>>> c379d628
 void Engine::queue_callback(std::function<void()> callback) {
   TORCH_CHECK(
       current_graph_task,
