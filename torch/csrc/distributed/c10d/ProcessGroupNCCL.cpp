--- conflicted
+++ resolved
@@ -379,18 +379,6 @@
 }
 #endif
 
-<<<<<<< HEAD
-// TODO(c-p-i-o): add a JSON endpoint.
-control_plane::RegisterHandler dumpHandler{
-    "dump_nccl_trace_pickle",
-    [](const control_plane::Request& req, control_plane::Response& res) {
-      // TODO: c-p-i-o: params from the request need to go to dump_nccl_trace.
-      res.setContent(
-          dump_nccl_trace(true, true, false), "application/octet-stream");
-    }};
-
-=======
->>>>>>> d21f311a
 std::optional<std::function<void(std::function<void(const std::string&)>)>>&
 get_cpp_trace_dumper() {
   static std::optional<
