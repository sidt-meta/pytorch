--- conflicted
+++ resolved
@@ -1,5 +1,7 @@
 #include <c10/util/irange.h>
 #include <torch/csrc/distributed/c10d/TCPStore.hpp>
+#include <torch/csrc/distributed/c10d/TCPStoreBackend.hpp>
+#include <torch/csrc/distributed/c10d/logging.h>
 
 #include <fcntl.h>
 #include <algorithm>
@@ -27,812 +29,6 @@
 
 namespace c10d {
 namespace detail {
-namespace {
-
-// Abstract base class to handle thread state for TCPStoreMasterDaemon and
-// TCPStoreWorkerDaemon. Contains the windows/unix implementations to signal a
-// shutdown sequence for the thread
-class BackgroundThread {
- public:
-  explicit BackgroundThread(Socket&& storeListenSocket);
-
-  virtual ~BackgroundThread() = 0;
-
- protected:
-  void dispose();
-
-  Socket storeListenSocket_;
-  std::thread daemonThread_{};
-  std::vector<Socket> sockets_{};
-#ifdef _WIN32
-  const std::chrono::milliseconds checkTimeout_ = std::chrono::milliseconds{10};
-  HANDLE ghStopEvent_{};
-#else
-  std::array<int, 2> controlPipeFd_{{-1, -1}};
-#endif
-
- private:
-  // Initialization for shutdown signal
-  void initStopSignal();
-  // Triggers the shutdown signal
-  void stop();
-  // Joins the thread
-  void join();
-  // Clean up the shutdown signal
-  void closeStopSignal();
-};
-
-// Background thread parent class methods
-BackgroundThread::BackgroundThread(Socket&& storeListenSocket)
-    : storeListenSocket_{std::move(storeListenSocket)} {
-  // Signal instance destruction to the daemon thread.
-  initStopSignal();
-}
-
-BackgroundThread::~BackgroundThread() = default;
-
-// WARNING:
-// Since we rely on the subclass for the daemon thread clean-up, we cannot
-// destruct our member variables in the destructor. The subclass must call
-// dispose() in its own destructor.
-void BackgroundThread::dispose() {
-  // Stop the run
-  stop();
-  // Join the thread
-  join();
-  // Close unclosed sockets
-  sockets_.clear();
-  // Now close the rest control pipe
-  closeStopSignal();
-}
-
-void BackgroundThread::join() {
-  daemonThread_.join();
-}
-
-#ifdef _WIN32
-void BackgroundThread::initStopSignal() {
-  ghStopEvent_ = CreateEvent(NULL, TRUE, FALSE, NULL);
-  if (ghStopEvent_ == NULL) {
-    TORCH_CHECK(
-        false,
-        "Failed to create the control pipe to start the "
-        "BackgroundThread run");
-  }
-}
-
-void BackgroundThread::closeStopSignal() {
-  CloseHandle(ghStopEvent_);
-}
-
-void BackgroundThread::stop() {
-  SetEvent(ghStopEvent_);
-}
-#else
-void BackgroundThread::initStopSignal() {
-  if (pipe(controlPipeFd_.data()) == -1) {
-    TORCH_CHECK(
-        false,
-        "Failed to create the control pipe to start the "
-        "BackgroundThread run");
-  }
-}
-
-void BackgroundThread::closeStopSignal() {
-  for (int fd : controlPipeFd_) {
-    if (fd != -1) {
-      ::close(fd);
-    }
-  }
-}
-
-void BackgroundThread::stop() {
-  if (controlPipeFd_[1] != -1) {
-    ::write(controlPipeFd_[1], "\0", 1);
-    // close the write end of the pipe
-    ::close(controlPipeFd_[1]);
-    controlPipeFd_[1] = -1;
-  }
-}
-#endif
-
-enum class QueryType : uint8_t {
-  SET,
-  COMPARE_SET,
-  GET,
-  ADD,
-  CHECK,
-  WAIT,
-  GETNUMKEYS,
-  WATCH_KEY,
-  DELETE_KEY,
-  APPEND,
-  MULTI_GET,
-  MULTI_SET,
-  CANCEL_WAIT,
-};
-
-enum class CheckResponseType : uint8_t { READY, NOT_READY };
-
-enum class WaitResponseType : uint8_t { STOP_WAITING, WAIT_CANCELED };
-
-enum class WatchResponseType : uint8_t {
-  KEY_UPDATED,
-  KEY_CREATED,
-  KEY_DELETED,
-  KEY_CALLBACK_REGISTERED,
-  KEY_APPENDED,
-};
-
-// Separate thread that is only launched on master
-class TCPStoreMasterDaemon : public BackgroundThread {
- public:
-  explicit TCPStoreMasterDaemon(Socket&& storeListenSocket);
-
-  ~TCPStoreMasterDaemon() override;
-
- private:
-  void run();
-  void queryFds(std::vector<struct pollfd>& fds);
-  void query(int socket);
-  void clearSocketWaitState(int socket);
-
-  // The master runs on a single thread so only
-  // one handler can be executed at a time
-  void setHandler(int socket);
-  void compareSetHandler(int socket);
-  void addHandler(int socket);
-  void getHandler(int socket) const;
-  void checkHandler(int socket) const;
-  void getNumKeysHandler(int socket) const;
-  void deleteHandler(int socket);
-  void waitHandler(int socket);
-  void watchHandler(int socket);
-  void appendHandler(int socket);
-  void multiGetHandler(int socket);
-  void multiSetHandler(int socket);
-  void cancelWaitHandler(int socket);
-
-  bool checkKeys(const std::vector<std::string>& keys) const;
-  // Helper function to alerts waiting workers, used in setHandler, getHandler
-  void wakeupWaitingClients(const std::string& key);
-  // Helper function used when the key is changed
-  // used in setHandler, addHandler, getHandler, deleteHandler
-  void sendKeyUpdatesToClients(
-      const std::string& key,
-      const enum WatchResponseType& type,
-      const std::vector<uint8_t>& oldData,
-      const std::vector<uint8_t>& newData);
-  void doSet(const std::string& key, const std::vector<uint8_t>& newData);
-
-  std::unordered_map<std::string, std::vector<uint8_t>> tcpStore_;
-  // From key -> the list of sockets waiting on the key
-  std::unordered_map<std::string, std::vector<int>> waitingSockets_;
-  // From socket -> number of keys awaited
-  std::unordered_map<int, size_t> keysAwaited_;
-  // From key -> the list of sockets watching the key
-  std::unordered_map<std::string, std::vector<int>> watchedSockets_;
-};
-
-// Simply start the daemon thread
-TCPStoreMasterDaemon::TCPStoreMasterDaemon(Socket&& storeListenSocket)
-    : BackgroundThread{std::move(storeListenSocket)} {
-  daemonThread_ = std::thread{&TCPStoreMasterDaemon::run, this};
-}
-
-TCPStoreMasterDaemon::~TCPStoreMasterDaemon() {
-  dispose();
-}
-
-void TCPStoreMasterDaemon::queryFds(std::vector<struct pollfd>& fds) {
-  // Skipping the fds[0] and fds[1],
-  // fds[0] is master's listening socket
-  // fds[1] is control pipe's reading fd, it is not for Windows platform
-  for (size_t fdIdx = CONNECT_SOCKET_OFFSET; fdIdx < fds.size(); ++fdIdx) {
-    if (fds[fdIdx].revents == 0) {
-      continue;
-    }
-
-    // Now query the socket that has the event
-    try {
-      query(fds[fdIdx].fd);
-    } catch (...) {
-      // There was an error when processing query. Probably an exception
-      // occurred in recv/send what would indicate that socket on the other
-      // side has been closed. If the closing was due to normal exit, then
-      // the store should continue executing. Otherwise, if it was different
-      // exception, other connections will get an exception once they try to
-      // use the store. We will go ahead and close this connection whenever
-      // we hit an exception here.
-      clearSocketWaitState(fds[fdIdx].fd);
-
-      fds.erase(fds.begin() + fdIdx);
-      sockets_.erase(sockets_.begin() + fdIdx - CONNECT_SOCKET_OFFSET);
-      --fdIdx;
-      continue;
-    }
-  }
-}
-
-void TCPStoreMasterDaemon::clearSocketWaitState(int socket) {
-  // Remove all the tracking state of the close FD
-  for (auto it = waitingSockets_.begin(); it != waitingSockets_.end();) {
-    for (auto vecIt = it->second.begin(); vecIt != it->second.end();) {
-      if (*vecIt == socket) {
-        vecIt = it->second.erase(vecIt);
-      } else {
-        ++vecIt;
-      }
-    }
-    if (it->second.empty()) {
-      it = waitingSockets_.erase(it);
-    } else {
-      ++it;
-    }
-  }
-  for (auto it = keysAwaited_.begin(); it != keysAwaited_.end();) {
-    if (it->first == socket) {
-      it = keysAwaited_.erase(it);
-    } else {
-      ++it;
-    }
-  }
-}
-
-// query communicates with the worker. The format
-// of the query is as follows:
-// type of query | size of arg1 | arg1 | size of arg2 | arg2 | ...
-// or, in the case of wait
-// type of query | number of args | size of arg1 | arg1 | ...
-void TCPStoreMasterDaemon::query(int socket) {
-  QueryType qt;
-  tcputil::recvBytes<QueryType>(socket, &qt, 1);
-  if (qt == QueryType::SET) {
-    setHandler(socket);
-
-  } else if (qt == QueryType::COMPARE_SET) {
-    compareSetHandler(socket);
-
-  } else if (qt == QueryType::ADD) {
-    addHandler(socket);
-
-  } else if (qt == QueryType::GET) {
-    getHandler(socket);
-
-  } else if (qt == QueryType::CHECK) {
-    checkHandler(socket);
-
-  } else if (qt == QueryType::WAIT) {
-    waitHandler(socket);
-
-  } else if (qt == QueryType::GETNUMKEYS) {
-    getNumKeysHandler(socket);
-
-  } else if (qt == QueryType::DELETE_KEY) {
-    deleteHandler(socket);
-
-  } else if (qt == QueryType::WATCH_KEY) {
-    watchHandler(socket);
-  } else if (qt == QueryType::APPEND) {
-    appendHandler(socket);
-  } else if (qt == QueryType::MULTI_GET) {
-    multiGetHandler(socket);
-  } else if (qt == QueryType::MULTI_SET) {
-    multiSetHandler(socket);
-  } else if (qt == QueryType::CANCEL_WAIT) {
-    cancelWaitHandler(socket);
-  } else {
-    TORCH_CHECK(false, "Unexpected query type");
-  }
-}
-
-void TCPStoreMasterDaemon::wakeupWaitingClients(const std::string& key) {
-  auto socketsToWait = waitingSockets_.find(key);
-  if (socketsToWait != waitingSockets_.end()) {
-    for (int socket : socketsToWait->second) {
-      if (--keysAwaited_[socket] == 0) {
-        tcputil::sendValue<WaitResponseType>(
-            socket, WaitResponseType::STOP_WAITING);
-      }
-    }
-    waitingSockets_.erase(socketsToWait);
-  }
-}
-
-void TCPStoreMasterDaemon::sendKeyUpdatesToClients(
-    const std::string& key,
-    const enum WatchResponseType& type,
-    const std::vector<uint8_t>& oldData,
-    const std::vector<uint8_t>& newData) {
-  for (int socket : watchedSockets_[key]) {
-    tcputil::sendValue<WatchResponseType>(socket, type);
-    tcputil::sendString(socket, key, true);
-    tcputil::sendVector<uint8_t>(socket, oldData);
-    tcputil::sendVector<uint8_t>(socket, newData);
-  }
-}
-
-void TCPStoreMasterDaemon::doSet(
-    const std::string& key,
-    const std::vector<uint8_t>& newData) {
-  std::vector<uint8_t> oldData;
-  bool newKey = true;
-  auto it = tcpStore_.find(key);
-  if (it != tcpStore_.end()) {
-    oldData = it->second;
-    newKey = false;
-  }
-  tcpStore_[key] = newData;
-  // On "set", wake up all clients that have been waiting
-  wakeupWaitingClients(key);
-  // Send key update to all watching clients
-  newKey ? sendKeyUpdatesToClients(
-               key, WatchResponseType::KEY_CREATED, oldData, newData)
-         : sendKeyUpdatesToClients(
-               key, WatchResponseType::KEY_UPDATED, oldData, newData);
-}
-
-void TCPStoreMasterDaemon::setHandler(int socket) {
-  std::string key = tcputil::recvString(socket);
-  std::vector<uint8_t> newData = tcputil::recvVector<uint8_t>(socket);
-  doSet(key, newData);
-}
-
-void TCPStoreMasterDaemon::compareSetHandler(int socket) {
-  std::string key = tcputil::recvString(socket);
-  std::vector<uint8_t> currentValue = tcputil::recvVector<uint8_t>(socket);
-  std::vector<uint8_t> newValue = tcputil::recvVector<uint8_t>(socket);
-
-  auto pos = tcpStore_.find(key);
-  if (pos == tcpStore_.end()) {
-    if (currentValue.empty()) {
-      tcpStore_[key] = newValue;
-
-      // Send key update to all watching clients
-      sendKeyUpdatesToClients(
-          key, WatchResponseType::KEY_CREATED, currentValue, newValue);
-      tcputil::sendVector<uint8_t>(socket, newValue);
-    } else {
-      // TODO: This code path is not ideal as we are "lying" to the caller in
-      // case the key does not exist. We should come up with a working solution.
-      tcputil::sendVector<uint8_t>(socket, currentValue);
-    }
-  } else {
-    if (pos->second == currentValue) {
-      pos->second = std::move(newValue);
-
-      // Send key update to all watching clients
-      sendKeyUpdatesToClients(
-          key, WatchResponseType::KEY_UPDATED, currentValue, pos->second);
-    }
-    tcputil::sendVector<uint8_t>(socket, pos->second);
-  }
-}
-
-void TCPStoreMasterDaemon::addHandler(int socket) {
-  std::string key = tcputil::recvString(socket);
-  int64_t addVal = tcputil::recvValue<int64_t>(socket);
-
-  bool newKey = true;
-  std::vector<uint8_t> oldData;
-  auto it = tcpStore_.find(key);
-  if (it != tcpStore_.end()) {
-    oldData = it->second;
-    auto buf = reinterpret_cast<const char*>(it->second.data());
-    auto len = it->second.size();
-    addVal += std::stoll(std::string(buf, len));
-    newKey = false;
-  }
-  auto addValStr = std::to_string(addVal);
-  std::vector<uint8_t> newData =
-      std::vector<uint8_t>(addValStr.begin(), addValStr.end());
-  tcpStore_[key] = newData;
-  // Now send the new value
-  tcputil::sendValue<int64_t>(socket, addVal);
-  // On "add", wake up all clients that have been waiting
-  wakeupWaitingClients(key);
-  // Send key update to all watching clients
-  newKey ? sendKeyUpdatesToClients(
-               key, WatchResponseType::KEY_CREATED, oldData, newData)
-         : sendKeyUpdatesToClients(
-               key, WatchResponseType::KEY_UPDATED, oldData, newData);
-}
-
-void TCPStoreMasterDaemon::getHandler(int socket) const {
-  std::string key = tcputil::recvString(socket);
-  auto data = tcpStore_.at(key);
-  tcputil::sendVector<uint8_t>(socket, data);
-}
-
-void TCPStoreMasterDaemon::getNumKeysHandler(int socket) const {
-  tcputil::sendValue<int64_t>(socket, tcpStore_.size());
-}
-
-void TCPStoreMasterDaemon::deleteHandler(int socket) {
-  std::string key = tcputil::recvString(socket);
-  auto it = tcpStore_.find(key);
-  if (it != tcpStore_.end()) {
-    std::vector<uint8_t> oldData = it->second;
-    // Send key update to all watching clients
-    std::vector<uint8_t> newData;
-    sendKeyUpdatesToClients(
-        key, WatchResponseType::KEY_DELETED, oldData, newData);
-  }
-  auto numDeleted = tcpStore_.erase(key);
-  tcputil::sendValue<int64_t>(socket, numDeleted);
-}
-
-void TCPStoreMasterDaemon::checkHandler(int socket) const {
-  SizeType nargs = 0;
-  tcputil::recvBytes<SizeType>(socket, &nargs, 1);
-  std::vector<std::string> keys(nargs);
-  for (const auto i : c10::irange(nargs)) {
-    keys[i] = tcputil::recvString(socket);
-  }
-  // Now we have received all the keys
-  if (checkKeys(keys)) {
-    tcputil::sendValue<CheckResponseType>(socket, CheckResponseType::READY);
-  } else {
-    tcputil::sendValue<CheckResponseType>(socket, CheckResponseType::NOT_READY);
-  }
-}
-
-void TCPStoreMasterDaemon::waitHandler(int socket) {
-  SizeType nargs = 0;
-  tcputil::recvBytes<SizeType>(socket, &nargs, 1);
-  std::vector<std::string> keys(nargs);
-  for (const auto i : c10::irange(nargs)) {
-    keys[i] = tcputil::recvString(socket);
-  }
-  if (checkKeys(keys)) {
-    tcputil::sendValue<WaitResponseType>(
-        socket, WaitResponseType::STOP_WAITING);
-  } else {
-    int numKeysToAwait = 0;
-    for (auto& key : keys) {
-      // Only count keys that have not already been set
-      if (tcpStore_.find(key) == tcpStore_.end()) {
-        waitingSockets_[key].push_back(socket);
-        numKeysToAwait++;
-      }
-    }
-    keysAwaited_[socket] = numKeysToAwait;
-  }
-}
-
-void TCPStoreMasterDaemon::watchHandler(int socket) {
-  std::string key = tcputil::recvString(socket);
-
-  // Record the socket to respond to when the key is updated
-  watchedSockets_[key].push_back(socket);
-
-  // Send update to TCPStoreWorkerDaemon on client
-  tcputil::sendValue<WatchResponseType>(
-      socket, WatchResponseType::KEY_CALLBACK_REGISTERED);
-}
-
-void TCPStoreMasterDaemon::appendHandler(int socket) {
-  std::string key = tcputil::recvString(socket);
-  std::vector<uint8_t> newData = tcputil::recvVector<uint8_t>(socket);
-  bool newKey = true;
-  auto it = tcpStore_.find(key);
-  if (it != tcpStore_.end()) {
-    it->second.insert(it->second.end(), newData.begin(), newData.end());
-    newKey = false;
-  } else {
-    tcpStore_[key] = newData;
-  }
-  // we should not have clients waiting if we're appending, so it's all fine
-  wakeupWaitingClients(key);
-  // Send key update to all watching clients
-  std::vector<uint8_t> oldData;
-  newKey ? sendKeyUpdatesToClients(
-               key, WatchResponseType::KEY_CREATED, oldData, newData)
-         : sendKeyUpdatesToClients(
-               key, WatchResponseType::KEY_APPENDED, oldData, newData);
-}
-
-void TCPStoreMasterDaemon::multiGetHandler(int socket) {
-  SizeType nargs = 0;
-  tcputil::recvBytes<SizeType>(socket, &nargs, 1);
-  for (const auto i : c10::irange(nargs)) {
-    auto key = tcputil::recvString(socket);
-    auto& data = tcpStore_.at(key);
-    tcputil::sendVector<uint8_t>(socket, data, i < (nargs - 1));
-  }
-}
-
-void TCPStoreMasterDaemon::multiSetHandler(int socket) {
-  SizeType nargs = 0;
-  tcputil::recvBytes<SizeType>(socket, &nargs, 1);
-  for (auto _ : c10::irange(nargs)) {
-    (void)_; // Suppress unused variable warning
-    auto key = tcputil::recvString(socket);
-    auto value = tcputil::recvVector<uint8_t>(socket);
-    doSet(key, value);
-  }
-}
-
-void TCPStoreMasterDaemon::cancelWaitHandler(int socket) {
-  clearSocketWaitState(socket);
-
-  // Send update to TCPStoreWorkerDaemon on client
-  tcputil::sendValue<WaitResponseType>(
-      socket, detail::WaitResponseType::WAIT_CANCELED);
-}
-
-bool TCPStoreMasterDaemon::checkKeys(
-    const std::vector<std::string>& keys) const {
-  return std::all_of(keys.begin(), keys.end(), [this](const std::string& s) {
-    return tcpStore_.count(s) > 0;
-  });
-}
-
-#ifdef _WIN32
-void TCPStoreMasterDaemon::run() {
-  std::vector<struct pollfd> fds;
-  tcputil::addPollfd(fds, storeListenSocket_.handle(), POLLIN);
-
-  // receive the queries
-  bool finished = false;
-  while (!finished) {
-    for (const auto i : c10::irange(sockets_.size())) {
-      fds[i].revents = 0;
-    }
-
-    int res;
-    SYSCHECK_ERR_RETURN_NEG1(
-        res = WSAPoll(fds.data(), fds.size(), checkTimeout_.count()))
-    if (res == 0) {
-      auto rv = WaitForSingleObject(ghStopEvent_, 0);
-      if (rv != WAIT_TIMEOUT) {
-        finished = true;
-        break;
-      }
-      continue;
-    }
-
-    // TCPStore's listening socket has an event and it should now be able to
-    // accept new connections.
-    if (fds[0].revents != 0) {
-      if (!(fds[0].revents & POLLIN)) {
-        throw std::system_error(
-            ECONNABORTED,
-            std::system_category(),
-            "Unexpected poll revent on the master's listening socket: " +
-                std::to_string(fds[0].revents));
-      }
-      Socket socket = storeListenSocket_.accept();
-      int rawSocket = socket.handle();
-      sockets_.emplace_back(std::move(socket));
-      tcputil::addPollfd(fds, rawSocket, POLLIN);
-    }
-    queryFds(fds);
-  }
-}
-#else
-void TCPStoreMasterDaemon::run() {
-  std::vector<struct pollfd> fds;
-  tcputil::addPollfd(fds, storeListenSocket_.handle(), POLLIN);
-  // Although we haven't found any documentation or literature describing this,
-  // we've seen cases that, under certain circumstances, the read end of the
-  // pipe won't receive POLLHUP when the write end is closed. However, under
-  // the same circumstances, writing to the pipe will guarantee POLLIN to be
-  // received on the read end.
-  //
-  // For more reliable termination, the main thread will write a byte to the
-  // pipe before closing it, and the background thread will poll for both
-  // POLLIN and POLLHUP.
-  tcputil::addPollfd(fds, controlPipeFd_[0], POLLIN | POLLHUP);
-
-  // receive the queries
-  bool finished = false;
-  while (!finished) {
-    for (const auto i : c10::irange(sockets_.size())) {
-      fds[i].revents = 0;
-    }
-
-    SYSCHECK_ERR_RETURN_NEG1(::poll(fds.data(), fds.size(), -1));
-
-    // TCPStore's listening socket has an event and it should now be able to
-    // accept new connections.
-    if (fds[0].revents != 0) {
-      if (fds[0].revents ^ POLLIN) {
-        throw std::system_error(
-            ECONNABORTED,
-            std::system_category(),
-            "Unexpected poll revent on the master's listening socket: " +
-                std::to_string(fds[0].revents));
-      }
-      Socket socket = storeListenSocket_.accept();
-      int rawSocket = socket.handle();
-      sockets_.emplace_back(std::move(socket));
-      tcputil::addPollfd(fds, rawSocket, POLLIN);
-    }
-
-    // The pipe receives an event which tells us to shutdown the daemon
-    if (fds[1].revents != 0) {
-      // The main thread will write a byte to the pipe then close it before
-      // joining the background thread
-      if (fds[1].revents & ~(POLLIN | POLLHUP)) {
-        throw std::system_error(
-            ECONNABORTED,
-            std::system_category(),
-            "Unexpected poll revent on the control pipe's reading fd: " +
-                std::to_string(fds[1].revents));
-      }
-      finished = true;
-      break;
-    }
-    queryFds(fds);
-  }
-}
-#endif
-
-// Separate thread that is launched on all instances (including master)
-// Right now only handles callbacks registered from watchKey()
-class TCPStoreWorkerDaemon : public BackgroundThread {
- public:
-  explicit TCPStoreWorkerDaemon(Socket&& listenSocket);
-  ~TCPStoreWorkerDaemon() override;
-  // Set the callback to run key change
-  void setCallback(std::string key, WatchKeyCallback cb);
-  void waitForCallbackRegistration() {
-    // Block until callback has been registered successfully
-    std::unique_lock<std::mutex> callbackRegistrationLock(
-        callbackRegistrationMutex_);
-    callbackRegisteredCV_.wait(
-        callbackRegistrationLock, [&] { return callbackRegisteredData_; });
-
-    // Reset payload for next callback
-    callbackRegisteredData_ = false;
-  }
-  void setCallbackRegistered() {
-    {
-      std::unique_lock<std::mutex> callbackRegistrationLock(
-          callbackRegistrationMutex_);
-      callbackRegisteredData_ = true;
-    }
-    callbackRegisteredCV_.notify_one();
-  }
-
- private:
-  void run();
-  void callbackHandler(int socket);
-  // List of callbacks map each watched key
-  std::unordered_map<std::string, WatchKeyCallback> keyToCallbacks_{};
-  std::mutex keyToCallbacksMutex_{};
-  std::mutex callbackRegistrationMutex_{};
-  std::condition_variable callbackRegisteredCV_{};
-  bool callbackRegisteredData_ = false;
-};
-
-// TCPStoreListener class methods
-TCPStoreWorkerDaemon::TCPStoreWorkerDaemon(Socket&& listenSocket)
-    : BackgroundThread{std::move(listenSocket)} {
-  daemonThread_ = std::thread{&TCPStoreWorkerDaemon::run, this};
-}
-
-TCPStoreWorkerDaemon::~TCPStoreWorkerDaemon() {
-  dispose();
-}
-
-void TCPStoreWorkerDaemon::setCallback(
-    std::string key,
-    WatchKeyCallback callback) {
-  const std::lock_guard<std::mutex> lock(keyToCallbacksMutex_);
-  keyToCallbacks_[key] = callback;
-}
-
-// Runs all the callbacks that the worker has registered
-void TCPStoreWorkerDaemon::callbackHandler(int socket) {
-  auto watchResponse = tcputil::recvValue<WatchResponseType>(socket);
-  if (watchResponse == WatchResponseType::KEY_CALLBACK_REGISTERED) {
-    // Notify the waiting "watchKey" operation to return
-    setCallbackRegistered();
-    return;
-  }
-  std::string key = tcputil::recvString(socket);
-  std::vector<uint8_t> currentValueVec = tcputil::recvVector<uint8_t>(socket);
-  std::vector<uint8_t> newValueVec = tcputil::recvVector<uint8_t>(socket);
-  c10::optional<std::string> currentValue;
-  if (watchResponse == WatchResponseType::KEY_CREATED) {
-    assert(currentValueVec.empty());
-    currentValue = c10::nullopt;
-  } else {
-    currentValue = std::string(currentValueVec.begin(), currentValueVec.end());
-  }
-  c10::optional<std::string> newValue;
-  if (watchResponse == WatchResponseType::KEY_DELETED) {
-    assert(newValueVec.empty());
-    newValue = c10::nullopt;
-  } else {
-    newValue = std::string(newValueVec.begin(), newValueVec.end());
-  }
-  const std::lock_guard<std::mutex> lock(keyToCallbacksMutex_);
-  keyToCallbacks_.at(key)(currentValue, newValue);
-}
-
-#ifdef _WIN32
-void TCPStoreWorkerDaemon::run() {
-  std::vector<struct pollfd> fds;
-  tcputil::addPollfd(fds, storeListenSocket_.handle(), POLLIN);
-
-  while (true) {
-    // Check control and exit early if triggered
-    int res;
-    SYSCHECK_ERR_RETURN_NEG1(
-        res = WSAPoll(fds.data(), fds.size(), checkTimeout_.count()))
-    if (res == 0) {
-      auto rvPoll = WaitForSingleObject(ghStopEvent_, 0);
-      if (rvPoll != WAIT_TIMEOUT) {
-        break;
-      }
-      continue;
-    }
-
-    // if connection is closed gracefully by master, peeked data will return 0
-    char data;
-    int ret = recv(fds[0].fd, &data, 1, MSG_PEEK);
-    if (ret == 0) {
-      auto rvData = WaitForSingleObject(ghStopEvent_, 0);
-      if (rvData != WAIT_TIMEOUT) {
-        break;
-      }
-      continue;
-    }
-
-    // valid request, perform callback logic
-    callbackHandler(fds[0].fd);
-  }
-}
-#else
-void TCPStoreWorkerDaemon::run() {
-  std::vector<struct pollfd> fds;
-  // Although we haven't found any documentation or literature describing this,
-  // we've seen cases that, under certain circumstances, the read end of the
-  // pipe won't receive POLLHUP when the write end is closed. However, under
-  // the same circumstances, writing to the pipe will guarantee POLLIN to be
-  // received on the read end.
-  //
-  // For more reliable termination, the main thread will write a byte to the
-  // pipe before closing it, and the background thread will poll for both
-  // POLLIN and POLLHUP.
-  tcputil::addPollfd(fds, controlPipeFd_[0], POLLIN | POLLHUP);
-  tcputil::addPollfd(fds, storeListenSocket_.handle(), POLLIN);
-
-  while (true) {
-    SYSCHECK_ERR_RETURN_NEG1(::poll(fds.data(), fds.size(), -1));
-
-    // Check control and exit early if triggered
-    // The pipe receives an event which tells us to shutdown the listener thread
-    if (fds[0].revents != 0) {
-      // The main thread will write a byte to the pipe then close it before
-      // joining the background thread
-      if (fds[0].revents & ~(POLLIN | POLLHUP)) {
-        throw std::system_error(
-            ECONNABORTED,
-            std::system_category(),
-            "Unexpected poll revent on the control pipe's reading fd: " +
-                std::to_string(fds[0].revents));
-      }
-      break;
-    }
-
-    // if connection is closed gracefully by master, peeked data will return 0
-    char data = 0;
-    int ret = recv(fds[1].fd, &data, 1, MSG_PEEK);
-    if (ret == 0) {
-      continue;
-    }
-
-    // valid request, perform callback logic
-    callbackHandler(fds[1].fd);
-  }
-}
-#endif
-
-} // namespace
 
 // Manages the lifecycle of a server daemon.
 class TCPServer {
@@ -845,12 +41,12 @@
 
   explicit TCPServer(
       std::uint16_t port,
-      std::unique_ptr<TCPStoreMasterDaemon>&& daemon)
+      std::unique_ptr<BackgroundThread>&& daemon)
       : port_{port}, daemon_{std::move(daemon)} {}
 
  private:
   std::uint16_t port_;
-  std::unique_ptr<TCPStoreMasterDaemon> daemon_;
+  std::unique_ptr<BackgroundThread> daemon_;
 
   // We store weak references to all TCPServers for which the caller requested
   // multi-tenancy.
@@ -867,22 +63,10 @@
 
 std::shared_ptr<TCPServer> TCPServer::start(const TCPStoreOptions& opts) {
   auto startCore = [&opts]() {
-<<<<<<< HEAD
-    Socket socket = opts.masterListenFd.has_value()
-        ? Socket::listenFromFd(*opts.masterListenFd, opts.port)
-        : Socket::listen(opts.port);
-
-    std::uint16_t port = socket.port();
-
-    auto daemon = std::make_unique<TCPStoreMasterDaemon>(std::move(socket));
-
-    return std::make_shared<TCPServer>(port, std::move(daemon));
-=======
     auto daemon = opts.useLibUV ? create_libuv_tcpstore_backend(opts)
                                 : create_tcpstore_backend(opts);
     daemon->start();
     return std::make_shared<TCPServer>(daemon->port(), std::move(daemon));
->>>>>>> f23d755e
   };
 
   std::shared_ptr<TCPServer> server{};
@@ -980,53 +164,6 @@
       SO_RCVTIMEO,
       reinterpret_cast<char*>(&timeoutTV),
       sizeof(timeoutTV)));
-}
-
-class TCPCallbackClient {
- public:
-  static std::unique_ptr<TCPCallbackClient> connect(
-      const SocketAddress& addr,
-      const TCPStoreOptions& opts);
-
-  void setCallback(const std::string& key, WatchKeyCallback callback);
-
-  explicit TCPCallbackClient(
-      int rawSocket,
-      std::unique_ptr<TCPStoreWorkerDaemon>&& daemon)
-      : rawSocket_{rawSocket}, daemon_{std::move(daemon)} {}
-
- private:
-  int rawSocket_;
-  std::unique_ptr<TCPStoreWorkerDaemon> daemon_;
-  std::mutex mutex_;
-};
-
-std::unique_ptr<TCPCallbackClient> TCPCallbackClient::connect(
-    const SocketAddress& addr,
-    const TCPStoreOptions& opts) {
-  auto timeout = std::chrono::duration_cast<std::chrono::seconds>(opts.timeout);
-  Socket socket = Socket::connect(
-      addr.host, addr.port, SocketOptions{}.connect_timeout(timeout));
-
-  int rawSocket = socket.handle();
-
-  auto daemon = std::make_unique<TCPStoreWorkerDaemon>(std::move(socket));
-
-  return std::make_unique<TCPCallbackClient>(rawSocket, std::move(daemon));
-}
-
-void TCPCallbackClient::setCallback(
-    const std::string& key,
-    WatchKeyCallback callback) {
-  std::lock_guard<std::mutex> guard{mutex_};
-
-  daemon_->setCallback(key, callback);
-
-  tcputil::sendValue<QueryType>(rawSocket_, QueryType::WATCH_KEY);
-
-  tcputil::sendString(rawSocket_, key);
-
-  daemon_->waitForCallbackRegistration();
 }
 
 class SendBuffer {
@@ -1101,10 +238,18 @@
     : Store{opts.timeout},
       addr_{std::move(host)},
       numWorkers_{opts.numWorkers} {
+  if (opts.useLibUV) {
+    TORCH_CHECK(
+        ::c10d::detail::is_libuv_tcpstore_backend_available(),
+        "use_libuv was requested but PyTorch was build without libuv support");
+  }
+
   Socket::initialize();
 
   if (opts.isServer) {
     server_ = detail::TCPServer::start(opts);
+    // server successfully started
+    C10D_DEBUG("The server has started on port = {}.", server_->port());
 
     addr_.port = server_->port();
   } else {
@@ -1112,12 +257,12 @@
   }
 
   client_ = detail::TCPClient::connect(addr_, opts);
+  // TCP connection established
+  C10D_DEBUG("TCP client connected to host {}:{}", addr_.host, addr_.port);
 
   if (opts.waitWorkers) {
     waitForWorkers();
   }
-
-  callbackClient_ = detail::TCPCallbackClient::connect(addr_, opts);
 }
 
 TCPStore::~TCPStore() = default;
@@ -1204,11 +349,6 @@
   return numDeleted == 1;
 }
 
-void TCPStore::watchKey(const std::string& key, WatchKeyCallback callback) {
-  const std::lock_guard<std::mutex> lock(activeOpLock_);
-  callbackClient_->setCallback(keyPrefix_ + key, callback);
-}
-
 int64_t TCPStore::incrementValueBy(const std::string& key, int64_t delta) {
   detail::SendBuffer buff(*client_, detail::QueryType::ADD);
   buff.appendString(key);
