--- conflicted
+++ resolved
@@ -273,13 +273,9 @@
 
 
 def check_module_version_greater_or_equal(
-<<<<<<< HEAD
-    module, req_version_tuple, error_if_malformed=True
-=======
     module,
     req_version_tuple,
     error_if_malformed=True,
->>>>>>> d21f311a
 ):
     """
     Check if a module's version satisfies requirements
@@ -430,13 +426,9 @@
 
 register_package(10, _cpu_tag, _cpu_deserialize)
 register_package(
-<<<<<<< HEAD
-    20, functools.partial(_backend_tag, "cuda"), functools.partial(_deserialize, "cuda")
-=======
     20,
     functools.partial(_backend_tag, "cuda"),
     functools.partial(_deserialize, "cuda"),
->>>>>>> d21f311a
 )
 register_package(21, _mps_tag, _mps_deserialize)
 register_package(22, _meta_tag, _meta_deserialize)
@@ -446,12 +438,6 @@
     functools.partial(_deserialize, "privateuse1"),
 )
 register_package(
-<<<<<<< HEAD
-    24, functools.partial(_backend_tag, "hpu"), functools.partial(_deserialize, "hpu")
-)
-register_package(
-    25, functools.partial(_backend_tag, "xpu"), functools.partial(_deserialize, "xpu")
-=======
     24,
     functools.partial(_backend_tag, "hpu"),
     functools.partial(_deserialize, "hpu"),
@@ -460,16 +446,11 @@
     25,
     functools.partial(_backend_tag, "xpu"),
     functools.partial(_deserialize, "xpu"),
->>>>>>> d21f311a
 )
 
 
 def location_tag(
-<<<<<<< HEAD
-    storage: Union[Storage, torch.storage.TypedStorage, torch.UntypedStorage]
-=======
     storage: Union[Storage, torch.storage.TypedStorage, torch.UntypedStorage],
->>>>>>> d21f311a
 ):
     for _, tagger, _ in _package_registry:
         location = tagger(storage)
