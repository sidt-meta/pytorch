--- conflicted
+++ resolved
@@ -671,20 +671,6 @@
     if isinstance(mod, torch.fx.GraphModule) and hasattr(mod, "meta"):
         gm.meta.update(mod.meta)
 
-<<<<<<< HEAD
-    from torch._functorch._aot_autograd.input_output_analysis import (
-        _graph_input_names,
-        _graph_output_names,
-    )
-
-    # update output specs
-    gm.recompile()
-    input_names = _graph_input_names(gm)
-    output_names = _graph_output_names(gm)
-
-    # Produce signature
-    def make_argument_spec(i, node, num_tokens) -> ArgumentSpec:
-=======
     # Run this pass before creating input/output specs, since size-related CSE/DCE might affect output signature.
     # Overwrite output specs afterwards.
     from torch._dynamo import config as _dynamo_config
@@ -709,12 +695,18 @@
                 export=True,
             )
 
+    from torch._functorch._aot_autograd.input_output_analysis import (
+        _graph_input_names,
+        _graph_output_names,
+    )
+
     # update output specs
     gm.recompile()
-    graph_signature.user_outputs = _graph_output_names(gm)
-
-    def make_argument_spec(i, node) -> ArgumentSpec:
->>>>>>> 80a421a5
+    input_names = _graph_input_names(gm)
+    output_names = _graph_output_names(gm)
+
+    # Produce signature
+    def make_argument_spec(i, node, num_tokens) -> ArgumentSpec:
         if isinstance(node, (int, bool, float, type(None))):
             # For const outputs we just directly return this
             return ConstantArgument(name="", value=node)
@@ -749,7 +741,6 @@
     named_buffers = dict(mod.named_buffers(remove_duplicate=False))
     buffer_len = len(named_buffers)
 
-<<<<<<< HEAD
     # placeholder order goes tokens -> params -> buffers -> user inputs
     flat_fake_args = pytree.tree_leaves((fake_args, fake_kwargs))
     params_len = param_len + buffer_len
@@ -767,24 +758,6 @@
                 node.meta["val"] = user_arg
 
     # TODO(pianpwk): maybe rely on AOTAutograd for unifying this?
-=======
-    # NOTE: aot_export adds symint metadata for placeholders with int values;
-    # since these become specialized, we replace such metadata with the original values
-    index = 0
-    total_non_user_inputs = (
-        len(graph_signature.parameters)
-        + len(graph_signature.buffers)
-        + len(graph_signature.input_tokens)
-    )
-    for node in gm.graph.nodes:
-        if node.op == "placeholder":
-            if index >= total_non_user_inputs:
-                user_arg = flat_fake_args[index - total_non_user_inputs]
-                if not isinstance(user_arg, torch.Tensor):
-                    node.meta["val"] = user_arg
-            index += 1
-
->>>>>>> 80a421a5
     input_specs, output_specs = _sig_to_specs(
         user_inputs=set(input_names[total_non_user_inputs : ]),
         inputs_to_parameters=dict(zip(input_names[num_tokens : total_non_user_inputs], named_parameters)),
@@ -813,32 +786,7 @@
         input_specs=input_specs, output_specs=output_specs
     )
 
-<<<<<<< HEAD
-    from torch._guards import detect_fake_mode
-
-    fake_mode = detect_fake_mode(flat_fake_args)
-
-    from torch._dynamo import config as _dynamo_config
-
-    if not _dynamo_config.do_not_emit_runtime_asserts:
-        stack_trace = (
-            'File "torch/fx/passes/runtime_assert.py", line 24, '
-            "in insert_deferred_runtime_asserts"
-        )
-        with _set_node_metadata_hook(
-            gm, functools.partial(_node_metadata_hook, stack_trace=stack_trace)
-        ):
-            insert_deferred_runtime_asserts(
-                gm,
-                fake_mode.shape_env,
-                f"exported program: {first_call_function_nn_module_stack(gm.graph)}",
-                export=True,
-            )
-
     if not is_training and pre_dispatch:
-=======
-    if pre_dispatch:
->>>>>>> 80a421a5
         from torch._export.passes.replace_set_grad_with_hop_pass import (
             replace_set_grad_with_hop_pass,
         )
