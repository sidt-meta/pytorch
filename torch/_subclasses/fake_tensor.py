--- conflicted
+++ resolved
@@ -1715,21 +1715,12 @@
         # Call them if they exist.
         maybe_fake_impl = torch._library.simple_registry.singleton.find(
             func.name()
-<<<<<<< HEAD
         ).fake_impl.kernel
         if maybe_fake_impl:
             ctx = torch._library.fake_impl.FakeImplCtx(self, func)
             with torch._library.fake_impl.set_ctx_getter(lambda: ctx), self:
                 result = maybe_fake_impl(*args, **kwargs)
-                return result
-=======
-        ).abstract_impl.kernel
-        if maybe_abstract_impl:
-            ctx = torch._library.abstract_impl.AbstractImplCtx(self, func)
-            with torch._library.abstract_impl.set_ctx_getter(lambda: ctx), self:
-                result = maybe_abstract_impl(*args, **kwargs)
                 return maybe_propagate_real_tensors(result)
->>>>>>> afc6ad1c
 
         # special handling for funcs registered through `register_op_impl`,
         # e.g., manipulating args on constructor calls to construct meta tensors
