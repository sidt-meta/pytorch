"""Functional interface."""

import importlib
import math
import warnings
from typing import Callable, List, Optional, Tuple, TYPE_CHECKING, Union

import torch
from torch import _VF, sym_int as _sym_int, Tensor
from torch._C import _add_docstr, _infer_size
from torch._jit_internal import (
    _overload,
    boolean_dispatch,
    BroadcastingList1,
    BroadcastingList2,
    BroadcastingList3,
)
from torch._torch_docs import reproducibility_notes, sparse_support_notes, tf32_notes
from torch.nn import _reduction as _Reduction, grad  # noqa: F401
from torch.nn.modules.utils import _list_with_default, _pair, _single, _triple
from torch.overrides import (
    handle_torch_function,
    has_torch_function,
    has_torch_function_unary,
    has_torch_function_variadic,
)


if TYPE_CHECKING:
    from torch.types import _dtype as DType
else:
    # The JIT doesn't understand Union, nor torch.dtype here
    DType = int

try:
    import numpy as np
except ModuleNotFoundError:
    np = None


conv1d = _add_docstr(
    torch.conv1d,
    r"""
conv1d(input, weight, bias=None, stride=1, padding=0, dilation=1, groups=1) -> Tensor

Applies a 1D convolution over an input signal composed of several input
planes.

{tf32_note}

See :class:`~torch.nn.Conv1d` for details and output shape.

Note:
    {cudnn_reproducibility_note}

Note:
    This operator supports complex data types i.e. ``complex32, complex64, complex128``.
""".format(
        **reproducibility_notes, **tf32_notes
    )
    + r"""

Args:
    input: input tensor of shape :math:`(\text{minibatch} , \text{in\_channels} , iW)`
    weight: filters of shape :math:`(\text{out\_channels} , \frac{\text{in\_channels}}{\text{groups}} , kW)`
    bias: optional bias of shape :math:`(\text{out\_channels})`. Default: ``None``
    stride: the stride of the convolving kernel. Can be a single number or
      a one-element tuple `(sW,)`. Default: 1
    padding: implicit paddings on both sides of the input. Can be a string {'valid', 'same'},
      single number or a one-element tuple `(padW,)`. Default: 0
      ``padding='valid'`` is the same as no padding. ``padding='same'`` pads
      the input so the output has the same shape as the input. However, this mode
      doesn't support any stride values other than 1.

      .. warning::
          For ``padding='same'``, if the ``weight`` is even-length and
          ``dilation`` is odd in any dimension, a full :func:`pad` operation
          may be needed internally. Lowering performance.
    dilation: the spacing between kernel elements. Can be a single number or
      a one-element tuple `(dW,)`. Default: 1
    groups: split input into groups, :math:`\text{in\_channels}` should be divisible by
      the number of groups. Default: 1

Examples::

    >>> inputs = torch.randn(33, 16, 30)
    >>> filters = torch.randn(20, 16, 5)
    >>> F.conv1d(inputs, filters)
""",
)

conv2d = _add_docstr(
    torch.conv2d,
    r"""
conv2d(input, weight, bias=None, stride=1, padding=0, dilation=1, groups=1) -> Tensor

Applies a 2D convolution over an input image composed of several input
planes.

{tf32_note}

See :class:`~torch.nn.Conv2d` for details and output shape.

Note:
    {cudnn_reproducibility_note}

Note:
    This operator supports complex data types i.e. ``complex32, complex64, complex128``.
""".format(
        **reproducibility_notes, **tf32_notes
    )
    + r"""

Args:
    input: input tensor of shape :math:`(\text{minibatch} , \text{in\_channels} , iH , iW)`
    weight: filters of shape :math:`(\text{out\_channels} , \frac{\text{in\_channels}}{\text{groups}} , kH , kW)`
    bias: optional bias tensor of shape :math:`(\text{out\_channels})`. Default: ``None``
    stride: the stride of the convolving kernel. Can be a single number or a
      tuple `(sH, sW)`. Default: 1
    padding: implicit paddings on both sides of the input. Can be a string {'valid', 'same'},
      single number or a tuple `(padH, padW)`. Default: 0
      ``padding='valid'`` is the same as no padding. ``padding='same'`` pads
      the input so the output has the same shape as the input. However, this mode
      doesn't support any stride values other than 1.

      .. warning::
          For ``padding='same'``, if the ``weight`` is even-length and
          ``dilation`` is odd in any dimension, a full :func:`pad` operation
          may be needed internally. Lowering performance.

    dilation: the spacing between kernel elements. Can be a single number or
      a tuple `(dH, dW)`. Default: 1
    groups: split input into groups, both :math:`\text{in\_channels}` and :math:`\text{out\_channels}`
      should be divisible by the number of groups. Default: 1

Examples::

    >>> # With square kernels and equal stride
    >>> filters = torch.randn(8, 4, 3, 3)
    >>> inputs = torch.randn(1, 4, 5, 5)
    >>> F.conv2d(inputs, filters, padding=1)
""",
)  # noqa: E501

conv3d = _add_docstr(
    torch.conv3d,
    r"""
conv3d(input, weight, bias=None, stride=1, padding=0, dilation=1, groups=1) -> Tensor

Applies a 3D convolution over an input image composed of several input
planes.

{tf32_note}

See :class:`~torch.nn.Conv3d` for details and output shape.

Note:
    {cudnn_reproducibility_note}

Note:
    This operator supports complex data types i.e. ``complex32, complex64, complex128``.
""".format(
        **reproducibility_notes, **tf32_notes
    )
    + r"""

Args:
    input: input tensor of shape :math:`(\text{minibatch} , \text{in\_channels} , iT , iH , iW)`
    weight: filters of shape :math:`(\text{out\_channels} , \frac{\text{in\_channels}}{\text{groups}} , kT , kH , kW)`
    bias: optional bias tensor of shape :math:`(\text{out\_channels})`. Default: None
    stride: the stride of the convolving kernel. Can be a single number or a
      tuple `(sT, sH, sW)`. Default: 1
    padding: implicit paddings on both sides of the input. Can be a string {'valid', 'same'},
      single number or a tuple `(padT, padH, padW)`. Default: 0
      ``padding='valid'`` is the same as no padding. ``padding='same'`` pads
      the input so the output has the same shape as the input. However, this mode
      doesn't support any stride values other than 1.

      .. warning::
          For ``padding='same'``, if the ``weight`` is even-length and
          ``dilation`` is odd in any dimension, a full :func:`pad` operation
          may be needed internally. Lowering performance.

    dilation: the spacing between kernel elements. Can be a single number or
      a tuple `(dT, dH, dW)`. Default: 1
    groups: split input into groups, :math:`\text{in\_channels}` should be divisible by
      the number of groups. Default: 1

Examples::

    >>> filters = torch.randn(33, 16, 3, 3, 3)
    >>> inputs = torch.randn(20, 16, 50, 10, 20)
    >>> F.conv3d(inputs, filters)
""",
)  # noqa: E501

conv_transpose1d = _add_docstr(
    torch.conv_transpose1d,
    r"""
conv_transpose1d(input, weight, bias=None, stride=1, padding=0, output_padding=0, groups=1, dilation=1) -> Tensor

Applies a 1D transposed convolution operator over an input signal
composed of several input planes, sometimes also called "deconvolution".

{tf32_note}

See :class:`~torch.nn.ConvTranspose1d` for details and output shape.

Note:
    {cudnn_reproducibility_note}
""".format(
        **reproducibility_notes, **tf32_notes
    )
    + r"""

Args:
    input: input tensor of shape :math:`(\text{minibatch} , \text{in\_channels} , iW)`
    weight: filters of shape :math:`(\text{in\_channels} , \frac{\text{out\_channels}}{\text{groups}} , kW)`
    bias: optional bias of shape :math:`(\text{out\_channels})`. Default: None
    stride: the stride of the convolving kernel. Can be a single number or a
      tuple ``(sW,)``. Default: 1
    padding: ``dilation * (kernel_size - 1) - padding`` zero-padding will be added to both
      sides of each dimension in the input. Can be a single number or a tuple
      ``(padW,)``. Default: 0
    output_padding: additional size added to one side of each dimension in the
      output shape. Can be a single number or a tuple ``(out_padW)``. Default: 0
    groups: split input into groups, :math:`\text{in\_channels}` should be divisible by the
      number of groups. Default: 1
    dilation: the spacing between kernel elements. Can be a single number or
      a tuple ``(dW,)``. Default: 1

Examples::

    >>> inputs = torch.randn(20, 16, 50)
    >>> weights = torch.randn(16, 33, 5)
    >>> F.conv_transpose1d(inputs, weights)
""",
)

conv_transpose2d = _add_docstr(
    torch.conv_transpose2d,
    r"""
conv_transpose2d(input, weight, bias=None, stride=1, padding=0, output_padding=0, groups=1, dilation=1) -> Tensor

Applies a 2D transposed convolution operator over an input image
composed of several input planes, sometimes also called "deconvolution".

{tf32_note}

See :class:`~torch.nn.ConvTranspose2d` for details and output shape.

Note:
    {cudnn_reproducibility_note}
""".format(
        **reproducibility_notes, **tf32_notes
    )
    + r"""

Args:
    input: input tensor of shape :math:`(\text{minibatch} , \text{in\_channels} , iH , iW)`
    weight: filters of shape :math:`(\text{in\_channels} , \frac{\text{out\_channels}}{\text{groups}} , kH , kW)`
    bias: optional bias of shape :math:`(\text{out\_channels})`. Default: None
    stride: the stride of the convolving kernel. Can be a single number or a
      tuple ``(sH, sW)``. Default: 1
    padding: ``dilation * (kernel_size - 1) - padding`` zero-padding will be added to both
      sides of each dimension in the input. Can be a single number or a tuple
      ``(padH, padW)``. Default: 0
    output_padding: additional size added to one side of each dimension in the
      output shape. Can be a single number or a tuple ``(out_padH, out_padW)``.
      Default: 0
    groups: split input into groups, :math:`\text{in\_channels}` should be divisible by the
      number of groups. Default: 1
    dilation: the spacing between kernel elements. Can be a single number or
      a tuple ``(dH, dW)``. Default: 1

Examples::

    >>> # With square kernels and equal stride
    >>> inputs = torch.randn(1, 4, 5, 5)
    >>> weights = torch.randn(4, 8, 3, 3)
    >>> F.conv_transpose2d(inputs, weights, padding=1)
""",
)  # noqa: E501

conv_transpose3d = _add_docstr(
    torch.conv_transpose3d,
    r"""
conv_transpose3d(input, weight, bias=None, stride=1, padding=0, output_padding=0, groups=1, dilation=1) -> Tensor

Applies a 3D transposed convolution operator over an input image
composed of several input planes, sometimes also called "deconvolution"

{tf32_note}

See :class:`~torch.nn.ConvTranspose3d` for details and output shape.

Note:
    {cudnn_reproducibility_note}
""".format(
        **reproducibility_notes, **tf32_notes
    )
    + r"""

Args:
    input: input tensor of shape :math:`(\text{minibatch} , \text{in\_channels} , iT , iH , iW)`
    weight: filters of shape :math:`(\text{in\_channels} , \frac{\text{out\_channels}}{\text{groups}} , kT , kH , kW)`
    bias: optional bias of shape :math:`(\text{out\_channels})`. Default: None
    stride: the stride of the convolving kernel. Can be a single number or a
      tuple ``(sT, sH, sW)``. Default: 1
    padding: ``dilation * (kernel_size - 1) - padding`` zero-padding will be added to both
      sides of each dimension in the input. Can be a single number or a tuple
      ``(padT, padH, padW)``. Default: 0
    output_padding: additional size added to one side of each dimension in the
      output shape. Can be a single number or a tuple
      ``(out_padT, out_padH, out_padW)``. Default: 0
    groups: split input into groups, :math:`\text{in\_channels}` should be divisible by the
      number of groups. Default: 1
    dilation: the spacing between kernel elements. Can be a single number or
      a tuple `(dT, dH, dW)`. Default: 1

Examples::

    >>> inputs = torch.randn(20, 16, 50, 10, 20)
    >>> weights = torch.randn(16, 33, 3, 3, 3)
    >>> F.conv_transpose3d(inputs, weights)
""",
)  # noqa: E501

conv_tbc = _add_docstr(
    torch.conv_tbc,
    r"""
Applies a 1-dimensional sequence convolution over an input sequence.
Input and output dimensions are (Time, Batch, Channels) - hence TBC.

Args:
    input: input tensor of shape :math:`(\text{sequence length} \times batch \times \text{in\_channels})`
    weight: filter of shape (:math:`\text{kernel width} \times \text{in\_channels} \times \text{out\_channels}`)
    bias: bias of shape (:math:`\text{out\_channels}`)
    pad: number of timesteps to pad. Default: 0
""",
)


# Pooling
avg_pool1d = _add_docstr(
    torch.avg_pool1d,
    r"""
avg_pool1d(input, kernel_size, stride=None, padding=0, ceil_mode=False, count_include_pad=True) -> Tensor

Applies a 1D average pooling over an input signal composed of several
input planes.

See :class:`~torch.nn.AvgPool1d` for details and output shape.

Args:
    input: input tensor of shape :math:`(\text{minibatch} , \text{in\_channels} , iW)`
    kernel_size: the size of the window. Can be a single number or a
      tuple `(kW,)`
    stride: the stride of the window. Can be a single number or a tuple
      `(sW,)`. Default: :attr:`kernel_size`
    padding: implicit zero paddings on both sides of the input. Can be a
      single number or a tuple `(padW,)`. Default: 0
    ceil_mode: when True, will use `ceil` instead of `floor` to compute the
        output shape. Default: ``False``
    count_include_pad: when True, will include the zero-padding in the
        averaging calculation. Default: ``True``

Examples::

    >>> # pool of square window of size=3, stride=2
    >>> input = torch.tensor([[[1, 2, 3, 4, 5, 6, 7]]], dtype=torch.float32)
    >>> F.avg_pool1d(input, kernel_size=3, stride=2)
    tensor([[[ 2.,  4.,  6.]]])

""",
)


avg_pool2d = _add_docstr(
    torch._C._nn.avg_pool2d,
    r"""
avg_pool2d(input, kernel_size, stride=None, padding=0, ceil_mode=False, count_include_pad=True, divisor_override=None) -> Tensor

Applies 2D average-pooling operation in :math:`kH \times kW` regions by step size
:math:`sH \times sW` steps. The number of output features is equal to the number of
input planes.

See :class:`~torch.nn.AvgPool2d` for details and output shape.

Args:
    input: input tensor :math:`(\text{minibatch} , \text{in\_channels} , iH , iW)`
    kernel_size: size of the pooling region. Can be a single number or a
      tuple `(kH, kW)`
    stride: stride of the pooling operation. Can be a single number or a
      tuple `(sH, sW)`. Default: :attr:`kernel_size`
    padding: implicit zero paddings on both sides of the input. Can be a
      single number or a tuple `(padH, padW)`. Default: 0
    ceil_mode: when True, will use `ceil` instead of `floor` in the formula
        to compute the output shape. Default: ``False``
    count_include_pad: when True, will include the zero-padding in the
        averaging calculation. Default: ``True``
    divisor_override: if specified, it will be used as divisor, otherwise
         size of the pooling region will be used. Default: None
""",
)

avg_pool3d = _add_docstr(
    torch._C._nn.avg_pool3d,
    r"""
avg_pool3d(input, kernel_size, stride=None, padding=0, ceil_mode=False, count_include_pad=True, divisor_override=None) -> Tensor

Applies 3D average-pooling operation in :math:`kT \times kH \times kW` regions by step
size :math:`sT \times sH \times sW` steps. The number of output features is equal to
:math:`\lfloor\frac{\text{input planes}}{sT}\rfloor`.

See :class:`~torch.nn.AvgPool3d` for details and output shape.

Args:
    input: input tensor :math:`(\text{minibatch} , \text{in\_channels} , iT \times iH , iW)`
    kernel_size: size of the pooling region. Can be a single number or a
      tuple `(kT, kH, kW)`
    stride: stride of the pooling operation. Can be a single number or a
      tuple `(sT, sH, sW)`. Default: :attr:`kernel_size`
    padding: implicit zero paddings on both sides of the input. Can be a
      single number or a tuple `(padT, padH, padW)`, Default: 0
    ceil_mode: when True, will use `ceil` instead of `floor` in the formula
        to compute the output shape
    count_include_pad: when True, will include the zero-padding in the
        averaging calculation
    divisor_override: if specified, it will be used as divisor, otherwise
        size of the pooling region will be used. Default: None
""",
)


def fractional_max_pool2d_with_indices(
    input: Tensor,
    kernel_size: BroadcastingList2[int],
    output_size: Optional[BroadcastingList2[int]] = None,
    output_ratio: Optional[BroadcastingList2[float]] = None,
    return_indices: bool = False,
    _random_samples: Optional[Tensor] = None,
) -> Tuple[Tensor, Tensor]:  # noqa: D400
    r"""
    fractional_max_pool2d(input, kernel_size, output_size=None, output_ratio=None, return_indices=False, _random_samples=None)

    Applies 2D fractional max pooling over an input signal composed of several input planes.

    Fractional MaxPooling is described in detail in the paper `Fractional MaxPooling`_ by Ben Graham

    The max-pooling operation is applied in :math:`kH \times kW` regions by a stochastic
    step size determined by the target output size.
    The number of output features is equal to the number of input planes.

    Args:
        kernel_size: the size of the window to take a max over.
                     Can be a single number :math:`k` (for a square kernel of :math:`k \times k`)
                     or a tuple `(kH, kW)`
        output_size: the target output size of the image of the form :math:`oH \times oW`.
                     Can be a tuple `(oH, oW)` or a single number :math:`oH` for a square image :math:`oH \times oH`
        output_ratio: If one wants to have an output size as a ratio of the input size, this option can be given.
                      This has to be a number or tuple in the range (0, 1)
        return_indices: if ``True``, will return the indices along with the outputs.
                        Useful to pass to :func:`~torch.nn.functional.max_unpool2d`.

    Examples::
        >>> input = torch.randn(20, 16, 50, 32)
        >>> # pool of square window of size=3, and target output size 13x12
        >>> F.fractional_max_pool2d(input, 3, output_size=(13, 12))
        >>> # pool of square window and target output size being half of input image size
        >>> F.fractional_max_pool2d(input, 3, output_ratio=(0.5, 0.5))

    .. _Fractional MaxPooling:
        http://arxiv.org/abs/1412.6071
    """
    if has_torch_function_variadic(input, _random_samples):
        return handle_torch_function(
            fractional_max_pool2d_with_indices,
            (input, _random_samples),
            input,
            kernel_size,
            output_size=output_size,
            output_ratio=output_ratio,
            return_indices=return_indices,
            _random_samples=_random_samples,
        )
    if output_size is None and output_ratio is None:
        raise ValueError(
            "fractional_max_pool2d requires specifying either an output_size or an output_ratio"
        )
    if output_size is None:
        assert output_ratio is not None
        if len(output_ratio) > 2:
            raise ValueError(
                "fractional_max_pool2d requires output_ratio to either be a single Int or tuple of Ints."
            )
        _output_ratio = _pair(output_ratio)
        output_size = [
            int(input.size(-2) * _output_ratio[0]),
            int(input.size(-1) * _output_ratio[1]),
        ]

    if _random_samples is None:
        n_batch = 1 if input.dim() == 3 else input.size(0)
        _random_samples = torch.rand(
            n_batch, input.size(-3), 2, dtype=input.dtype, device=input.device
        )
    return torch._C._nn.fractional_max_pool2d(
        input, kernel_size, output_size, _random_samples
    )


def _fractional_max_pool2d(
    input: Tensor,
    kernel_size: BroadcastingList2[int],
    output_size: Optional[BroadcastingList2[int]] = None,
    output_ratio: Optional[BroadcastingList2[float]] = None,
    return_indices: bool = False,
    _random_samples: Optional[Tensor] = None,
) -> Tensor:
    if has_torch_function_variadic(input, _random_samples):
        return handle_torch_function(
            fractional_max_pool2d,
            (input, _random_samples),
            input,
            kernel_size,
            output_size=output_size,
            output_ratio=output_ratio,
            return_indices=return_indices,
            _random_samples=_random_samples,
        )
    return fractional_max_pool2d_with_indices(
        input, kernel_size, output_size, output_ratio, return_indices, _random_samples
    )[0]


fractional_max_pool2d = boolean_dispatch(
    arg_name="return_indices",
    arg_index=4,
    default=False,
    if_true=fractional_max_pool2d_with_indices,
    if_false=_fractional_max_pool2d,
    module_name=__name__,
    func_name="fractional_max_pool2d",
)


def fractional_max_pool3d_with_indices(
    input: Tensor,
    kernel_size: BroadcastingList3[int],
    output_size: Optional[BroadcastingList3[int]] = None,
    output_ratio: Optional[BroadcastingList3[float]] = None,
    return_indices: bool = False,
    _random_samples: Optional[Tensor] = None,
) -> Tuple[Tensor, Tensor]:  # noqa: D400
    r"""
    fractional_max_pool3d(input, kernel_size, output_size=None, output_ratio=None, return_indices=False, _random_samples=None)

    Applies 3D fractional max pooling over an input signal composed of several input planes.

    Fractional MaxPooling is described in detail in the paper `Fractional MaxPooling`_ by Ben Graham

    The max-pooling operation is applied in :math:`kT \times kH \times kW` regions by a stochastic
    step size determined by the target output size.
    The number of output features is equal to the number of input planes.

    Args:
        kernel_size: the size of the window to take a max over.
                     Can be a single number :math:`k` (for a square kernel of :math:`k \times k \times k`)
                     or a tuple `(kT, kH, kW)`
        output_size: the target output size of the form :math:`oT \times oH \times oW`.
                     Can be a tuple `(oT, oH, oW)` or a single number :math:`oH` for a cubic output
                     :math:`oH \times oH \times oH`
        output_ratio: If one wants to have an output size as a ratio of the input size, this option can be given.
                      This has to be a number or tuple in the range (0, 1)
        return_indices: if ``True``, will return the indices along with the outputs.
                        Useful to pass to :func:`~torch.nn.functional.max_unpool3d`.

    Shape:
        - Input: :math:`(N, C, T_{in}, H_{in}, W_{in})` or :math:`(C, T_{in}, H_{in}, W_{in})`.
        - Output: :math:`(N, C, T_{out}, H_{out}, W_{out})` or :math:`(C, T_{out}, H_{out}, W_{out})`, where
          :math:`(T_{out}, H_{out}, W_{out})=\text{output\_size}` or
          :math:`(T_{out}, H_{out}, W_{out})=\text{output\_ratio} \times (T_{in}, H_{in}, W_{in})`

    Examples::
        >>> input = torch.randn(20, 16, 50, 32, 16)
        >>> # pool of cubic window of size=3, and target output size 13x12x11
        >>> F.fractional_max_pool3d(input, 3, output_size=(13, 12, 11))
        >>> # pool of cubic window and target output size being half of input size
        >>> F.fractional_max_pool3d(input, 3, output_ratio=(0.5, 0.5, 0.5))

    .. _Fractional MaxPooling:
        http://arxiv.org/abs/1412.6071
    """
    if has_torch_function_variadic(input, _random_samples):
        return handle_torch_function(
            fractional_max_pool3d_with_indices,
            (input, _random_samples),
            input,
            kernel_size,
            output_size=output_size,
            output_ratio=output_ratio,
            return_indices=return_indices,
            _random_samples=_random_samples,
        )
    if output_size is None and output_ratio is None:
        raise ValueError(
            "fractional_max_pool3d requires specifying either an output_size or an output_ratio"
        )
    if output_size is None:
        assert output_ratio is not None
        _output_ratio = _triple(output_ratio)
        output_size = [
            int(input.size(-3) * _output_ratio[0]),
            int(input.size(-2) * _output_ratio[1]),
            int(input.size(-1) * _output_ratio[2]),
        ]

    if _random_samples is None:
        n_batch = 1 if input.dim() == 4 else input.size(0)
        _random_samples = torch.rand(
            n_batch, input.size(-4), 3, dtype=input.dtype, device=input.device
        )
    return torch._C._nn.fractional_max_pool3d(
        input, kernel_size, output_size, _random_samples
    )


def _fractional_max_pool3d(
    input: Tensor,
    kernel_size: BroadcastingList3[int],
    output_size: Optional[BroadcastingList3[int]] = None,
    output_ratio: Optional[BroadcastingList3[float]] = None,
    return_indices: bool = False,
    _random_samples: Optional[Tensor] = None,
) -> Tensor:
    if has_torch_function_variadic(input, _random_samples):
        return handle_torch_function(
            fractional_max_pool3d,
            (input, _random_samples),
            input,
            kernel_size,
            output_size=output_size,
            output_ratio=output_ratio,
            return_indices=return_indices,
            _random_samples=_random_samples,
        )
    return fractional_max_pool3d_with_indices(
        input, kernel_size, output_size, output_ratio, return_indices, _random_samples
    )[0]


fractional_max_pool3d = boolean_dispatch(
    arg_name="return_indices",
    arg_index=4,
    default=False,
    if_true=fractional_max_pool3d_with_indices,
    if_false=_fractional_max_pool3d,
    module_name=__name__,
    func_name="fractional_max_pool3d",
)


def max_pool1d_with_indices(
    input: Tensor,
    kernel_size: BroadcastingList1[int],
    stride: Optional[BroadcastingList1[int]] = None,
    padding: BroadcastingList1[int] = 0,
    dilation: BroadcastingList1[int] = 1,
    ceil_mode: bool = False,
    return_indices: bool = False,
) -> Tuple[Tensor, Tensor]:  # noqa: D400
    r"""
    max_pool1d(input, kernel_size, stride=None, padding=0, dilation=1, ceil_mode=False, return_indices=False)

    Applies a 1D max pooling over an input signal composed of several input
    planes.

    .. note::
        The order of :attr:`ceil_mode` and :attr:`return_indices` is different from
        what seen in :class:`~torch.nn.MaxPool1d`, and will change in a future release.

    See :class:`~torch.nn.MaxPool1d` for details.

    Args:
        input: input tensor of shape :math:`(\text{minibatch} , \text{in\_channels} , iW)`, minibatch dim optional.
        kernel_size: the size of the window. Can be a single number or a
            tuple `(kW,)`
        stride: the stride of the window. Can be a single number or a tuple
            `(sW,)`. Default: :attr:`kernel_size`
        padding: Implicit negative infinity padding to be added on both sides, must be >= 0 and <= kernel_size / 2.
        dilation: The stride between elements within a sliding window, must be > 0.
        ceil_mode: If ``True``, will use `ceil` instead of `floor` to compute the output shape. This
                   ensures that every element in the input tensor is covered by a sliding window.
        return_indices: If ``True``, will return the argmax along with the max values.
                        Useful for :class:`torch.nn.functional.max_unpool1d` later
    """
    if has_torch_function_unary(input):
        return handle_torch_function(
            max_pool1d_with_indices,
            (input,),
            input,
            kernel_size,
            stride=stride,
            padding=padding,
            dilation=dilation,
            ceil_mode=ceil_mode,
            return_indices=return_indices,
        )
    if stride is None:
        stride = torch.jit.annotate(List[int], [])
    return torch.max_pool1d_with_indices(
        input, kernel_size, stride, padding, dilation, ceil_mode
    )


def _max_pool1d(
    input: Tensor,
    kernel_size: BroadcastingList1[int],
    stride: Optional[BroadcastingList1[int]] = None,
    padding: BroadcastingList1[int] = 0,
    dilation: BroadcastingList1[int] = 1,
    ceil_mode: bool = False,
    return_indices: bool = False,
) -> Tensor:
    if has_torch_function_unary(input):
        return handle_torch_function(
            max_pool1d,
            (input,),
            input,
            kernel_size,
            stride=stride,
            padding=padding,
            dilation=dilation,
            ceil_mode=ceil_mode,
            return_indices=return_indices,
        )
    if stride is None:
        stride = torch.jit.annotate(List[int], [])
    return torch.max_pool1d(input, kernel_size, stride, padding, dilation, ceil_mode)


max_pool1d = boolean_dispatch(
    arg_name="return_indices",
    arg_index=6,
    default=False,
    if_true=max_pool1d_with_indices,
    if_false=_max_pool1d,
    module_name=__name__,
    func_name="max_pool1d",
)


def max_pool2d_with_indices(
    input: Tensor,
    kernel_size: BroadcastingList2[int],
    stride: Optional[BroadcastingList2[int]] = None,
    padding: BroadcastingList2[int] = 0,
    dilation: BroadcastingList2[int] = 1,
    ceil_mode: bool = False,
    return_indices: bool = False,
) -> Tuple[Tensor, Tensor]:  # noqa: D400
    r"""
    max_pool2d(input, kernel_size, stride=None, padding=0, dilation=1, ceil_mode=False, return_indices=False)

    Applies a 2D max pooling over an input signal composed of several input
    planes.

    .. note::
        The order of :attr:`ceil_mode` and :attr:`return_indices` is different from
        what seen in :class:`~torch.nn.MaxPool2d`, and will change in a future release.

    See :class:`~torch.nn.MaxPool2d` for details.

    Args:
        input: input tensor :math:`(\text{minibatch} , \text{in\_channels} , iH , iW)`, minibatch dim optional.
        kernel_size: size of the pooling region. Can be a single number or a
            tuple `(kH, kW)`
        stride: stride of the pooling operation. Can be a single number or a
            tuple `(sH, sW)`. Default: :attr:`kernel_size`
        padding: Implicit negative infinity padding to be added on both sides, must be >= 0 and <= kernel_size / 2.
        dilation: The stride between elements within a sliding window, must be > 0.
        ceil_mode: If ``True``, will use `ceil` instead of `floor` to compute the output shape. This
                   ensures that every element in the input tensor is covered by a sliding window.
        return_indices: If ``True``, will return the argmax along with the max values.
                        Useful for :class:`torch.nn.functional.max_unpool2d` later
    """
    if has_torch_function_unary(input):
        return handle_torch_function(
            max_pool2d_with_indices,
            (input,),
            input,
            kernel_size,
            stride=stride,
            padding=padding,
            dilation=dilation,
            ceil_mode=ceil_mode,
            return_indices=return_indices,
        )
    if stride is None:
        stride = torch.jit.annotate(List[int], [])
    return torch._C._nn.max_pool2d_with_indices(
        input, kernel_size, stride, padding, dilation, ceil_mode
    )


def _max_pool2d(
    input: Tensor,
    kernel_size: BroadcastingList2[int],
    stride: Optional[BroadcastingList2[int]] = None,
    padding: BroadcastingList2[int] = 0,
    dilation: BroadcastingList2[int] = 1,
    ceil_mode: bool = False,
    return_indices: bool = False,
) -> Tensor:
    if has_torch_function_unary(input):
        return handle_torch_function(
            max_pool2d,
            (input,),
            input,
            kernel_size,
            stride=stride,
            padding=padding,
            dilation=dilation,
            ceil_mode=ceil_mode,
            return_indices=return_indices,
        )
    if stride is None:
        stride = torch.jit.annotate(List[int], [])
    return torch.max_pool2d(input, kernel_size, stride, padding, dilation, ceil_mode)


max_pool2d = boolean_dispatch(
    arg_name="return_indices",
    arg_index=6,
    default=False,
    if_true=max_pool2d_with_indices,
    if_false=_max_pool2d,
    module_name=__name__,
    func_name="max_pool2d",
)


def max_pool3d_with_indices(
    input: Tensor,
    kernel_size: BroadcastingList3[int],
    stride: Optional[BroadcastingList3[int]] = None,
    padding: BroadcastingList3[int] = 0,
    dilation: BroadcastingList3[int] = 1,
    ceil_mode: bool = False,
    return_indices: bool = False,
) -> Tuple[Tensor, Tensor]:  # noqa: D400
    r"""
    max_pool3d(input, kernel_size, stride=None, padding=0, dilation=1, ceil_mode=False, return_indices=False)

    Applies a 3D max pooling over an input signal composed of several input
    planes.

    .. note::
        The order of :attr:`ceil_mode` and :attr:`return_indices` is different from
        what seen in :class:`~torch.nn.MaxPool3d`, and will change in a future release.

    See :class:`~torch.nn.MaxPool3d` for details.

    Args:
        input: input tensor :math:`(\text{minibatch} , \text{in\_channels} , iD, iH , iW)`, minibatch dim optional.
        kernel_size: size of the pooling region. Can be a single number or a
                     tuple `(kT, kH, kW)`
        stride: stride of the pooling operation. Can be a single number or a
                tuple `(sT, sH, sW)`. Default: :attr:`kernel_size`
        padding: Implicit negative infinity padding to be added on both sides, must be >= 0 and <= kernel_size / 2.
        dilation: The stride between elements within a sliding window, must be > 0.
        ceil_mode: If ``True``, will use `ceil` instead of `floor` to compute the output shape. This
                   ensures that every element in the input tensor is covered by a sliding window.
        return_indices: If ``True``, will return the argmax along with the max values.
                        Useful for :class:`torch.nn.functional.max_unpool3d` later
    """
    if has_torch_function_unary(input):
        return handle_torch_function(
            max_pool3d_with_indices,
            (input,),
            input,
            kernel_size,
            stride=stride,
            padding=padding,
            dilation=dilation,
            ceil_mode=ceil_mode,
            return_indices=return_indices,
        )
    if stride is None:
        stride = torch.jit.annotate(List[int], [])
    return torch._C._nn.max_pool3d_with_indices(
        input, kernel_size, stride, padding, dilation, ceil_mode
    )


def _max_pool3d(
    input: Tensor,
    kernel_size: BroadcastingList3[int],
    stride: Optional[BroadcastingList3[int]] = None,
    padding: BroadcastingList3[int] = 0,
    dilation: BroadcastingList3[int] = 1,
    ceil_mode: bool = False,
    return_indices: bool = False,
) -> Tensor:
    if has_torch_function_unary(input):
        return handle_torch_function(
            max_pool3d,
            (input,),
            input,
            kernel_size,
            stride=stride,
            padding=padding,
            dilation=dilation,
            ceil_mode=ceil_mode,
            return_indices=return_indices,
        )
    if stride is None:
        stride = torch.jit.annotate(List[int], [])
    return torch.max_pool3d(input, kernel_size, stride, padding, dilation, ceil_mode)


max_pool3d = boolean_dispatch(
    arg_name="return_indices",
    arg_index=6,
    default=False,
    if_true=max_pool3d_with_indices,
    if_false=_max_pool3d,
    module_name=__name__,
    func_name="max_pool3d",
)


def _unpool_output_size(
    input: Tensor,
    kernel_size: List[int],
    stride: List[int],
    padding: List[int],
    output_size: Optional[List[int]],
) -> List[int]:
    input_size = input.size()
    default_size = torch.jit.annotate(List[int], [])
    for d in range(len(kernel_size)):
        default_size.append(
            (input_size[-len(kernel_size) + d] - 1) * stride[d]
            + kernel_size[d]
            - 2 * padding[d]
        )
    if output_size is None:
        ret = default_size
    else:
        if len(output_size) == len(kernel_size) + 2:
            output_size = output_size[2:]
        if len(output_size) != len(kernel_size):
            raise ValueError(
                "output_size should be a sequence containing "
                f"{len(kernel_size)} or {len(kernel_size) + 2} elements, but it has a length of '{len(output_size)}'"
            )
        for d in range(len(kernel_size)):
            min_size = default_size[d] - stride[d]
            max_size = default_size[d] + stride[d]
            if not (min_size < output_size[d] < max_size):
                raise ValueError(
                    f'invalid output_size "{output_size}" (dim {d} must be between {min_size} and {max_size})'
                )

        ret = output_size
    return ret


def max_unpool1d(
    input: Tensor,
    indices: Tensor,
    kernel_size: BroadcastingList1[int],
    stride: Optional[BroadcastingList1[int]] = None,
    padding: BroadcastingList1[int] = 0,
    output_size: Optional[BroadcastingList1[int]] = None,
) -> Tensor:
    r"""Compute a partial inverse of :class:`MaxPool1d`.

    See :class:`~torch.nn.MaxUnpool1d` for details.
    """
    if has_torch_function_unary(input):
        return handle_torch_function(
            max_unpool1d,
            (input,),
            input,
            indices,
            kernel_size,
            stride=stride,
            padding=padding,
            output_size=output_size,
        )
    kernel_size = _single(kernel_size)
    if stride is not None:
        _stride = _single(stride)
    else:
        _stride = kernel_size
    padding = _single(padding)
    output_size = _unpool_output_size(input, kernel_size, _stride, padding, output_size)
    if isinstance(output_size, list):
        output_size = output_size + [1]
    else:
        output_size = output_size + (1,)
    return torch._C._nn.max_unpool2d(
        input.unsqueeze(-1), indices.unsqueeze(-1), output_size
    ).squeeze(-1)


def max_unpool2d(
    input: Tensor,
    indices: Tensor,
    kernel_size: BroadcastingList2[int],
    stride: Optional[BroadcastingList2[int]] = None,
    padding: BroadcastingList2[int] = 0,
    output_size: Optional[BroadcastingList2[int]] = None,
) -> Tensor:
    r"""Compute a partial inverse of :class:`MaxPool2d`.

    See :class:`~torch.nn.MaxUnpool2d` for details.
    """
    if has_torch_function_unary(input):
        return handle_torch_function(
            max_unpool2d,
            (input,),
            input,
            indices,
            kernel_size,
            stride=stride,
            padding=padding,
            output_size=output_size,
        )
    kernel_size = _pair(kernel_size)
    if stride is not None:
        _stride = _pair(stride)
    else:
        _stride = kernel_size
    padding = _pair(padding)
    output_size = _unpool_output_size(input, kernel_size, _stride, padding, output_size)
    return torch._C._nn.max_unpool2d(input, indices, output_size)


def max_unpool3d(
    input: Tensor,
    indices: Tensor,
    kernel_size: BroadcastingList3[int],
    stride: Optional[BroadcastingList3[int]] = None,
    padding: BroadcastingList3[int] = 0,
    output_size: Optional[BroadcastingList3[int]] = None,
) -> Tensor:
    r"""Compute a partial inverse of :class:`MaxPool3d`.

    See :class:`~torch.nn.MaxUnpool3d` for details.
    """
    if has_torch_function_unary(input):
        return handle_torch_function(
            max_unpool3d,
            (input,),
            input,
            indices,
            kernel_size,
            stride=stride,
            padding=padding,
            output_size=output_size,
        )
    kernel_size = _triple(kernel_size)
    if stride is not None:
        _stride = _triple(stride)
    else:
        _stride = kernel_size
    padding = _triple(padding)
    output_size = _unpool_output_size(input, kernel_size, _stride, padding, output_size)
    return torch._C._nn.max_unpool3d(input, indices, output_size, _stride, padding)


def lp_pool3d(
    input: Tensor,
    norm_type: Union[int, float],
    kernel_size: BroadcastingList3[int],
    stride: Optional[BroadcastingList3[int]] = None,
    ceil_mode: bool = False,
) -> Tensor:
    r"""
    Apply a 3D power-average pooling over an input signal composed of several input planes.

    If the sum of all inputs to the power of `p` is
    zero, the gradient is set to zero as well.

    See :class:`~torch.nn.LPPool3d` for details.
    """
    if has_torch_function_unary(input):
        return handle_torch_function(
            lp_pool3d,
            (input,),
            input,
            norm_type,
            kernel_size,
            stride=stride,
            ceil_mode=ceil_mode,
        )
    kd, kw, kh = _triple(kernel_size)
    if stride is not None:
        out = avg_pool3d(input.pow(norm_type), kernel_size, stride, 0, ceil_mode)
    else:
        out = avg_pool3d(
            input.pow(norm_type), kernel_size, padding=0, ceil_mode=ceil_mode
        )

    return (
        (torch.sign(out) * relu(torch.abs(out))).mul(kd * kw * kh).pow(1.0 / norm_type)
    )


def lp_pool2d(
    input: Tensor,
    norm_type: Union[int, float],
    kernel_size: BroadcastingList2[int],
    stride: Optional[BroadcastingList2[int]] = None,
    ceil_mode: bool = False,
) -> Tensor:
    r"""
    Apply a 2D power-average pooling over an input signal composed of several input planes.

    If the sum of all inputs to the power of `p` is
    zero, the gradient is set to zero as well.

    See :class:`~torch.nn.LPPool2d` for details.
    """
    if has_torch_function_unary(input):
        return handle_torch_function(
            lp_pool2d,
            (input,),
            input,
            norm_type,
            kernel_size,
            stride=stride,
            ceil_mode=ceil_mode,
        )
    kw, kh = _pair(kernel_size)
    if stride is not None:
        out = avg_pool2d(input.pow(norm_type), kernel_size, stride, 0, ceil_mode)
    else:
        out = avg_pool2d(
            input.pow(norm_type), kernel_size, padding=0, ceil_mode=ceil_mode
        )

    return (torch.sign(out) * relu(torch.abs(out))).mul(kw * kh).pow(1.0 / norm_type)


def lp_pool1d(
    input: Tensor,
    norm_type: Union[int, float],
    kernel_size: int,
    stride: Optional[BroadcastingList1[int]] = None,
    ceil_mode: bool = False,
) -> Tensor:
    r"""Apply a 1D power-average pooling over an input signal composed of several input planes.

    If the sum of all inputs to the power of `p` is
    zero, the gradient is set to zero as well.

    See :class:`~torch.nn.LPPool1d` for details.
    """
    if has_torch_function_unary(input):
        return handle_torch_function(
            lp_pool1d,
            (input,),
            input,
            norm_type,
            kernel_size,
            stride=stride,
            ceil_mode=ceil_mode,
        )
    if stride is not None:
        out = avg_pool1d(input.pow(norm_type), kernel_size, stride, 0, ceil_mode)
    else:
        out = avg_pool1d(
            input.pow(norm_type), kernel_size, padding=0, ceil_mode=ceil_mode
        )

    return (
        (torch.sign(out) * relu(torch.abs(out))).mul(kernel_size).pow(1.0 / norm_type)
    )


def adaptive_max_pool1d_with_indices(
    input: Tensor,
    output_size: BroadcastingList1[int],
    return_indices: bool = False,
) -> Tuple[Tensor, Tensor]:  # noqa: D400
    r"""
    adaptive_max_pool1d(input, output_size, return_indices=False)

    Applies a 1D adaptive max pooling over an input signal composed of
    several input planes.

    See :class:`~torch.nn.AdaptiveMaxPool1d` for details and output shape.

    Args:
        output_size: the target output size (single integer)
        return_indices: whether to return pooling indices. Default: ``False``
    """
    if has_torch_function_unary(input):
        return handle_torch_function(
            adaptive_max_pool1d_with_indices,
            (input,),
            input,
            output_size,
            return_indices=return_indices,
        )
    return torch.adaptive_max_pool1d(input, output_size)


def _adaptive_max_pool1d(
    input: Tensor,
    output_size: BroadcastingList1[int],
    return_indices: bool = False,
) -> Tensor:
    if has_torch_function_unary(input):
        return handle_torch_function(
            adaptive_max_pool1d,
            (input,),
            input,
            output_size,
            return_indices=return_indices,
        )
    return adaptive_max_pool1d_with_indices(input, output_size)[0]


adaptive_max_pool1d = boolean_dispatch(
    arg_name="return_indices",
    arg_index=2,
    default=False,
    if_true=adaptive_max_pool1d_with_indices,
    if_false=_adaptive_max_pool1d,
    module_name=__name__,
    func_name="adaptive_max_pool1d",
)


def adaptive_max_pool2d_with_indices(
    input: Tensor,
    output_size: BroadcastingList2[int],
    return_indices: bool = False,
) -> Tuple[Tensor, Tensor]:  # noqa: D400
    r"""adaptive_max_pool2d(input, output_size, return_indices=False)

    Applies a 2D adaptive max pooling over an input signal composed of
    several input planes.

    See :class:`~torch.nn.AdaptiveMaxPool2d` for details and output shape.

    Args:
        output_size: the target output size (single integer or
            double-integer tuple)
        return_indices: whether to return pooling indices. Default: ``False``
    """
    if has_torch_function_unary(input):
        return handle_torch_function(
            adaptive_max_pool2d_with_indices,
            (input,),
            input,
            output_size,
            return_indices=return_indices,
        )
    output_size = _list_with_default(output_size, input.size())
    return torch._C._nn.adaptive_max_pool2d(input, output_size)


def _adaptive_max_pool2d(
    input: Tensor,
    output_size: BroadcastingList2[int],
    return_indices: bool = False,
) -> Tensor:
    if has_torch_function_unary(input):
        return handle_torch_function(
            adaptive_max_pool2d,
            (input,),
            input,
            output_size,
            return_indices=return_indices,
        )
    return adaptive_max_pool2d_with_indices(input, output_size)[0]


adaptive_max_pool2d = boolean_dispatch(
    arg_name="return_indices",
    arg_index=2,
    default=False,
    if_true=adaptive_max_pool2d_with_indices,
    if_false=_adaptive_max_pool2d,
    module_name=__name__,
    func_name="adaptive_max_pool2d",
)


def adaptive_max_pool3d_with_indices(
    input: Tensor,
    output_size: BroadcastingList3[int],
    return_indices: bool = False,
) -> Tuple[Tensor, Tensor]:  # noqa: D400
    r"""
    adaptive_max_pool3d(input, output_size, return_indices=False)

    Applies a 3D adaptive max pooling over an input signal composed of
    several input planes.

    See :class:`~torch.nn.AdaptiveMaxPool3d` for details and output shape.

    Args:
        output_size: the target output size (single integer or
            triple-integer tuple)
        return_indices: whether to return pooling indices. Default: ``False``
    """
    if has_torch_function_unary(input):
        return handle_torch_function(
            adaptive_max_pool3d_with_indices,
            (input,),
            input,
            output_size,
            return_indices=return_indices,
        )
    output_size = _list_with_default(output_size, input.size())
    return torch._C._nn.adaptive_max_pool3d(input, output_size)


def _adaptive_max_pool3d(
    input: Tensor,
    output_size: BroadcastingList3[int],
    return_indices: bool = False,
) -> Tensor:
    if has_torch_function_unary(input):
        return handle_torch_function(
            adaptive_max_pool3d,
            (input,),
            input,
            output_size,
            return_indices=return_indices,
        )
    return adaptive_max_pool3d_with_indices(input, output_size)[0]


adaptive_max_pool3d = boolean_dispatch(
    arg_name="return_indices",
    arg_index=2,
    default=False,
    if_true=adaptive_max_pool3d_with_indices,
    if_false=_adaptive_max_pool3d,
    module_name=__name__,
    func_name="adaptive_max_pool3d",
)


adaptive_avg_pool1d = _add_docstr(
    torch.adaptive_avg_pool1d,
    r"""
adaptive_avg_pool1d(input, output_size) -> Tensor

Applies a 1D adaptive average pooling over an input signal composed of
several input planes.

See :class:`~torch.nn.AdaptiveAvgPool1d` for details and output shape.

Args:
    output_size: the target output size (single integer)
""",
)


def adaptive_avg_pool2d(input: Tensor, output_size: BroadcastingList2[int]) -> Tensor:
    r"""Apply a 2D adaptive average pooling over an input signal composed of several input planes.

    See :class:`~torch.nn.AdaptiveAvgPool2d` for details and output shape.

    Args:
        output_size: the target output size (single integer or
            double-integer tuple)
    """
    if has_torch_function_unary(input):
        return handle_torch_function(adaptive_avg_pool2d, (input,), input, output_size)
    _output_size = _list_with_default(output_size, input.size())
    return torch._C._nn.adaptive_avg_pool2d(input, _output_size)


def adaptive_avg_pool3d(input: Tensor, output_size: BroadcastingList3[int]) -> Tensor:
    r"""Apply a 3D adaptive average pooling over an input signal composed of several input planes.

    See :class:`~torch.nn.AdaptiveAvgPool3d` for details and output shape.

    Args:
        output_size: the target output size (single integer or
            triple-integer tuple)
    """
    if has_torch_function_unary(input):
        return handle_torch_function(adaptive_avg_pool3d, (input,), input, output_size)
    _output_size = _list_with_default(output_size, input.size())
    return torch._C._nn.adaptive_avg_pool3d(input, _output_size)


# Activation functions
def dropout(
    input: Tensor,
    p: float = 0.5,
    training: bool = True,
    inplace: bool = False,
) -> Tensor:
    r"""During training, randomly zeroes some elements of the input tensor with probability :attr:`p`.

    Uses samples from a Bernoulli distribution.

    See :class:`~torch.nn.Dropout` for details.

    Args:
        p: probability of an element to be zeroed. Default: 0.5
        training: apply dropout if is ``True``. Default: ``True``
        inplace: If set to ``True``, will do this operation in-place. Default: ``False``
    """
    if has_torch_function_unary(input):
        return handle_torch_function(
            dropout, (input,), input, p=p, training=training, inplace=inplace
        )
    if p < 0.0 or p > 1.0:
        raise ValueError(f"dropout probability has to be between 0 and 1, but got {p}")
    return (
        _VF.dropout_(input, p, training) if inplace else _VF.dropout(input, p, training)
    )


def alpha_dropout(
    input: Tensor,
    p: float = 0.5,
    training: bool = False,
    inplace: bool = False,
) -> Tensor:
    r"""Apply alpha dropout to the input.

    See :class:`~torch.nn.AlphaDropout` for details.
    """
    if has_torch_function_unary(input):
        return handle_torch_function(
            alpha_dropout, (input,), input, p=p, training=training, inplace=inplace
        )
    if p < 0.0 or p > 1.0:
        raise ValueError(f"dropout probability has to be between 0 and 1, but got {p}")
    return (
        _VF.alpha_dropout_(input, p, training)
        if inplace
        else _VF.alpha_dropout(input, p, training)
    )


def dropout1d(
    input: Tensor,
    p: float = 0.5,
    training: bool = True,
    inplace: bool = False,
) -> Tensor:
    r"""Randomly zero out entire channels (a channel is a 1D feature map).

    For example, the :math:`j`-th channel of the :math:`i`-th sample in the
    batched input is a 1D tensor :math:`\text{input}[i, j]` of the input tensor.
    Each channel will be zeroed out independently on every forward call with
    probability :attr:`p` using samples from a Bernoulli distribution.

    See :class:`~torch.nn.Dropout1d` for details.

    Args:
        p: probability of a channel to be zeroed. Default: 0.5
        training: apply dropout if is ``True``. Default: ``True``
        inplace: If set to ``True``, will do this operation in-place. Default: ``False``
    """
    if has_torch_function_unary(input):
        return handle_torch_function(
            dropout1d, (input,), input, p=p, training=training, inplace=inplace
        )
    if p < 0.0 or p > 1.0:
        raise ValueError(f"dropout probability has to be between 0 and 1, but got {p}")
    inp_dim = input.dim()
    if inp_dim not in (2, 3):
        raise RuntimeError(
            f"dropout1d: Expected 2D or 3D input, but received a {inp_dim}D input. "
            "Note that dropout1d exists to provide channel-wise dropout on inputs with 1 "
            "spatial dimension, a channel dimension, and an optional batch dimension "
            "(i.e. 2D or 3D inputs)."
        )

    is_batched = inp_dim == 3
    if not is_batched:
        input = input.unsqueeze_(0) if inplace else input.unsqueeze(0)

    result = (
        _VF.feature_dropout_(input, p, training)
        if inplace
        else _VF.feature_dropout(input, p, training)
    )

    if not is_batched:
        result = result.squeeze_(0) if inplace else result.squeeze(0)

    return result


def dropout2d(
    input: Tensor,
    p: float = 0.5,
    training: bool = True,
    inplace: bool = False,
) -> Tensor:
    r"""Randomly zero out entire channels (a channel is a 2D feature map).

    For example, the :math:`j`-th channel of the :math:`i`-th sample in the
    batched input is a 2D tensor :math:`\text{input}[i, j]` of the input tensor.
    Each channel will be zeroed out independently on every forward call with
    probability :attr:`p` using samples from a Bernoulli distribution.

    See :class:`~torch.nn.Dropout2d` for details.

    Args:
        p: probability of a channel to be zeroed. Default: 0.5
        training: apply dropout if is ``True``. Default: ``True``
        inplace: If set to ``True``, will do this operation in-place. Default: ``False``
    """
    if has_torch_function_unary(input):
        return handle_torch_function(
            dropout2d, (input,), input, p=p, training=training, inplace=inplace
        )
    if p < 0.0 or p > 1.0:
        raise ValueError(f"dropout probability has to be between 0 and 1, but got {p}")
    inp_dim = input.dim()
    if inp_dim not in (3, 4):
        warn_msg = (
            f"dropout2d: Received a {inp_dim}-D input to dropout2d, which is deprecated "
            "and will result in an error in a future release. To retain the behavior "
            "and silence this warning, please use dropout instead. Note that dropout2d "
            "exists to provide channel-wise dropout on inputs with 2 spatial dimensions, "
            "a channel dimension, and an optional batch dimension (i.e. 3D or 4D inputs)."
        )
        warnings.warn(warn_msg)

    # TODO: Properly support no-batch-dim inputs. For now, these are NOT supported; passing
    # a 3D input will perform dropout1d behavior instead. This was done historically and the
    # behavior is maintained here for now.
    # See https://github.com/pytorch/pytorch/issues/77081
    if inp_dim == 3:
        warnings.warn(
            "dropout2d: Received a 3D input to dropout2d and assuming that channel-wise "
            "1D dropout behavior is desired - input is interpreted as shape (N, C, L), where C "
            "is the channel dim. This behavior will change in a future release to interpret the "
            "input as one without a batch dimension, i.e. shape (C, H, W). To maintain the 1D "
            "channel-wise dropout behavior, please switch to using dropout1d instead."
        )

    result = (
        _VF.feature_dropout_(input, p, training)
        if inplace
        else _VF.feature_dropout(input, p, training)
    )

    return result


def dropout3d(
    input: Tensor,
    p: float = 0.5,
    training: bool = True,
    inplace: bool = False,
) -> Tensor:
    r"""Randomly zero out entire channels (a channel is a 3D feature map).

    For example, the :math:`j`-th channel of the :math:`i`-th sample in the
    batched input is a 3D tensor :math:`\text{input}[i, j]` of the input tensor.
    Each channel will be zeroed out independently on every forward call with
    probability :attr:`p` using samples from a Bernoulli distribution.

    See :class:`~torch.nn.Dropout3d` for details.

    Args:
        p: probability of a channel to be zeroed. Default: 0.5
        training: apply dropout if is ``True``. Default: ``True``
        inplace: If set to ``True``, will do this operation in-place. Default: ``False``
    """
    if has_torch_function_unary(input):
        return handle_torch_function(
            dropout3d, (input,), input, p=p, training=training, inplace=inplace
        )
    if p < 0.0 or p > 1.0:
        raise ValueError(f"dropout probability has to be between 0 and 1, but got {p}")
    inp_dim = input.dim()
    if inp_dim not in (4, 5):
        warn_msg = (
            f"dropout3d: Received a {inp_dim}-D input to dropout3d, which is deprecated "
            "and will result in an error in a future release. To retain the behavior "
            "and silence this warning, please use dropout instead. Note that dropout3d "
            "exists to provide channel-wise dropout on inputs with 3 spatial dimensions, "
            "a channel dimension, and an optional batch dimension (i.e. 4D or 5D inputs)."
        )
        warnings.warn(warn_msg)

    is_batched = inp_dim == 5
    if not is_batched:
        input = input.unsqueeze_(0) if inplace else input.unsqueeze(0)

    result = (
        _VF.feature_dropout_(input, p, training)
        if inplace
        else _VF.feature_dropout(input, p, training)
    )

    if not is_batched:
        result = result.squeeze_(0) if inplace else result.squeeze(0)
    return result


def feature_alpha_dropout(
    input: Tensor,
    p: float = 0.5,
    training: bool = False,
    inplace: bool = False,
) -> Tensor:
    r"""Randomly masks out entire channels (a channel is a feature map).

    For example, the :math:`j`-th channel of the :math:`i`-th sample in the batch input
    is a tensor :math:`\text{input}[i, j]` of the input tensor. Instead of
    setting activations to zero, as in regular Dropout, the activations are set
    to the negative saturation value of the SELU activation function.

    Each element will be masked independently on every forward call with
    probability :attr:`p` using samples from a Bernoulli distribution.
    The elements to be masked are randomized on every forward call, and scaled
    and shifted to maintain zero mean and unit variance.

    See :class:`~torch.nn.FeatureAlphaDropout` for details.

    Args:
        p: dropout probability of a channel to be zeroed. Default: 0.5
        training: apply dropout if is ``True``. Default: ``True``
        inplace: If set to ``True``, will do this operation in-place. Default: ``False``
    """
    if has_torch_function_unary(input):
        return handle_torch_function(
            feature_alpha_dropout,
            (input,),
            input,
            p=p,
            training=training,
            inplace=inplace,
        )
    if p < 0.0 or p > 1.0:
        raise ValueError(f"dropout probability has to be between 0 and 1, but got {p}")
    return (
        _VF.feature_alpha_dropout_(input, p, training)
        if inplace
        else _VF.feature_alpha_dropout(input, p, training)
    )


def _threshold(
    input: Tensor,
    threshold: float,
    value: float,
    inplace: bool = False,
) -> Tensor:
    r"""Apply a threshold to each element of the input Tensor.

    See :class:`~torch.nn.Threshold` for more details.
    """
    if has_torch_function_unary(input):
        return handle_torch_function(
            _threshold, (input,), input, threshold, value, inplace=inplace
        )
    if inplace:
        result = _VF.threshold_(input, threshold, value)
    else:
        result = _VF.threshold(input, threshold, value)
    return result


# We define this function as _threshold because it takes an argument
# named threshold, which clobbers the recursive reference to the
# function needed for __torch_function__ support
threshold = _threshold

threshold_ = _add_docstr(
    _VF.threshold_,
    r"""
threshold_(input, threshold, value) -> Tensor

In-place version of :func:`~threshold`.
""",
)


def relu(input: Tensor, inplace: bool = False) -> Tensor:  # noqa: D400,D402
    r"""relu(input, inplace=False) -> Tensor

    Applies the rectified linear unit function element-wise. See
    :class:`~torch.nn.ReLU` for more details.
    """
    if has_torch_function_unary(input):
        return handle_torch_function(relu, (input,), input, inplace=inplace)
    if inplace:
        result = torch.relu_(input)
    else:
        result = torch.relu(input)
    return result


relu_ = _add_docstr(
    torch.relu_,
    r"""
relu_(input) -> Tensor

In-place version of :func:`~relu`.
""",
)


def glu(input: Tensor, dim: int = -1) -> Tensor:  # noqa: D400,D402
    r"""
    glu(input, dim=-1) -> Tensor

    The gated linear unit. Computes:

    .. math ::
        \text{GLU}(a, b) = a \otimes \sigma(b)

    where `input` is split in half along `dim` to form `a` and `b`, :math:`\sigma`
    is the sigmoid function and :math:`\otimes` is the element-wise product between matrices.

    See `Language Modeling with Gated Convolutional Networks <https://arxiv.org/abs/1612.08083>`_.

    Args:
        input (Tensor): input tensor
        dim (int): dimension on which to split the input. Default: -1
    """
    if has_torch_function_unary(input):
        return handle_torch_function(glu, (input,), input, dim=dim)
    if input.dim() == 0:
        raise RuntimeError(
            "glu does not support scalars because halving size must be even"
        )
    return torch._C._nn.glu(input, dim)


def hardtanh(
    input: Tensor,
    min_val: float = -1.0,
    max_val: float = 1.0,
    inplace: bool = False,
) -> Tensor:  # noqa: D400,D402
    r"""
    hardtanh(input, min_val=-1., max_val=1., inplace=False) -> Tensor

    Applies the HardTanh function element-wise. See :class:`~torch.nn.Hardtanh` for more
    details.
    """
    if has_torch_function_unary(input):
        return handle_torch_function(
            hardtanh, (input,), input, min_val=min_val, max_val=max_val, inplace=inplace
        )
    if min_val > max_val:
        raise ValueError("min_val cannot be greater than max_val")
    if inplace:
        result = torch._C._nn.hardtanh_(input, min_val, max_val)
    else:
        result = torch._C._nn.hardtanh(input, min_val, max_val)
    return result


hardtanh_ = _add_docstr(
    torch._C._nn.hardtanh_,
    r"""
hardtanh_(input, min_val=-1., max_val=1.) -> Tensor

In-place version of :func:`~hardtanh`.
""",
)


def relu6(input: Tensor, inplace: bool = False) -> Tensor:  # noqa: D400,D402
    r"""relu6(input, inplace=False) -> Tensor

    Applies the element-wise function :math:`\text{ReLU6}(x) = \min(\max(0,x), 6)`.

    See :class:`~torch.nn.ReLU6` for more details.
    """
    if has_torch_function_unary(input):
        return handle_torch_function(relu6, (input,), input, inplace=inplace)
    if inplace:
        result = torch._C._nn.relu6_(input)
    else:
        result = torch._C._nn.relu6(input)
    return result


def elu(input: Tensor, alpha: float = 1.0, inplace: bool = False) -> Tensor:
    r"""Apply the Exponential Linear Unit (ELU) function element-wise.

    See :class:`~torch.nn.ELU` for more details.
    """
    if has_torch_function_unary(input):
        return handle_torch_function(elu, (input,), input, alpha=alpha, inplace=inplace)
    if inplace:
        result = torch._C._nn.elu_(input, alpha)
    else:
        result = torch._C._nn.elu(input, alpha)
    return result


elu_ = _add_docstr(
    torch._C._nn.elu_,
    r"""
elu_(input, alpha=1.) -> Tensor

In-place version of :func:`~elu`.
""",
)


def selu(input: Tensor, inplace: bool = False) -> Tensor:  # noqa: D400,D402
    r"""selu(input, inplace=False) -> Tensor

    Applies element-wise,
    :math:`\text{SELU}(x) = scale * (\max(0,x) + \min(0, \alpha * (\exp(x) - 1)))`,
    with :math:`\alpha=1.6732632423543772848170429916717` and
    :math:`scale=1.0507009873554804934193349852946`.

    See :class:`~torch.nn.SELU` for more details.
    """
    if has_torch_function_unary(input):
        return handle_torch_function(selu, (input,), input, inplace=inplace)
    if inplace:
        result = torch.selu_(input)
    else:
        result = torch.selu(input)
    return result


selu_ = _add_docstr(
    torch.selu_,
    r"""
selu_(input) -> Tensor

In-place version of :func:`~selu`.
""",
)


def celu(
    input: Tensor,
    alpha: float = 1.0,
    inplace: bool = False,
) -> Tensor:  # noqa: D400,D402
    r"""celu(input, alpha=1., inplace=False) -> Tensor

    Applies element-wise,
    :math:`\text{CELU}(x) = \max(0,x) + \min(0, \alpha * (\exp(x/\alpha) - 1))`.

    See :class:`~torch.nn.CELU` for more details.
    """
    if has_torch_function_unary(input):
        return handle_torch_function(
            celu, (input,), input, alpha=alpha, inplace=inplace
        )
    if inplace:
        result = torch.celu_(input, alpha)
    else:
        result = torch.celu(input, alpha)
    return result


celu_ = _add_docstr(
    torch.celu_,
    r"""
celu_(input, alpha=1.) -> Tensor

In-place version of :func:`~celu`.
""",
)


def leaky_relu(
    input: Tensor,
    negative_slope: float = 0.01,
    inplace: bool = False,
) -> Tensor:  # noqa: D400,D402
    r"""
    leaky_relu(input, negative_slope=0.01, inplace=False) -> Tensor

    Applies element-wise,
    :math:`\text{LeakyReLU}(x) = \max(0, x) + \text{negative\_slope} * \min(0, x)`

    See :class:`~torch.nn.LeakyReLU` for more details.
    """
    if has_torch_function_unary(input):
        return handle_torch_function(
            leaky_relu, (input,), input, negative_slope=negative_slope, inplace=inplace
        )
    if inplace:
        result = torch._C._nn.leaky_relu_(input, negative_slope)
    else:
        result = torch._C._nn.leaky_relu(input, negative_slope)
    return result


leaky_relu_ = _add_docstr(
    torch._C._nn.leaky_relu_,
    r"""
leaky_relu_(input, negative_slope=0.01) -> Tensor

In-place version of :func:`~leaky_relu`.
""",
)


prelu = _add_docstr(
    torch.prelu,
    r"""prelu(input, weight) -> Tensor

Applies element-wise the function
:math:`\text{PReLU}(x) = \max(0,x) + \text{weight} * \min(0,x)` where weight is a
learnable parameter.

.. note::
    `weight` is expected to be a scalar or 1-D tensor. If `weight` is 1-D,
    its size must match the number of input channels, determined by
    `input.size(1)` when `input.dim() >= 2`, otherwise 1.
    In the 1-D case, note that when `input` has dim > 2, `weight` can be expanded
    to the shape of `input` in a way that is not possible using normal
    :ref:`broadcasting semantics<broadcasting-semantics>`.

See :class:`~torch.nn.PReLU` for more details.
""",
)


def rrelu(
    input: Tensor,
    lower: float = 1.0 / 8,
    upper: float = 1.0 / 3,
    training: bool = False,
    inplace: bool = False,
) -> Tensor:  # noqa: D400,D402
    r"""rrelu(input, lower=1./8, upper=1./3, training=False, inplace=False) -> Tensor

    Randomized leaky ReLU.

    See :class:`~torch.nn.RReLU` for more details.
    """
    if has_torch_function_unary(input):
        return handle_torch_function(
            rrelu,
            (input,),
            input,
            lower=lower,
            upper=upper,
            training=training,
            inplace=inplace,
        )
    if inplace:
        result = torch.rrelu_(input, lower, upper, training)
    else:
        result = torch.rrelu(input, lower, upper, training)
    return result


rrelu_ = _add_docstr(
    torch.rrelu_,
    r"""
rrelu_(input, lower=1./8, upper=1./3, training=False) -> Tensor

In-place version of :func:`~rrelu`.
""",
)

logsigmoid = _add_docstr(
    torch._C._nn.log_sigmoid,
    r"""
logsigmoid(input) -> Tensor

Applies element-wise :math:`\text{LogSigmoid}(x_i) = \log \left(\frac{1}{1 + \exp(-x_i)}\right)`

See :class:`~torch.nn.LogSigmoid` for more details.
""",
)

gelu = _add_docstr(
    torch._C._nn.gelu,
    r"""
gelu(input, approximate = 'none') -> Tensor

When the approximate argument is 'none', it applies element-wise the function
:math:`\text{GELU}(x) = x * \Phi(x)`

where :math:`\Phi(x)` is the Cumulative Distribution Function for Gaussian Distribution.

When the approximate argument is 'tanh', Gelu is estimated with

.. math::
    \text{GELU}(x) = 0.5 * x * (1 + \text{Tanh}(\sqrt{2 / \pi} * (x + 0.044715 * x^3)))

See `Gaussian Error Linear Units (GELUs) <https://arxiv.org/abs/1606.08415>`_.
""",
)

hardshrink = _add_docstr(
    torch.hardshrink,
    r"""
hardshrink(input, lambd=0.5) -> Tensor

Applies the hard shrinkage function element-wise

See :class:`~torch.nn.Hardshrink` for more details.
""",
)


def tanhshrink(input):  # noqa: D400,D402
    r"""tanhshrink(input) -> Tensor

    Applies element-wise, :math:`\text{Tanhshrink}(x) = x - \text{Tanh}(x)`

    See :class:`~torch.nn.Tanhshrink` for more details.
    """
    if has_torch_function_unary(input):
        return handle_torch_function(tanhshrink, (input,), input)
    return input - input.tanh()


def softsign(input):  # noqa: D400,D402
    r"""softsign(input) -> Tensor

    Applies element-wise, the function :math:`\text{SoftSign}(x) = \frac{x}{1 + |x|}`

    See :class:`~torch.nn.Softsign` for more details.
    """
    if has_torch_function_unary(input):
        return handle_torch_function(softsign, (input,), input)
    return input / (input.abs() + 1)


softplus = _add_docstr(
    torch._C._nn.softplus,
    r"""
softplus(input, beta=1, threshold=20) -> Tensor

Applies element-wise, the function :math:`\text{Softplus}(x) = \frac{1}{\beta} * \log(1 + \exp(\beta * x))`.

For numerical stability the implementation reverts to the linear function
when :math:`input \times \beta > threshold`.

See :class:`~torch.nn.Softplus` for more details.
""",
)


def _get_softmax_dim(name: str, ndim: int, stacklevel: int) -> int:
    warnings.warn(
        f"Implicit dimension choice for {name} has been deprecated. "
        "Change the call to include dim=X as an argument.",
        stacklevel=stacklevel,
    )
    if ndim == 0 or ndim == 1 or ndim == 3:
        ret = 0
    else:
        ret = 1
    return ret


def softmin(
    input: Tensor,
    dim: Optional[int] = None,
    _stacklevel: int = 3,
    dtype: Optional[DType] = None,
) -> Tensor:
    r"""Apply a softmin function.

    Note that :math:`\text{Softmin}(x) = \text{Softmax}(-x)`. See softmax definition for mathematical formula.

    See :class:`~torch.nn.Softmin` for more details.

    Args:
        input (Tensor): input
        dim (int): A dimension along which softmin will be computed (so every slice
            along dim will sum to 1).
        dtype (:class:`torch.dtype`, optional): the desired data type of returned tensor.
          If specified, the input tensor is casted to :attr:`dtype` before the operation
          is performed. This is useful for preventing data type overflows. Default: None.
    """
    if has_torch_function_unary(input):
        return handle_torch_function(
            softmin, (input,), input, dim=dim, _stacklevel=_stacklevel, dtype=dtype
        )
    if dim is None:
        dim = _get_softmax_dim("softmin", input.dim(), _stacklevel)
    if dtype is None:
        ret = (-input).softmax(dim)
    else:
        ret = (-input).softmax(dim, dtype=dtype)
    return ret


def softmax(
    input: Tensor,
    dim: Optional[int] = None,
    _stacklevel: int = 3,
    dtype: Optional[DType] = None,
) -> Tensor:
    r"""Apply a softmax function.

    Softmax is defined as:

    :math:`\text{Softmax}(x_{i}) = \frac{\exp(x_i)}{\sum_j \exp(x_j)}`

    It is applied to all slices along dim, and will re-scale them so that the elements
    lie in the range `[0, 1]` and sum to 1.

    See :class:`~torch.nn.Softmax` for more details.

    Args:
        input (Tensor): input
        dim (int): A dimension along which softmax will be computed.
        dtype (:class:`torch.dtype`, optional): the desired data type of returned tensor.
          If specified, the input tensor is casted to :attr:`dtype` before the operation
          is performed. This is useful for preventing data type overflows. Default: None.

    .. note::
        This function doesn't work directly with NLLLoss,
        which expects the Log to be computed between the Softmax and itself.
        Use log_softmax instead (it's faster and has better numerical properties).

    """
    if has_torch_function_unary(input):
        return handle_torch_function(
            softmax, (input,), input, dim=dim, _stacklevel=_stacklevel, dtype=dtype
        )
    if dim is None:
        dim = _get_softmax_dim("softmax", input.dim(), _stacklevel)
    if dtype is None:
        ret = input.softmax(dim)
    else:
        ret = input.softmax(dim, dtype=dtype)
    return ret


def gumbel_softmax(
    logits: Tensor,
    tau: float = 1,
    hard: bool = False,
    eps: float = 1e-10,
    dim: int = -1,
) -> Tensor:
    r"""
    Sample from the Gumbel-Softmax distribution (`Link 1`_  `Link 2`_) and optionally discretize.

    Args:
      logits: `[..., num_features]` unnormalized log probabilities
      tau: non-negative scalar temperature
      hard: if ``True``, the returned samples will be discretized as one-hot vectors,
            but will be differentiated as if it is the soft sample in autograd
      dim (int): A dimension along which softmax will be computed. Default: -1.

    Returns:
      Sampled tensor of same shape as `logits` from the Gumbel-Softmax distribution.
      If ``hard=True``, the returned samples will be one-hot, otherwise they will
      be probability distributions that sum to 1 across `dim`.

    .. note::
      This function is here for legacy reasons, may be removed from nn.Functional in the future.

    .. note::
      The main trick for `hard` is to do  `y_hard - y_soft.detach() + y_soft`

      It achieves two things:
      - makes the output value exactly one-hot
      (since we add then subtract y_soft value)
      - makes the gradient equal to y_soft gradient
      (since we strip all other gradients)

    Examples::
        >>> logits = torch.randn(20, 32)
        >>> # Sample soft categorical using reparametrization trick:
        >>> F.gumbel_softmax(logits, tau=1, hard=False)
        >>> # Sample hard categorical using "Straight-through" trick:
        >>> F.gumbel_softmax(logits, tau=1, hard=True)

    .. _Link 1:
        https://arxiv.org/abs/1611.00712
    .. _Link 2:
        https://arxiv.org/abs/1611.01144
    """
    if has_torch_function_unary(logits):
        return handle_torch_function(
            gumbel_softmax, (logits,), logits, tau=tau, hard=hard, eps=eps, dim=dim
        )
    if eps != 1e-10:
        warnings.warn("`eps` parameter is deprecated and has no effect.")

    gumbels = (
        -torch.empty_like(logits, memory_format=torch.legacy_contiguous_format)
        .exponential_()
        .log()
    )  # ~Gumbel(0,1)
    gumbels = (logits + gumbels) / tau  # ~Gumbel(logits,tau)
    y_soft = gumbels.softmax(dim)

    if hard:
        # Straight through.
        index = y_soft.max(dim, keepdim=True)[1]
        y_hard = torch.zeros_like(
            logits, memory_format=torch.legacy_contiguous_format
        ).scatter_(dim, index, 1.0)
        ret = y_hard - y_soft.detach() + y_soft
    else:
        # Reparametrization trick.
        ret = y_soft
    return ret


def log_softmax(
    input: Tensor,
    dim: Optional[int] = None,
    _stacklevel: int = 3,
    dtype: Optional[DType] = None,
) -> Tensor:
    r"""Apply a softmax followed by a logarithm.

    While mathematically equivalent to log(softmax(x)), doing these two
    operations separately is slower and numerically unstable. This function
    uses an alternative formulation to compute the output and gradient correctly.

    See :class:`~torch.nn.LogSoftmax` for more details.

    Args:
        input (Tensor): input
        dim (int): A dimension along which log_softmax will be computed.
        dtype (:class:`torch.dtype`, optional): the desired data type of returned tensor.
          If specified, the input tensor is cast to :attr:`dtype` before the operation
          is performed. This is useful for preventing data type overflows. Default: None.
    """
    if has_torch_function_unary(input):
        return handle_torch_function(
            log_softmax, (input,), input, dim=dim, _stacklevel=_stacklevel, dtype=dtype
        )
    if dim is None:
        dim = _get_softmax_dim("log_softmax", input.dim(), _stacklevel)
    if dtype is None:
        ret = input.log_softmax(dim)
    else:
        ret = input.log_softmax(dim, dtype=dtype)
    return ret


softshrink = _add_docstr(
    torch._C._nn.softshrink,
    r"""
softshrink(input, lambd=0.5) -> Tensor

Applies the soft shrinkage function elementwise

See :class:`~torch.nn.Softshrink` for more details.
""",
)


def tanh(input):  # noqa: D400,D402
    r"""tanh(input) -> Tensor

    Applies element-wise,
    :math:`\text{Tanh}(x) = \tanh(x) = \frac{\exp(x) - \exp(-x)}{\exp(x) + \exp(-x)}`

    See :class:`~torch.nn.Tanh` for more details.
    """
    return input.tanh()


def sigmoid(input):  # noqa: D400,D402
    r"""sigmoid(input) -> Tensor

    Applies the element-wise function :math:`\text{Sigmoid}(x) = \frac{1}{1 + \exp(-x)}`

    See :class:`~torch.nn.Sigmoid` for more details.
    """
    return input.sigmoid()


def hardsigmoid(input: Tensor, inplace: bool = False) -> Tensor:
    r"""Apply the Hardsigmoid function element-wise.

    .. math::
        \text{Hardsigmoid}(x) = \begin{cases}
            0 & \text{if~} x \le -3, \\
            1 & \text{if~} x \ge +3, \\
            x / 6 + 1 / 2 & \text{otherwise}
        \end{cases}

    Args:
        inplace: If set to ``True``, will do this operation in-place. Default: ``False``

    See :class:`~torch.nn.Hardsigmoid` for more details.
    """
    if has_torch_function_unary(input):
        return handle_torch_function(hardsigmoid, (input,), input, inplace=inplace)
    if inplace:
        return torch._C._nn.hardsigmoid_(input)
    return torch._C._nn.hardsigmoid(input)


linear = _add_docstr(
    torch._C._nn.linear,
    r"""
linear(input, weight, bias=None) -> Tensor

Applies a linear transformation to the incoming data: :math:`y = xA^T + b`.

This operation supports 2-D :attr:`weight` with :ref:`sparse layout<sparse-docs>`

{sparse_beta_warning}

This operator supports :ref:`TensorFloat32<tf32_on_ampere>`.

Shape:

    - Input: :math:`(*, in\_features)` where `*` means any number of
      additional dimensions, including none
    - Weight: :math:`(out\_features, in\_features)` or :math:`(in\_features)`
    - Bias: :math:`(out\_features)` or :math:`()`
    - Output: :math:`(*, out\_features)` or :math:`(*)`, based on the shape of the weight
""".format(
        **sparse_support_notes
    ),
)


bilinear = _add_docstr(
    torch.bilinear,
    r"""
bilinear(input1, input2, weight, bias=None) -> Tensor

Applies a bilinear transformation to the incoming data:
:math:`y = x_1^T A x_2 + b`

Shape:

    - input1: :math:`(N, *, H_{in1})` where :math:`H_{in1}=\text{in1\_features}`
      and :math:`*` means any number of additional dimensions.
      All but the last dimension of the inputs should be the same.
    - input2: :math:`(N, *, H_{in2})` where :math:`H_{in2}=\text{in2\_features}`
    - weight: :math:`(\text{out\_features}, \text{in1\_features},
      \text{in2\_features})`
    - bias: :math:`(\text{out\_features})`
    - output: :math:`(N, *, H_{out})` where :math:`H_{out}=\text{out\_features}`
      and all but the last dimension are the same shape as the input.
""",
)


def silu(input: Tensor, inplace: bool = False) -> Tensor:
    r"""Apply the Sigmoid Linear Unit (SiLU) function, element-wise.

    The SiLU function is also known as the swish function.

    .. math::
        \text{silu}(x) = x * \sigma(x), \text{where } \sigma(x) \text{ is the logistic sigmoid.}

    .. note::
        See `Gaussian Error Linear Units (GELUs) <https://arxiv.org/abs/1606.08415>`_
        where the SiLU (Sigmoid Linear Unit) was originally coined, and see
        `Sigmoid-Weighted Linear Units for Neural Network Function Approximation
        in Reinforcement Learning <https://arxiv.org/abs/1702.03118>`_ and `Swish:
        a Self-Gated Activation Function <https://arxiv.org/abs/1710.05941v1>`_
        where the SiLU was experimented with later.

    See :class:`~torch.nn.SiLU` for more details.
    """
    if has_torch_function_unary(input):
        return handle_torch_function(silu, (input,), input, inplace=inplace)
    if inplace:
        return torch._C._nn.silu_(input)
    return torch._C._nn.silu(input)


def mish(input: Tensor, inplace: bool = False) -> Tensor:
    r"""Apply the Mish function, element-wise.

    Mish: A Self Regularized Non-Monotonic Neural Activation Function.

    .. math::
        \text{Mish}(x) = x * \text{Tanh}(\text{Softplus}(x))

    .. note::
        See `Mish: A Self Regularized Non-Monotonic Neural Activation Function <https://arxiv.org/abs/1908.08681>`_

    See :class:`~torch.nn.Mish` for more details.
    """
    if has_torch_function_unary(input):
        return handle_torch_function(mish, (input,), input, inplace=inplace)
    if inplace:
        return torch._C._nn.mish_(input)
    return torch._C._nn.mish(input)


def hardswish(input: Tensor, inplace: bool = False) -> Tensor:
    r"""Apply hardswish function, element-wise.

    Follows implementation as described in the paper:
    `Searching for MobileNetV3`_.

    .. math::
        \text{Hardswish}(x) = \begin{cases}
            0 & \text{if~} x \le -3, \\
            x & \text{if~} x \ge +3, \\
            x \cdot (x + 3) /6 & \text{otherwise}
        \end{cases}

    See :class:`~torch.nn.Hardswish` for more details.

    .. _`Searching for MobileNetV3`:
        https://arxiv.org/abs/1905.02244
    """
    if has_torch_function_unary(input):
        return handle_torch_function(hardswish, (input,), input, inplace=inplace)
    if inplace:
        return torch._C._nn.hardswish_(input)
    return torch._C._nn.hardswish(input)


def _no_grad_embedding_renorm_(
    weight: Tensor,
    input: Tensor,
    max_norm: float,
    norm_type: float,
) -> Tuple[Tensor, Tensor]:
    torch.embedding_renorm_(weight.detach(), input, max_norm, norm_type)


def embedding(
    input: Tensor,
    weight: Tensor,
    padding_idx: Optional[int] = None,
    max_norm: Optional[float] = None,
    norm_type: float = 2.0,
    scale_grad_by_freq: bool = False,
    sparse: bool = False,
) -> Tensor:
    r"""Generate a simple lookup table that looks up embeddings in a fixed dictionary and size.

    This module is often used to retrieve word embeddings using indices.
    The input to the module is a list of indices, and the embedding matrix,
    and the output is the corresponding word embeddings.

    See :class:`torch.nn.Embedding` for more details.

    .. note::
        Note that the analytical gradients of this function with respect to
        entries in :attr:`weight` at the row specified by :attr:`padding_idx`
        are expected to differ from the numerical ones.

    .. note::
        Note that `:class:`torch.nn.Embedding` differs from this function in
        that it initializes the row of :attr:`weight` specified by
        :attr:`padding_idx` to all zeros on construction.

    Args:
        input (LongTensor): Tensor containing indices into the embedding matrix
        weight (Tensor): The embedding matrix with number of rows equal to the maximum possible index + 1,
            and number of columns equal to the embedding size
        padding_idx (int, optional): If specified, the entries at :attr:`padding_idx` do not contribute to the gradient;
                                     therefore, the embedding vector at :attr:`padding_idx` is not updated during training,
                                     i.e. it remains as a fixed "pad".
        max_norm (float, optional): If given, each embedding vector with norm larger than :attr:`max_norm`
                                    is renormalized to have norm :attr:`max_norm`.
                                    Note: this will modify :attr:`weight` in-place.
        norm_type (float, optional): The p of the p-norm to compute for the :attr:`max_norm` option. Default ``2``.
        scale_grad_by_freq (bool, optional): If given, this will scale gradients by the inverse of frequency of
                                                the words in the mini-batch. Default ``False``.
        sparse (bool, optional): If ``True``, gradient w.r.t. :attr:`weight` will be a sparse tensor. See Notes under
                                 :class:`torch.nn.Embedding` for more details regarding sparse gradients.

    Shape:
        - Input: LongTensor of arbitrary shape containing the indices to extract
        - Weight: Embedding matrix of floating point type with shape `(V, embedding_dim)`,
          where V = maximum index + 1 and embedding_dim = the embedding size
        - Output: `(*, embedding_dim)`, where `*` is the input shape

    Examples::

        >>> # a batch of 2 samples of 4 indices each
        >>> input = torch.tensor([[1, 2, 4, 5], [4, 3, 2, 9]])
        >>> # an embedding matrix containing 10 tensors of size 3
        >>> embedding_matrix = torch.rand(10, 3)
        >>> # xdoctest: +IGNORE_WANT("non-deterministic")
        >>> F.embedding(input, embedding_matrix)
        tensor([[[ 0.8490,  0.9625,  0.6753],
                 [ 0.9666,  0.7761,  0.6108],
                 [ 0.6246,  0.9751,  0.3618],
                 [ 0.4161,  0.2419,  0.7383]],

                [[ 0.6246,  0.9751,  0.3618],
                 [ 0.0237,  0.7794,  0.0528],
                 [ 0.9666,  0.7761,  0.6108],
                 [ 0.3385,  0.8612,  0.1867]]])

        >>> # example with padding_idx
        >>> weights = torch.rand(10, 3)
        >>> weights[0, :].zero_()
        >>> embedding_matrix = weights
        >>> input = torch.tensor([[0, 2, 0, 5]])
        >>> F.embedding(input, embedding_matrix, padding_idx=0)
        tensor([[[ 0.0000,  0.0000,  0.0000],
                 [ 0.5609,  0.5384,  0.8720],
                 [ 0.0000,  0.0000,  0.0000],
                 [ 0.6262,  0.2438,  0.7471]]])
    """
    if has_torch_function_variadic(input, weight):
        return handle_torch_function(
            embedding,
            (input, weight),
            input,
            weight,
            padding_idx=padding_idx,
            max_norm=max_norm,
            norm_type=norm_type,
            scale_grad_by_freq=scale_grad_by_freq,
            sparse=sparse,
        )
    if padding_idx is not None:
        if padding_idx > 0:
            assert padding_idx < weight.size(
                0
            ), "Padding_idx must be within num_embeddings"
        elif padding_idx < 0:
            assert padding_idx >= -weight.size(
                0
            ), "Padding_idx must be within num_embeddings"
            padding_idx = weight.size(0) + padding_idx
    else:
        padding_idx = -1
    if max_norm is not None:
        # Note [embedding_renorm contiguous]
        # `embedding_renorm_` will call .contiguous() on input anyways, so we
        # call it here and take advantage of the improved locality in the
        # `embedding` call below too.
        input = input.contiguous()
        # Note [embedding_renorm set_grad_enabled]
        # XXX: equivalent to
        # with torch.no_grad():
        #   torch.embedding_renorm_
        # remove once script supports set_grad_enabled
        _no_grad_embedding_renorm_(weight, input, max_norm, norm_type)
    return torch.embedding(weight, input, padding_idx, scale_grad_by_freq, sparse)


def embedding_bag(
    input: Tensor,
    weight: Tensor,
    offsets: Optional[Tensor] = None,
    max_norm: Optional[float] = None,
    norm_type: float = 2,
    scale_grad_by_freq: bool = False,
    mode: str = "mean",
    sparse: bool = False,
    per_sample_weights: Optional[Tensor] = None,
    include_last_offset: bool = False,
    padding_idx: Optional[int] = None,
) -> Tensor:
    r"""Compute sums, means or maxes of `bags` of embeddings.

    Calculation is done without instantiating the intermediate embeddings.
    See :class:`torch.nn.EmbeddingBag` for more details.

    Note:
        {backward_reproducibility_note}

    Args:
        input (LongTensor): Tensor containing bags of indices into the embedding matrix
        weight (Tensor): The embedding matrix with number of rows equal to the maximum possible index + 1,
            and number of columns equal to the embedding size
        offsets (LongTensor, optional): Only used when :attr:`input` is 1D. :attr:`offsets` determines
                             the starting index position of each bag (sequence) in :attr:`input`.
        max_norm (float, optional): If given, each embedding vector with norm larger than :attr:`max_norm`
                                    is renormalized to have norm :attr:`max_norm`.
                                    Note: this will modify :attr:`weight` in-place.
        norm_type (float, optional): The ``p`` in the ``p``-norm to compute for the :attr:`max_norm` option.
                                     Default ``2``.
        scale_grad_by_freq (bool, optional): if given, this will scale gradients by the inverse of frequency of
                                                the words in the mini-batch. Default ``False``.
                                                Note: this option is not supported when ``mode="max"``.
        mode (str, optional): ``"sum"``, ``"mean"`` or ``"max"``. Specifies the way to reduce the bag.
                                 Default: ``"mean"``
        sparse (bool, optional): if ``True``, gradient w.r.t. :attr:`weight` will be a sparse tensor. See Notes under
                                 :class:`torch.nn.Embedding` for more details regarding sparse gradients.
                                 Note: this option is not supported when ``mode="max"``.
        per_sample_weights (Tensor, optional): a tensor of float / double weights, or None
            to indicate all weights should be taken to be 1. If specified, :attr:`per_sample_weights`
            must have exactly the same shape as input and is treated as having the same
            :attr:`offsets`, if those are not None.

        include_last_offset (bool, optional): if ``True``, the size of offsets is equal to the number of bags + 1.
            The last element is the size of the input, or the ending index position of the last bag (sequence).

        padding_idx (int, optional): If specified, the entries at :attr:`padding_idx` do not contribute to the
                                     gradient; therefore, the embedding vector at :attr:`padding_idx` is not updated
                                     during training, i.e. it remains as a fixed "pad". Note that the embedding
                                     vector at :attr:`padding_idx` is excluded from the reduction.

    Shape:
        - :attr:`input` (LongTensor) and :attr:`offsets` (LongTensor, optional)

          - If :attr:`input` is 2D of shape `(B, N)`, it will be treated as ``B`` bags (sequences)
            each of fixed length ``N``, and this will return ``B`` values aggregated in a way
            depending on the :attr:`mode`. :attr:`offsets` is ignored and required to be ``None`` in this case.

          - If :attr:`input` is 1D of shape `(N)`, it will be treated as a concatenation of
            multiple bags (sequences). :attr:`offsets` is required to be a 1D tensor containing
            the starting index positions of each bag in :attr:`input`. Therefore, for :attr:`offsets`
            of shape `(B)`, :attr:`input` will be viewed as having ``B`` bags.
            Empty bags (i.e., having 0-length) will have returned vectors filled by zeros.

        - :attr:`weight` (Tensor): the learnable weights of the module of shape `(num_embeddings, embedding_dim)`

        - :attr:`per_sample_weights` (Tensor, optional). Has the same shape as :attr:`input`.

        - :attr:`output`: aggregated embedding values of shape `(B, embedding_dim)`

    Examples::

        >>> # an Embedding module containing 10 tensors of size 3
        >>> embedding_matrix = torch.rand(10, 3)
        >>> # a batch of 2 samples of 4 indices each
        >>> input = torch.tensor([1, 2, 4, 5, 4, 3, 2, 9])
        >>> offsets = torch.tensor([0, 4])
        >>> # xdoctest: +IGNORE_WANT("non-deterministic")
        >>> F.embedding_bag(input, embedding_matrix, offsets)
        tensor([[ 0.3397,  0.3552,  0.5545],
                [ 0.5893,  0.4386,  0.5882]])

        >>> # example with padding_idx
        >>> embedding_matrix = torch.rand(10, 3)
        >>> input = torch.tensor([2, 2, 2, 2, 4, 3, 2, 9])
        >>> offsets = torch.tensor([0, 4])
        >>> F.embedding_bag(input, embedding_matrix, offsets, padding_idx=2, mode='sum')
        tensor([[ 0.0000,  0.0000,  0.0000],
                [-0.7082,  3.2145, -2.6251]])
    """
    if has_torch_function_variadic(input, weight, offsets, per_sample_weights):
        return handle_torch_function(
            embedding_bag,
            (input, weight, offsets, per_sample_weights),
            input,
            weight,
            offsets=offsets,
            max_norm=max_norm,
            norm_type=norm_type,
            scale_grad_by_freq=scale_grad_by_freq,
            mode=mode,
            sparse=sparse,
            per_sample_weights=per_sample_weights,
            include_last_offset=include_last_offset,
            padding_idx=padding_idx,
        )
    # Check for backward compatibility.
    # Used to be embedding_bag(weight, input, ...)
    # Now is     embedding_bag(input, weight, ...)
    if weight.dtype == torch.long and input.is_floating_point():
        warnings.warn(
            "Argument order of nn.functional.embedding_bag was changed. "
            "Usage `embedding_bag(weight, input, ...)` is deprecated, "
            "and should now be `embedding_bag(input, weight, ...)`."
        )
        weight, input = input, weight

    if per_sample_weights is not None and input.size() != per_sample_weights.size():
        raise ValueError(
            f"embedding_bag: If per_sample_weights ({per_sample_weights.shape}) is not None, "
            f"then it must have the same shape as the input ({input.shape})"
        )

    if not weight.dim() == 2:
        raise ValueError(
            f"weight has to be a 2D Tensor, but got Tensor of dimension {weight.dim()}"
        )

    if input.dim() == 2:
        if offsets is not None:
            type_str = "<unknown>"
            # TODO: Remove this once script supports type() calls
            if not torch.jit.is_scripting():
                type_str = str(type(offsets))
            raise ValueError(
                "if input is 2D, then offsets has to be None"
                ", as input is treated is a mini-batch of"
                " fixed length sequences. However, found "
                f"offsets of type {type_str}"
            )
        offsets = torch.arange(
            0, input.numel(), input.size(1), dtype=input.dtype, device=input.device
        )

        input = input.reshape(-1)
        if per_sample_weights is not None:
            per_sample_weights = per_sample_weights.reshape(-1)
    elif input.dim() == 1:
        if offsets is None:
            raise ValueError("offsets has to be a 1D Tensor but got None")
        if offsets.dim() != 1:
            raise ValueError("offsets has to be a 1D Tensor")
    else:
        raise ValueError(
            f"input has to be 1D or 2D Tensor, but got Tensor of dimension {input.dim()}"
        )
    if mode == "sum":
        mode_enum = 0
    elif mode == "mean":
        mode_enum = 1
    elif mode == "max":
        mode_enum = 2

        if scale_grad_by_freq:
            raise ValueError(
                "max mode does not support scaling the gradient by the frequency"
            )

        if sparse:
            raise ValueError("max mode does not support sparse weights")

    else:
        raise ValueError("mode has to be one of sum, mean or max")

    if max_norm is not None:
        # XXX: equivalent to
        # with torch.no_grad():
        #   torch.nembedding_renorm_
        # remove once script supports set_grad_enabled
        _no_grad_embedding_renorm_(weight, input, max_norm, norm_type)

    if per_sample_weights is not None and mode != "sum":
        raise NotImplementedError(
            "embedding_bag: per_sample_weights was not None. "
            "per_sample_weights is only supported for mode='sum' "
            f"(got mode='{mode}'). Please open a feature request on GitHub."
        )

    ret, _, _, _ = torch.embedding_bag(
        weight,
        input,
        offsets,
        scale_grad_by_freq,
        mode_enum,
        sparse,
        per_sample_weights,
        include_last_offset,
        padding_idx,
    )
    return ret


if embedding_bag.__doc__:
    embedding_bag.__doc__ = embedding_bag.__doc__.format(**reproducibility_notes)


def _verify_batch_size(size: List[int]) -> None:
    # XXX: JIT script does not support the reduce from functools, and mul op is a
    # builtin, which cannot be used as a value to a func yet, so rewrite this size
    # check to a simple equivalent for loop
    #
    # TODO: make use of reduce like below when JIT is ready with the missing features:
    # from operator import mul
    # from functools import reduce
    #
    #   if reduce(mul, size[2:], size[0]) == 1
    size_prods = size[0]
    for i in range(len(size) - 2):
        size_prods *= size[i + 2]
    if size_prods == 1:
        raise ValueError(
            f"Expected more than 1 value per channel when training, got input size {size}"
        )


def batch_norm(
    input: Tensor,
    running_mean: Optional[Tensor],
    running_var: Optional[Tensor],
    weight: Optional[Tensor] = None,
    bias: Optional[Tensor] = None,
    training: bool = False,
    momentum: float = 0.1,
    eps: float = 1e-5,
) -> Tensor:
    r"""Apply Batch Normalization for each channel across a batch of data.

    See :class:`~torch.nn.BatchNorm1d`, :class:`~torch.nn.BatchNorm2d`,
    :class:`~torch.nn.BatchNorm3d` for details.
    """
    if has_torch_function_variadic(input, running_mean, running_var, weight, bias):
        return handle_torch_function(
            batch_norm,
            (input, running_mean, running_var, weight, bias),
            input,
            running_mean,
            running_var,
            weight=weight,
            bias=bias,
            training=training,
            momentum=momentum,
            eps=eps,
        )
    if training:
        _verify_batch_size(input.size())

    return torch.batch_norm(
        input,
        weight,
        bias,
        running_mean,
        running_var,
        training,
        momentum,
        eps,
        torch.backends.cudnn.enabled,
    )


def _verify_spatial_size(size: List[int]) -> None:
    # Verify that there is > 1 spatial element for instance norm calculation.
    size_prods = 1
    for i in range(2, len(size)):
        size_prods *= size[i]
    if size_prods == 1:
        raise ValueError(
            f"Expected more than 1 spatial element when training, got input size {size}"
        )


def instance_norm(
    input: Tensor,
    running_mean: Optional[Tensor] = None,
    running_var: Optional[Tensor] = None,
    weight: Optional[Tensor] = None,
    bias: Optional[Tensor] = None,
    use_input_stats: bool = True,
    momentum: float = 0.1,
    eps: float = 1e-5,
) -> Tensor:
    r"""Apply Instance Normalization independently for each channel in every data sample within a batch.

    See :class:`~torch.nn.InstanceNorm1d`, :class:`~torch.nn.InstanceNorm2d`,
    :class:`~torch.nn.InstanceNorm3d` for details.
    """
    if has_torch_function_variadic(input, running_mean, running_var, weight, bias):
        return handle_torch_function(
            instance_norm,
            (input, running_mean, running_var, weight, bias),
            input,
            running_mean=running_mean,
            running_var=running_var,
            weight=weight,
            bias=bias,
            use_input_stats=use_input_stats,
            momentum=momentum,
            eps=eps,
        )
    if use_input_stats:
        _verify_spatial_size(input.size())
    return torch.instance_norm(
        input,
        weight,
        bias,
        running_mean,
        running_var,
        use_input_stats,
        momentum,
        eps,
        torch.backends.cudnn.enabled,
    )


def layer_norm(
    input: Tensor,
    normalized_shape: List[int],
    weight: Optional[Tensor] = None,
    bias: Optional[Tensor] = None,
    eps: float = 1e-5,
) -> Tensor:
    r"""Apply Layer Normalization for last certain number of dimensions.

    See :class:`~torch.nn.LayerNorm` for details.
    """
    if has_torch_function_variadic(input, weight, bias):
        return handle_torch_function(
            layer_norm,
            (input, weight, bias),
            input,
            normalized_shape,
            weight=weight,
            bias=bias,
            eps=eps,
        )
    return torch.layer_norm(
        input, normalized_shape, weight, bias, eps, torch.backends.cudnn.enabled
    )


def rms_norm(
    input: Tensor,
    normalized_shape: List[int],
    weight: Optional[Tensor] = None,
    eps: Optional[float] = None,
) -> Tensor:
    r"""Apply Root Mean Square Layer Normalization.

    See :class:`~torch.nn.RMSNorm` for details.
    """
    if has_torch_function_variadic(input, weight):
        return handle_torch_function(
            rms_norm, (input, weight), input, normalized_shape, weight=weight, eps=eps
        )
    return torch.rms_norm(input, normalized_shape, weight, eps)


def group_norm(
    input: Tensor,
    num_groups: int,
    weight: Optional[Tensor] = None,
    bias: Optional[Tensor] = None,
    eps: float = 1e-5,
) -> Tensor:
    r"""Apply Group Normalization for last certain number of dimensions.

    See :class:`~torch.nn.GroupNorm` for details.
    """
    if has_torch_function_variadic(input, weight, bias):
        return handle_torch_function(
            group_norm,
            (
                input,
                weight,
                bias,
            ),
            input,
            num_groups,
            weight=weight,
            bias=bias,
            eps=eps,
        )
    if input.dim() < 2:
        raise RuntimeError(
            f"Expected at least 2 dimensions for input tensor but received {input.dim()}"
        )
    _verify_batch_size(
        [input.size(0) * input.size(1) // num_groups, num_groups]
        + list(input.size()[2:])
    )
    return torch.group_norm(
        input, num_groups, weight, bias, eps, torch.backends.cudnn.enabled
    )


def local_response_norm(
    input: Tensor,
    size: int,
    alpha: float = 1e-4,
    beta: float = 0.75,
    k: float = 1.0,
) -> Tensor:
    r"""Apply local response normalization over an input signal.

    The input signal is composed of several input planes, where channels occupy the second dimension.
    Normalization is applied across channels.

    See :class:`~torch.nn.LocalResponseNorm` for details.
    """
    if has_torch_function_unary(input):
        return handle_torch_function(
            local_response_norm, (input,), input, size, alpha=alpha, beta=beta, k=k
        )
    dim = input.dim()
    if dim < 3:
        raise ValueError(
            f"Expected 3D or higher dimensionality                          input (got {dim} dimensions)"
        )

    if input.numel() == 0:
        return input

    div = input.mul(input)
    if dim == 3:
        div = div.unsqueeze(1)
        div = pad(div, (0, 0, size // 2, (size - 1) // 2))
        div = avg_pool2d(div, (size, 1), stride=1).squeeze(1)
    else:
        sizes = input.size()
        div = div.view(sizes[0], 1, sizes[1], sizes[2], -1)
        div = pad(div, (0, 0, 0, 0, size // 2, (size - 1) // 2))
        div = avg_pool3d(div, (size, 1, 1), stride=1).squeeze(1)
        div = div.view(sizes)
    div = div.mul(alpha).add(k).pow(beta)
    return input / div


# loss


def ctc_loss(
    log_probs: Tensor,
    targets: Tensor,
    input_lengths: Tensor,
    target_lengths: Tensor,
    blank: int = 0,
    reduction: str = "mean",
    zero_infinity: bool = False,
) -> Tensor:
    r"""Apply the Connectionist Temporal Classification loss.

    See :class:`~torch.nn.CTCLoss` for details.

    Note:
        {cudnn_reproducibility_note}

    Note:
        {backward_reproducibility_note}

    Args:
        log_probs: :math:`(T, N, C)` or :math:`(T, C)` where `C = number of characters in alphabet including blank`,
            `T = input length`, and `N = batch size`.
            The logarithmized probabilities of the outputs
            (e.g. obtained with :func:`torch.nn.functional.log_softmax`).
        targets: :math:`(N, S)` or `(sum(target_lengths))`.
            Targets cannot be blank. In the second form, the targets are assumed to be concatenated.
        input_lengths: :math:`(N)` or :math:`()`.
            Lengths of the inputs (must each be :math:`\leq T`)
        target_lengths: :math:`(N)` or :math:`()`.
            Lengths of the targets
        blank (int, optional):
            Blank label. Default :math:`0`.
        reduction (str, optional): Specifies the reduction to apply to the output:
            ``'none'`` | ``'mean'`` | ``'sum'``. ``'none'``: no reduction will be applied,
            ``'mean'``: the output losses will be divided by the target lengths and
            then the mean over the batch is taken, ``'sum'``: the output will be
            summed. Default: ``'mean'``
        zero_infinity (bool, optional):
            Whether to zero infinite losses and the associated gradients.
            Default: ``False``
            Infinite losses mainly occur when the inputs are too short
            to be aligned to the targets.

    Example::

        >>> log_probs = torch.randn(50, 16, 20).log_softmax(2).detach().requires_grad_()
        >>> targets = torch.randint(1, 20, (16, 30), dtype=torch.long)
        >>> input_lengths = torch.full((16,), 50, dtype=torch.long)
        >>> target_lengths = torch.randint(10, 30, (16,), dtype=torch.long)
        >>> loss = F.ctc_loss(log_probs, targets, input_lengths, target_lengths)
        >>> loss.backward()
    """
    if has_torch_function_variadic(log_probs, targets, input_lengths, target_lengths):
        return handle_torch_function(
            ctc_loss,
            (log_probs, targets, input_lengths, target_lengths),
            log_probs,
            targets,
            input_lengths,
            target_lengths,
            blank=blank,
            reduction=reduction,
            zero_infinity=zero_infinity,
        )
    return torch.ctc_loss(
        log_probs,
        targets,
        input_lengths,
        target_lengths,
        blank,
        _Reduction.get_enum(reduction),
        zero_infinity,
    )


if ctc_loss.__doc__:
    ctc_loss.__doc__ = ctc_loss.__doc__.format(**reproducibility_notes)


def nll_loss(
    input: Tensor,
    target: Tensor,
    weight: Optional[Tensor] = None,
    size_average: Optional[bool] = None,
    ignore_index: int = -100,
    reduce: Optional[bool] = None,
    reduction: str = "mean",
) -> Tensor:
    r"""Compute the negative log likelihood loss.

    See :class:`~torch.nn.NLLLoss` for details.

    Args:
        input: :math:`(N, C)` where `C = number of classes` or :math:`(N, C, H, W)`
            in case of 2D Loss, or :math:`(N, C, d_1, d_2, ..., d_K)` where :math:`K \geq 1`
            in the case of K-dimensional loss. `input` is expected to be log-probabilities.
        target: :math:`(N)` where each value is :math:`0 \leq \text{targets}[i] \leq C-1`,
            or :math:`(N, d_1, d_2, ..., d_K)` where :math:`K \geq 1` for
            K-dimensional loss.
        weight (Tensor, optional): a manual rescaling weight given to each
            class. If given, has to be a Tensor of size `C`
        size_average (bool, optional): Deprecated (see :attr:`reduction`). By default,
            the losses are averaged over each loss element in the batch. Note that for
            some losses, there multiple elements per sample. If the field :attr:`size_average`
            is set to ``False``, the losses are instead summed for each minibatch. Ignored
            when reduce is ``False``. Default: ``True``
        ignore_index (int, optional): Specifies a target value that is ignored
            and does not contribute to the input gradient. When :attr:`size_average` is
            ``True``, the loss is averaged over non-ignored targets. Default: -100
        reduce (bool, optional): Deprecated (see :attr:`reduction`). By default, the
            losses are averaged or summed over observations for each minibatch depending
            on :attr:`size_average`. When :attr:`reduce` is ``False``, returns a loss per
            batch element instead and ignores :attr:`size_average`. Default: ``True``
        reduction (str, optional): Specifies the reduction to apply to the output:
            ``'none'`` | ``'mean'`` | ``'sum'``. ``'none'``: no reduction will be applied,
            ``'mean'``: the sum of the output will be divided by the number of
            elements in the output, ``'sum'``: the output will be summed. Note: :attr:`size_average`
            and :attr:`reduce` are in the process of being deprecated, and in the meantime,
            specifying either of those two args will override :attr:`reduction`. Default: ``'mean'``

    Example::

        >>> # input is of size N x C = 3 x 5
        >>> input = torch.randn(3, 5, requires_grad=True)
        >>> # each element in target has to have 0 <= value < C
        >>> target = torch.tensor([1, 0, 4])
        >>> output = F.nll_loss(F.log_softmax(input, dim=1), target)
        >>> output.backward()
    """
    if has_torch_function_variadic(input, target, weight):
        return handle_torch_function(
            nll_loss,
            (input, target, weight),
            input,
            target,
            weight=weight,
            size_average=size_average,
            ignore_index=ignore_index,
            reduce=reduce,
            reduction=reduction,
        )
    if size_average is not None or reduce is not None:
        reduction = _Reduction.legacy_get_string(size_average, reduce)
    return torch._C._nn.nll_loss_nd(
        input, target, weight, _Reduction.get_enum(reduction), ignore_index
    )


def poisson_nll_loss(
    input: Tensor,
    target: Tensor,
    log_input: bool = True,
    full: bool = False,
    size_average: Optional[bool] = None,
    eps: float = 1e-8,
    reduce: Optional[bool] = None,
    reduction: str = "mean",
) -> Tensor:
    r"""Poisson negative log likelihood loss.

    See :class:`~torch.nn.PoissonNLLLoss` for details.

    Args:
        input: expectation of underlying Poisson distribution.
        target: random sample :math:`target \sim \text{Poisson}(input)`.
        log_input: if ``True`` the loss is computed as
            :math:`\exp(\text{input}) - \text{target} * \text{input}`, if ``False`` then loss is
            :math:`\text{input} - \text{target} * \log(\text{input}+\text{eps})`. Default: ``True``
        full: whether to compute full loss, i. e. to add the Stirling
            approximation term. Default: ``False``
            :math:`\text{target} * \log(\text{target}) - \text{target} + 0.5 * \log(2 * \pi * \text{target})`.
        size_average (bool, optional): Deprecated (see :attr:`reduction`). By default,
            the losses are averaged over each loss element in the batch. Note that for
            some losses, there multiple elements per sample. If the field :attr:`size_average`
            is set to ``False``, the losses are instead summed for each minibatch. Ignored
            when reduce is ``False``. Default: ``True``
        eps (float, optional): Small value to avoid evaluation of :math:`\log(0)` when
            :attr:`log_input`\ =\ ``False``. Default: 1e-8
        reduce (bool, optional): Deprecated (see :attr:`reduction`). By default, the
            losses are averaged or summed over observations for each minibatch depending
            on :attr:`size_average`. When :attr:`reduce` is ``False``, returns a loss per
            batch element instead and ignores :attr:`size_average`. Default: ``True``
        reduction (str, optional): Specifies the reduction to apply to the output:
            ``'none'`` | ``'mean'`` | ``'sum'``. ``'none'``: no reduction will be applied,
            ``'mean'``: the sum of the output will be divided by the number of
            elements in the output, ``'sum'``: the output will be summed. Note: :attr:`size_average`
            and :attr:`reduce` are in the process of being deprecated, and in the meantime,
            specifying either of those two args will override :attr:`reduction`. Default: ``'mean'``

    """
    if has_torch_function_variadic(input, target):
        return handle_torch_function(
            poisson_nll_loss,
            (input, target),
            input,
            target,
            log_input=log_input,
            full=full,
            size_average=size_average,
            eps=eps,
            reduce=reduce,
            reduction=reduction,
        )
    if size_average is not None or reduce is not None:
        reduction = _Reduction.legacy_get_string(size_average, reduce)
    if reduction != "none" and reduction != "mean" and reduction != "sum":
        ret = input
        raise ValueError(reduction + " is not a valid value for reduction")

    ret = torch.poisson_nll_loss(
        input, target, log_input, full, eps, _Reduction.get_enum(reduction)
    )
    return ret


def gaussian_nll_loss(
    input: Tensor,
    target: Tensor,
    var: Tensor,
    full: bool = False,
    eps: float = 1e-6,
    reduction: str = "mean",
) -> Tensor:
    r"""Gaussian negative log likelihood loss.

    See :class:`~torch.nn.GaussianNLLLoss` for details.

    Args:
        input: expectation of the Gaussian distribution.
        target: sample from the Gaussian distribution.
        var: tensor of positive variance(s), one for each of the expectations
            in the input (heteroscedastic), or a single one (homoscedastic).
        full (bool, optional): include the constant term in the loss calculation. Default: ``False``.
        eps (float, optional): value added to var, for stability. Default: 1e-6.
        reduction (str, optional): specifies the reduction to apply to the output:
            ``'none'`` | ``'mean'`` | ``'sum'``. ``'none'``: no reduction will be applied,
            ``'mean'``: the output is the average of all batch member losses,
            ``'sum'``: the output is the sum of all batch member losses.
            Default: ``'mean'``.
    """
    if has_torch_function_variadic(input, target, var):
        return handle_torch_function(
            gaussian_nll_loss,
            (input, target, var),
            input,
            target,
            var,
            full=full,
            eps=eps,
            reduction=reduction,
        )

    # Check var size
    # If var.size == input.size, the case is heteroscedastic and no further checks are needed.
    # Otherwise:
    if var.size() != input.size():
        # If var is one dimension short of input, but the sizes match otherwise, then this is a homoscedastic case.
        # e.g. input.size = (10, 2, 3), var.size = (10, 2)
        # -> unsqueeze var so that var.shape = (10, 2, 1)
        # this is done so that broadcasting can happen in the loss calculation
        if input.size()[:-1] == var.size():
            var = torch.unsqueeze(var, -1)

        # This checks if the sizes match up to the final dimension, and the final dimension of var is of size 1.
        # This is also a homoscedastic case.
        # e.g. input.size = (10, 2, 3), var.size = (10, 2, 1)
        elif (
            input.size()[:-1] == var.size()[:-1] and var.size(-1) == 1
        ):  # Heteroscedastic case
            pass

        # If none of the above pass, then the size of var is incorrect.
        else:
            raise ValueError("var is of incorrect size")

    # Check validity of reduction mode
    if reduction != "none" and reduction != "mean" and reduction != "sum":
        raise ValueError(reduction + " is not valid")

    # Entries of var must be non-negative
    if torch.any(var < 0):
        raise ValueError("var has negative entry/entries")

    # Clamp for stability
    var = var.clone()
    with torch.no_grad():
        var.clamp_(min=eps)

    # Calculate the loss
    loss = 0.5 * (torch.log(var) + (input - target) ** 2 / var)
    if full:
        loss += 0.5 * math.log(2 * math.pi)

    if reduction == "mean":
        return loss.mean()
    elif reduction == "sum":
        return loss.sum()
    else:
        return loss


def kl_div(
    input: Tensor,
    target: Tensor,
    size_average: Optional[bool] = None,
    reduce: Optional[bool] = None,
    reduction: str = "mean",
    log_target: bool = False,
) -> Tensor:
    r"""Compute the KL Divergence loss.

    Refer - The `Kullback-Leibler divergence Loss
    <https://en.wikipedia.org/wiki/Kullback-Leibler_divergence>`__

    See :class:`~torch.nn.KLDivLoss` for details.

    Args:
        input: Tensor of arbitrary shape in log-probabilities.
        target: Tensor of the same shape as input. See :attr:`log_target` for
            the target's interpretation.
        size_average (bool, optional): Deprecated (see :attr:`reduction`). By default,
            the losses are averaged over each loss element in the batch. Note that for
            some losses, there multiple elements per sample. If the field :attr:`size_average`
            is set to ``False``, the losses are instead summed for each minibatch. Ignored
            when reduce is ``False``. Default: ``True``
        reduce (bool, optional): Deprecated (see :attr:`reduction`). By default, the
            losses are averaged or summed over observations for each minibatch depending
            on :attr:`size_average`. When :attr:`reduce` is ``False``, returns a loss per
            batch element instead and ignores :attr:`size_average`. Default: ``True``
        reduction (str, optional): Specifies the reduction to apply to the output:
            ``'none'`` | ``'batchmean'`` | ``'sum'`` | ``'mean'``.
            ``'none'``: no reduction will be applied
            ``'batchmean'``: the sum of the output will be divided by the batchsize
            ``'sum'``: the output will be summed
            ``'mean'``: the output will be divided by the number of elements in the output
            Default: ``'mean'``
        log_target (bool): A flag indicating whether ``target`` is passed in the log space.
            It is recommended to pass certain distributions (like ``softmax``)
            in the log space to avoid numerical issues caused by explicit ``log``.
            Default: ``False``

    .. note::
        :attr:`size_average` and :attr:`reduce` are in the process of being deprecated,
        and in the meantime, specifying either of those two args will override :attr:`reduction`.

    .. warning::
        :attr:`reduction` = ``'mean'`` doesn't return the true kl divergence value, please use
        :attr:`reduction` = ``'batchmean'`` which aligns with KL math definition.
    """
    if has_torch_function_variadic(input, target):
        return handle_torch_function(
            kl_div,
            (input, target),
            input,
            target,
            size_average=size_average,
            reduce=reduce,
            reduction=reduction,
            log_target=log_target,
        )
    if size_average is not None or reduce is not None:
        reduction_enum = _Reduction.legacy_get_enum(size_average, reduce)
    else:
        if reduction == "mean":
            warnings.warn(
                "reduction: 'mean' divides the total loss by both the batch size and the support size."
                "'batchmean' divides only by the batch size, and aligns with the KL div math definition."
                "'mean' will be changed to behave the same as 'batchmean' in the next major release."
            )

        # special case for batchmean
        if reduction == "batchmean":
            reduction_enum = _Reduction.get_enum("sum")
        else:
            reduction_enum = _Reduction.get_enum(reduction)

    reduced = torch.kl_div(input, target, reduction_enum, log_target=log_target)

    if reduction == "batchmean" and input.dim() != 0:
        reduced = reduced / input.size()[0]

    return reduced


def cross_entropy(
    input: Tensor,
    target: Tensor,
    weight: Optional[Tensor] = None,
    size_average: Optional[bool] = None,
    ignore_index: int = -100,
    reduce: Optional[bool] = None,
    reduction: str = "mean",
    label_smoothing: float = 0.0,
) -> Tensor:
    r"""Compute the cross entropy loss between input logits and target.

    See :class:`~torch.nn.CrossEntropyLoss` for details.

    Args:
        input (Tensor) : Predicted unnormalized logits;
            see Shape section below for supported shapes.
        target (Tensor) : Ground truth class indices or class probabilities;
            see Shape section below for supported shapes.
        weight (Tensor, optional): a manual rescaling weight given to each
            class. If given, has to be a Tensor of size `C`
        size_average (bool, optional): Deprecated (see :attr:`reduction`). By default,
            the losses are averaged over each loss element in the batch. Note that for
            some losses, there multiple elements per sample. If the field :attr:`size_average`
            is set to ``False``, the losses are instead summed for each minibatch. Ignored
            when reduce is ``False``. Default: ``True``
        ignore_index (int, optional): Specifies a target value that is ignored
            and does not contribute to the input gradient. When :attr:`size_average` is
            ``True``, the loss is averaged over non-ignored targets. Note that
            :attr:`ignore_index` is only applicable when the target contains class indices.
            Default: -100
        reduce (bool, optional): Deprecated (see :attr:`reduction`). By default, the
            losses are averaged or summed over observations for each minibatch depending
            on :attr:`size_average`. When :attr:`reduce` is ``False``, returns a loss per
            batch element instead and ignores :attr:`size_average`. Default: ``True``
        reduction (str, optional): Specifies the reduction to apply to the output:
            ``'none'`` | ``'mean'`` | ``'sum'``. ``'none'``: no reduction will be applied,
            ``'mean'``: the sum of the output will be divided by the number of
            elements in the output, ``'sum'``: the output will be summed. Note: :attr:`size_average`
            and :attr:`reduce` are in the process of being deprecated, and in the meantime,
            specifying either of those two args will override :attr:`reduction`. Default: ``'mean'``
        label_smoothing (float, optional): A float in [0.0, 1.0]. Specifies the amount
            of smoothing when computing the loss, where 0.0 means no smoothing. The targets
            become a mixture of the original ground truth and a uniform distribution as described in
            `Rethinking the Inception Architecture for Computer Vision <https://arxiv.org/abs/1512.00567>`__. Default: :math:`0.0`.

    Shape:
        - Input: Shape :math:`(C)`, :math:`(N, C)` or :math:`(N, C, d_1, d_2, ..., d_K)` with :math:`K \geq 1`
          in the case of `K`-dimensional loss.
        - Target: If containing class indices, shape :math:`()`, :math:`(N)` or :math:`(N, d_1, d_2, ..., d_K)` with
          :math:`K \geq 1` in the case of K-dimensional loss where each value should be between :math:`[0, C)`.
          If containing class probabilities, same shape as the input and each value should be between :math:`[0, 1]`.

        where:

        .. math::
            \begin{aligned}
                C ={} & \text{number of classes} \\
                N ={} & \text{batch size} \\
            \end{aligned}

    Examples::

        >>> # Example of target with class indices
        >>> input = torch.randn(3, 5, requires_grad=True)
        >>> target = torch.randint(5, (3,), dtype=torch.int64)
        >>> loss = F.cross_entropy(input, target)
        >>> loss.backward()
        >>>
        >>> # Example of target with class probabilities
        >>> input = torch.randn(3, 5, requires_grad=True)
        >>> target = torch.randn(3, 5).softmax(dim=1)
        >>> loss = F.cross_entropy(input, target)
        >>> loss.backward()
    """
    if has_torch_function_variadic(input, target, weight):
        return handle_torch_function(
            cross_entropy,
            (input, target, weight),
            input,
            target,
            weight=weight,
            size_average=size_average,
            ignore_index=ignore_index,
            reduce=reduce,
            reduction=reduction,
            label_smoothing=label_smoothing,
        )
    if size_average is not None or reduce is not None:
        reduction = _Reduction.legacy_get_string(size_average, reduce)
    return torch._C._nn.cross_entropy_loss(
        input,
        target,
        weight,
        _Reduction.get_enum(reduction),
        ignore_index,
        label_smoothing,
    )


def binary_cross_entropy(
    input: Tensor,
    target: Tensor,
    weight: Optional[Tensor] = None,
    size_average: Optional[bool] = None,
    reduce: Optional[bool] = None,
    reduction: str = "mean",
) -> Tensor:
    r"""Measure Binary Cross Entropy between the target and input probabilities.

    See :class:`~torch.nn.BCELoss` for details.

    Args:
        input: Tensor of arbitrary shape as probabilities.
        target: Tensor of the same shape as input with values between 0 and 1.
        weight (Tensor, optional): a manual rescaling weight
                if provided it's repeated to match input tensor shape
        size_average (bool, optional): Deprecated (see :attr:`reduction`). By default,
            the losses are averaged over each loss element in the batch. Note that for
            some losses, there multiple elements per sample. If the field :attr:`size_average`
            is set to ``False``, the losses are instead summed for each minibatch. Ignored
            when reduce is ``False``. Default: ``True``
        reduce (bool, optional): Deprecated (see :attr:`reduction`). By default, the
            losses are averaged or summed over observations for each minibatch depending
            on :attr:`size_average`. When :attr:`reduce` is ``False``, returns a loss per
            batch element instead and ignores :attr:`size_average`. Default: ``True``
        reduction (str, optional): Specifies the reduction to apply to the output:
            ``'none'`` | ``'mean'`` | ``'sum'``. ``'none'``: no reduction will be applied,
            ``'mean'``: the sum of the output will be divided by the number of
            elements in the output, ``'sum'``: the output will be summed. Note: :attr:`size_average`
            and :attr:`reduce` are in the process of being deprecated, and in the meantime,
            specifying either of those two args will override :attr:`reduction`. Default: ``'mean'``

    Examples::

        >>> input = torch.randn(3, 2, requires_grad=True)
        >>> target = torch.rand(3, 2, requires_grad=False)
        >>> loss = F.binary_cross_entropy(torch.sigmoid(input), target)
        >>> loss.backward()
    """
    if has_torch_function_variadic(input, target, weight):
        return handle_torch_function(
            binary_cross_entropy,
            (input, target, weight),
            input,
            target,
            weight=weight,
            size_average=size_average,
            reduce=reduce,
            reduction=reduction,
        )
    if size_average is not None or reduce is not None:
        reduction_enum = _Reduction.legacy_get_enum(size_average, reduce)
    else:
        reduction_enum = _Reduction.get_enum(reduction)
    if target.size() != input.size():
        raise ValueError(
            f"Using a target size ({target.size()}) that is different to the input size ({input.size()}) is deprecated. "
            "Please ensure they have the same size."
        )

    if weight is not None:
        new_size = _infer_size(target.size(), weight.size())
        weight = weight.expand(new_size)

    return torch._C._nn.binary_cross_entropy(input, target, weight, reduction_enum)


def binary_cross_entropy_with_logits(
    input: Tensor,
    target: Tensor,
    weight: Optional[Tensor] = None,
    size_average: Optional[bool] = None,
    reduce: Optional[bool] = None,
    reduction: str = "mean",
    pos_weight: Optional[Tensor] = None,
) -> Tensor:
    r"""Calculate Binary Cross Entropy between target and input logits.

    See :class:`~torch.nn.BCEWithLogitsLoss` for details.

    Args:
        input: Tensor of arbitrary shape as unnormalized scores (often referred to as logits).
        target: Tensor of the same shape as input with values between 0 and 1
        weight (Tensor, optional): a manual rescaling weight
            if provided it's repeated to match input tensor shape
        size_average (bool, optional): Deprecated (see :attr:`reduction`). By default,
            the losses are averaged over each loss element in the batch. Note that for
            some losses, there multiple elements per sample. If the field :attr:`size_average`
            is set to ``False``, the losses are instead summed for each minibatch. Ignored
            when reduce is ``False``. Default: ``True``
        reduce (bool, optional): Deprecated (see :attr:`reduction`). By default, the
            losses are averaged or summed over observations for each minibatch depending
            on :attr:`size_average`. When :attr:`reduce` is ``False``, returns a loss per
            batch element instead and ignores :attr:`size_average`. Default: ``True``
        reduction (str, optional): Specifies the reduction to apply to the output:
            ``'none'`` | ``'mean'`` | ``'sum'``. ``'none'``: no reduction will be applied,
            ``'mean'``: the sum of the output will be divided by the number of
            elements in the output, ``'sum'``: the output will be summed. Note: :attr:`size_average`
            and :attr:`reduce` are in the process of being deprecated, and in the meantime,
            specifying either of those two args will override :attr:`reduction`. Default: ``'mean'``
        pos_weight (Tensor, optional): a weight of positive examples to be broadcasted with target.
            Must be a tensor with equal size along the class dimension to the number of classes.
            Pay close attention to PyTorch's broadcasting semantics in order to achieve the desired
            operations. For a target of size [B, C, H, W] (where B is batch size) pos_weight of
            size [B, C, H, W] will apply different pos_weights to each element of the batch or
            [C, H, W] the same pos_weights across the batch. To apply the same positive weight
            along all spatial dimensions for a 2D multi-class target [C, H, W] use: [C, 1, 1].
            Default: ``None``

    Examples::

         >>> input = torch.randn(3, requires_grad=True)
         >>> target = torch.empty(3).random_(2)
         >>> loss = F.binary_cross_entropy_with_logits(input, target)
         >>> loss.backward()
    """
    if has_torch_function_variadic(input, target, weight, pos_weight):
        return handle_torch_function(
            binary_cross_entropy_with_logits,
            (input, target, weight, pos_weight),
            input,
            target,
            weight=weight,
            size_average=size_average,
            reduce=reduce,
            reduction=reduction,
            pos_weight=pos_weight,
        )
    if size_average is not None or reduce is not None:
        reduction_enum = _Reduction.legacy_get_enum(size_average, reduce)
    else:
        reduction_enum = _Reduction.get_enum(reduction)

    if not (target.size() == input.size()):
        raise ValueError(
            f"Target size ({target.size()}) must be the same as input size ({input.size()})"
        )

    return torch.binary_cross_entropy_with_logits(
        input, target, weight, pos_weight, reduction_enum
    )


def smooth_l1_loss(
    input: Tensor,
    target: Tensor,
    size_average: Optional[bool] = None,
    reduce: Optional[bool] = None,
    reduction: str = "mean",
    beta: float = 1.0,
) -> Tensor:
    r"""Compute the Smooth L1 loss.

    Function uses a squared term if the absolute
    element-wise error falls below beta and an L1 term otherwise.

    See :class:`~torch.nn.SmoothL1Loss` for details.
    """
    if has_torch_function_variadic(input, target):
        return handle_torch_function(
            smooth_l1_loss,
            (input, target),
            input,
            target,
            size_average=size_average,
            reduce=reduce,
            reduction=reduction,
            beta=beta,
        )
    if not (target.size() == input.size()):
        warnings.warn(
            f"Using a target size ({target.size()}) that is different to the input size ({input.size()}). "
            "This will likely lead to incorrect results due to broadcasting. "
            "Please ensure they have the same size.",
            stacklevel=2,
        )
    if size_average is not None or reduce is not None:
        reduction = _Reduction.legacy_get_string(size_average, reduce)

    expanded_input, expanded_target = torch.broadcast_tensors(input, target)

    if beta == 0.0:
        return torch._C._nn.l1_loss(
            expanded_input, expanded_target, _Reduction.get_enum(reduction)
        )
    else:
        return torch._C._nn.smooth_l1_loss(
            expanded_input, expanded_target, _Reduction.get_enum(reduction), beta
        )


def huber_loss(
    input: Tensor,
    target: Tensor,
    reduction: str = "mean",
    delta: float = 1.0,
) -> Tensor:
    r"""Compute the Huber loss.

    Function uses a squared term if the absolute
    element-wise error falls below delta and a delta-scaled L1 term otherwise.

    When delta equals 1, this loss is equivalent to SmoothL1Loss.
    In general, Huber loss differs from SmoothL1Loss by a factor of delta (AKA beta in Smooth L1).

    See :class:`~torch.nn.HuberLoss` for details.
    """
    if has_torch_function_variadic(input, target):
        return handle_torch_function(
            huber_loss,
            (input, target),
            input,
            target,
            reduction=reduction,
            delta=delta,
        )
    if not (target.size() == input.size()):
        warnings.warn(
            f"Using a target size ({target.size()}) that is different to the input size ({input.size()}). "
            "This will likely lead to incorrect results due to broadcasting. "
            "Please ensure they have the same size.",
            stacklevel=2,
        )

    expanded_input, expanded_target = torch.broadcast_tensors(input, target)
    return torch._C._nn.huber_loss(
        expanded_input, expanded_target, _Reduction.get_enum(reduction), delta
    )


def l1_loss(
    input: Tensor,
    target: Tensor,
    size_average: Optional[bool] = None,
    reduce: Optional[bool] = None,
    reduction: str = "mean",
) -> Tensor:  # noqa: D400,D402
    r"""l1_loss(input, target, size_average=None, reduce=None, reduction='mean') -> Tensor

    Function that takes the mean element-wise absolute value difference.

    See :class:`~torch.nn.L1Loss` for details.
    """
    if has_torch_function_variadic(input, target):
        return handle_torch_function(
            l1_loss,
            (input, target),
            input,
            target,
            size_average=size_average,
            reduce=reduce,
            reduction=reduction,
        )
    if not (target.size() == input.size()):
        warnings.warn(
            f"Using a target size ({target.size()}) that is different to the input size ({input.size()}). "
            "This will likely lead to incorrect results due to broadcasting. "
            "Please ensure they have the same size.",
            stacklevel=2,
        )
    if size_average is not None or reduce is not None:
        reduction = _Reduction.legacy_get_string(size_average, reduce)

    expanded_input, expanded_target = torch.broadcast_tensors(input, target)
    return torch._C._nn.l1_loss(
        expanded_input, expanded_target, _Reduction.get_enum(reduction)
    )


def mse_loss(
    input: Tensor,
    target: Tensor,
    size_average: Optional[bool] = None,
    reduce: Optional[bool] = None,
    reduction: str = "mean",
) -> Tensor:  # noqa: D400,D402
    r"""mse_loss(input, target, size_average=None, reduce=None, reduction='mean') -> Tensor

    Measures the element-wise mean squared error.
    See :class:`~torch.nn.MSELoss` for details.
    """
    if has_torch_function_variadic(input, target):
        return handle_torch_function(
            mse_loss,
            (input, target),
            input,
            target,
            size_average=size_average,
            reduce=reduce,
            reduction=reduction,
        )
    if not (target.size() == input.size()):
        warnings.warn(
            f"Using a target size ({target.size()}) that is different to the input size ({input.size()}). "
            "This will likely lead to incorrect results due to broadcasting. "
            "Please ensure they have the same size.",
            stacklevel=2,
        )
    if size_average is not None or reduce is not None:
        reduction = _Reduction.legacy_get_string(size_average, reduce)

    expanded_input, expanded_target = torch.broadcast_tensors(input, target)
    return torch._C._nn.mse_loss(
        expanded_input, expanded_target, _Reduction.get_enum(reduction)
    )


def margin_ranking_loss(
    input1: Tensor,
    input2: Tensor,
    target: Tensor,
    margin: float = 0,
    size_average: Optional[bool] = None,
    reduce: Optional[bool] = None,
    reduction: str = "mean",
) -> Tensor:  # noqa: D400,D402
    r"""margin_ranking_loss(input1, input2, target, margin=0, size_average=None, reduce=None, reduction='mean') -> Tensor

    See :class:`~torch.nn.MarginRankingLoss` for details.
    """
    if has_torch_function_variadic(input1, input2, target):
        return handle_torch_function(
            margin_ranking_loss,
            (input1, input2, target),
            input1,
            input2,
            target,
            margin=margin,
            size_average=size_average,
            reduce=reduce,
            reduction=reduction,
        )
    if size_average is not None or reduce is not None:
        reduction_enum = _Reduction.legacy_get_enum(size_average, reduce)
    else:
        reduction_enum = _Reduction.get_enum(reduction)
    if input1.dim() != input2.dim() or input1.dim() != target.dim():
        raise RuntimeError(
            f"margin_ranking_loss : All input tensors should have same dimension but got sizes: "
            f"input1: {input1.size()}, input2: {input2.size()}, target: {target.size()} "
        )
    return torch.margin_ranking_loss(input1, input2, target, margin, reduction_enum)


def hinge_embedding_loss(
    input: Tensor,
    target: Tensor,
    margin: float = 1.0,
    size_average: Optional[bool] = None,
    reduce: Optional[bool] = None,
    reduction: str = "mean",
) -> Tensor:  # noqa: D400,D402
    r"""hinge_embedding_loss(input, target, margin=1.0, size_average=None, reduce=None, reduction='mean') -> Tensor

    See :class:`~torch.nn.HingeEmbeddingLoss` for details.
    """
    if has_torch_function_variadic(input, target):
        return handle_torch_function(
            hinge_embedding_loss,
            (input, target),
            input,
            target,
            margin=margin,
            size_average=size_average,
            reduce=reduce,
            reduction=reduction,
        )
    if size_average is not None or reduce is not None:
        reduction_enum = _Reduction.legacy_get_enum(size_average, reduce)
    else:
        reduction_enum = _Reduction.get_enum(reduction)
    return torch.hinge_embedding_loss(input, target, margin, reduction_enum)


def multilabel_margin_loss(
    input: Tensor,
    target: Tensor,
    size_average: Optional[bool] = None,
    reduce: Optional[bool] = None,
    reduction: str = "mean",
) -> Tensor:  # noqa: D400,D402
    r"""multilabel_margin_loss(input, target, size_average=None, reduce=None, reduction='mean') -> Tensor

    See :class:`~torch.nn.MultiLabelMarginLoss` for details.
    """
    if has_torch_function_variadic(input, target):
        return handle_torch_function(
            multilabel_margin_loss,
            (input, target),
            input,
            target,
            size_average=size_average,
            reduce=reduce,
            reduction=reduction,
        )
    if size_average is not None or reduce is not None:
        reduction_enum = _Reduction.legacy_get_enum(size_average, reduce)
    else:
        reduction_enum = _Reduction.get_enum(reduction)
    return torch._C._nn.multilabel_margin_loss(input, target, reduction_enum)


def soft_margin_loss(
    input: Tensor,
    target: Tensor,
    size_average: Optional[bool] = None,
    reduce: Optional[bool] = None,
    reduction: str = "mean",
) -> Tensor:  # noqa: D400,D402
    r"""
    soft_margin_loss(input, target, size_average=None, reduce=None, reduction='mean') -> Tensor

    See :class:`~torch.nn.SoftMarginLoss` for details.
    """
    if has_torch_function_variadic(input, target):
        return handle_torch_function(
            soft_margin_loss,
            (input, target),
            input,
            target,
            size_average=size_average,
            reduce=reduce,
            reduction=reduction,
        )
    if size_average is not None or reduce is not None:
        reduction_enum = _Reduction.legacy_get_enum(size_average, reduce)
    else:
        reduction_enum = _Reduction.get_enum(reduction)
    return torch._C._nn.soft_margin_loss(input, target, reduction_enum)


def multilabel_soft_margin_loss(
    input: Tensor,
    target: Tensor,
    weight: Optional[Tensor] = None,
    size_average: Optional[bool] = None,
    reduce: Optional[bool] = None,
    reduction: str = "mean",
) -> Tensor:  # noqa: D400,D402
    r"""multilabel_soft_margin_loss(input, target, weight=None, size_average=None, reduce=None, reduction='mean') -> Tensor

    See :class:`~torch.nn.MultiLabelSoftMarginLoss` for details.
    """
    if has_torch_function_variadic(input, target, weight):
        return handle_torch_function(
            multilabel_soft_margin_loss,
            (input, target, weight),
            input,
            target,
            weight=weight,
            size_average=size_average,
            reduce=reduce,
            reduction=reduction,
        )
    if size_average is not None or reduce is not None:
        reduction = _Reduction.legacy_get_string(size_average, reduce)

    loss = -(target * logsigmoid(input) + (1 - target) * logsigmoid(-input))

    if weight is not None:
        loss = loss * weight

    class_dim = input.dim() - 1
    C = input.size(class_dim)
    loss = loss.sum(dim=class_dim) / C  # only return N loss values

    if reduction == "none":
        ret = loss
    elif reduction == "mean":
        ret = loss.mean()
    elif reduction == "sum":
        ret = loss.sum()
    else:
        ret = input
        raise ValueError(reduction + " is not valid")
    return ret


def cosine_embedding_loss(
    input1: Tensor,
    input2: Tensor,
    target: Tensor,
    margin: float = 0,
    size_average: Optional[bool] = None,
    reduce: Optional[bool] = None,
    reduction: str = "mean",
) -> Tensor:  # noqa: D400,D402
    r"""cosine_embedding_loss(input1, input2, target, margin=0, size_average=None, reduce=None, reduction='mean') -> Tensor

    See :class:`~torch.nn.CosineEmbeddingLoss` for details.
    """
    if has_torch_function_variadic(input1, input2, target):
        return handle_torch_function(
            cosine_embedding_loss,
            (input1, input2, target),
            input1,
            input2,
            target,
            margin=margin,
            size_average=size_average,
            reduce=reduce,
            reduction=reduction,
        )
    if size_average is not None or reduce is not None:
        reduction_enum = _Reduction.legacy_get_enum(size_average, reduce)
    else:
        reduction_enum = _Reduction.get_enum(reduction)
    return torch.cosine_embedding_loss(input1, input2, target, margin, reduction_enum)


def multi_margin_loss(
    input: Tensor,
    target: Tensor,
    p: int = 1,
    margin: float = 1.0,
    weight: Optional[Tensor] = None,
    size_average: Optional[bool] = None,
    reduce: Optional[bool] = None,
    reduction: str = "mean",
) -> Tensor:  # noqa: D400,D402
    r"""multi_margin_loss(input, target, p=1, margin=1, weight=None, size_average=None, reduce=None, reduction='mean') -> Tensor

    See :class:`~torch.nn.MultiMarginLoss` for details.
    """
    if has_torch_function_variadic(input, target, weight):
        return handle_torch_function(
            multi_margin_loss,
            (input, target, weight),
            input,
            target,
            p=p,
            margin=margin,
            weight=weight,
            size_average=size_average,
            reduce=reduce,
            reduction=reduction,
        )
    if size_average is not None or reduce is not None:
        reduction_enum = _Reduction.legacy_get_enum(size_average, reduce)
    else:
        reduction_enum = _Reduction.get_enum(reduction)
    if p != 1 and p != 2:
        raise ValueError("only p == 1 and p == 2 supported")
    if weight is not None:
        if weight.dim() != 1:
            raise ValueError("weight must be one-dimensional")

    return torch._C._nn.multi_margin_loss(
        input, target, p, margin, weight, reduction_enum
    )


pixel_shuffle = _add_docstr(
    torch.pixel_shuffle,
    r"""
pixel_shuffle(input, upscale_factor) -> Tensor

Rearranges elements in a tensor of shape :math:`(*, C \times r^2, H, W)` to a
tensor of shape :math:`(*, C, H \times r, W \times r)`, where r is the :attr:`upscale_factor`.

See :class:`~torch.nn.PixelShuffle` for details.

Args:
    input (Tensor): the input tensor
    upscale_factor (int): factor to increase spatial resolution by

Examples::

    >>> input = torch.randn(1, 9, 4, 4)
    >>> output = torch.nn.functional.pixel_shuffle(input, 3)
    >>> print(output.size())
    torch.Size([1, 1, 12, 12])
""",
)

pixel_unshuffle = _add_docstr(
    torch.pixel_unshuffle,
    r"""
pixel_unshuffle(input, downscale_factor) -> Tensor

Reverses the :class:`~torch.nn.PixelShuffle` operation by rearranging elements in a
tensor of shape :math:`(*, C, H \times r, W \times r)` to a tensor of shape
:math:`(*, C \times r^2, H, W)`, where r is the :attr:`downscale_factor`.

See :class:`~torch.nn.PixelUnshuffle` for details.

Args:
    input (Tensor): the input tensor
    downscale_factor (int): factor to increase spatial resolution by

Examples::

    >>> input = torch.randn(1, 1, 12, 12)
    >>> output = torch.nn.functional.pixel_unshuffle(input, 3)
    >>> print(output.size())
    torch.Size([1, 9, 4, 4])
""",
)

channel_shuffle = _add_docstr(
    torch.channel_shuffle,
    r"""
channel_shuffle(input, groups) -> Tensor

Divide the channels in a tensor of shape :math:`(*, C , H, W)`
into g groups and rearrange them as :math:`(*, C \frac g, g, H, W)`,
while keeping the original tensor shape.

See :class:`~torch.nn.ChannelShuffle` for details.

Args:
    input (Tensor): the input tensor
    groups (int): number of groups to divide channels in and rearrange.

Examples::

    >>> input = torch.randn(1, 4, 2, 2)
    >>> print(input)
    [[[[1, 2],
       [3, 4]],
      [[5, 6],
       [7, 8]],
      [[9, 10],
       [11, 12]],
      [[13, 14],
       [15, 16]],
     ]]
    >>> output = torch.nn.functional.channel_shuffle(input, 2)
    >>> print(output)
    [[[[1, 2],
       [3, 4]],
      [[9, 10],
       [11, 12]],
      [[5, 6],
       [7, 8]],
      [[13, 14],
       [15, 16]],
     ]]
""",
)

native_channel_shuffle = _add_docstr(
    torch.native_channel_shuffle,
    r"""
native_channel_shuffle(input, groups) -> Tensor

Native kernel level implementation of the `channel_shuffle`.
This function might become private in future releases, use with caution.

Divide the channels in a tensor of shape :math:`(*, C , H, W)`
into g groups and rearrange them as :math:`(*, C \frac g, g, H, W)`,
while keeping the original tensor shape.

See :class:`~torch.nn.ChannelShuffle` for details.

Args:
    input (Tensor): the input tensor
    groups (int): number of groups to divide channels in and rearrange.

Examples::

    >>> input = torch.randn(1, 4, 2, 2)
    >>> print(input)
    [[[[1, 2],
       [3, 4]],
      [[5, 6],
       [7, 8]],
      [[9, 10],
       [11, 12]],
      [[13, 14],
       [15, 16]],
     ]]
    >>> output = torch.nn.functional.native_channel_shuffle(input, 2)
    >>> print(output)
    [[[[1, 2],
       [3, 4]],
      [[9, 10],
       [11, 12]],
      [[5, 6],
       [7, 8]],
      [[13, 14],
       [15, 16]],
     ]]
""",
)


@_overload
def upsample(  # noqa: F811
    input: Tensor,
    size: Optional[int] = None,
    scale_factor: Optional[float] = None,
    mode: str = "nearest",
    align_corners: Optional[bool] = None,
) -> Tensor:  # noqa: B950
    pass


@_overload
def upsample(  # noqa: F811
    input: Tensor,
    size: Optional[List[int]] = None,
    scale_factor: Optional[float] = None,
    mode: str = "nearest",
    align_corners: Optional[bool] = None,
) -> Tensor:  # noqa: B950
    pass


def upsample(  # noqa: F811
    input,
    size=None,
    scale_factor=None,
    mode="nearest",
    align_corners=None,
):
    r"""Upsample input.

    Provided tensor is upsampled to either the given :attr:`size` or the given
    :attr:`scale_factor`

    .. warning::
        This function is deprecated in favor of :func:`torch.nn.functional.interpolate`.
        This is equivalent with ``nn.functional.interpolate(...)``.

    Note:
        {backward_reproducibility_note}

    The algorithm used for upsampling is determined by :attr:`mode`.

    Currently temporal, spatial and volumetric upsampling are supported, i.e.
    expected inputs are 3-D, 4-D or 5-D in shape.

    The input dimensions are interpreted in the form:
    `mini-batch x channels x [optional depth] x [optional height] x width`.

    The modes available for upsampling are: `nearest`, `linear` (3D-only),
    `bilinear`, `bicubic` (4D-only), `trilinear` (5D-only)

    Args:
        input (Tensor): the input tensor
        size (int or Tuple[int] or Tuple[int, int] or Tuple[int, int, int]):
            output spatial size.
        scale_factor (float or Tuple[float]): multiplier for spatial size. Has to match input size if it is a tuple.
        mode (str): algorithm used for upsampling:
            ``'nearest'`` | ``'linear'`` | ``'bilinear'`` | ``'bicubic'`` |
            ``'trilinear'``. Default: ``'nearest'``
        align_corners (bool, optional): Geometrically, we consider the pixels of the
            input and output as squares rather than points.
            If set to ``True``, the input and output tensors are aligned by the
            center points of their corner pixels, preserving the values at the corner pixels.
            If set to ``False``, the input and output tensors are aligned by the corner
            points of their corner pixels, and the interpolation uses edge value padding
            for out-of-boundary values, making this operation *independent* of input size
            when :attr:`scale_factor` is kept the same. This only has an effect when :attr:`mode`
            is ``'linear'``, ``'bilinear'``, ``'bicubic'`` or ``'trilinear'``.
            Default: ``False``

    .. note::
        With ``mode='bicubic'``, it's possible to cause overshoot, in other words it can produce
        negative values or values greater than 255 for images.
        Explicitly call ``result.clamp(min=0, max=255)`` if you want to reduce the overshoot
        when displaying the image.

    .. warning::
        With ``align_corners = True``, the linearly interpolating modes
        (`linear`, `bilinear`, and `trilinear`) don't proportionally align the
        output and input pixels, and thus the output values can depend on the
        input size. This was the default behavior for these modes up to version
        0.3.1. Since then, the default behavior is ``align_corners = False``.
        See :class:`~torch.nn.Upsample` for concrete examples on how this
        affects the outputs.

    """
    warnings.warn(
        "`nn.functional.upsample` is deprecated. "
        "Use `nn.functional.interpolate` instead.",
        stacklevel=2,
    )
    return interpolate(input, size, scale_factor, mode, align_corners)


if upsample.__doc__:
    upsample.__doc__ = upsample.__doc__.format(**reproducibility_notes)


def _is_integer(x) -> bool:
    r"""Type check the input number is an integer.

    Will return True for int, SymInt, Numpy integers and Tensors with integer elements.
    """
    if isinstance(x, (int, torch.SymInt)):
        return True
    if np is not None and isinstance(x, np.integer):
        return True
    return isinstance(x, Tensor) and not x.is_floating_point()


@_overload
def interpolate(  # noqa: F811
    input: Tensor,
    size: Optional[int] = None,
    scale_factor: Optional[List[float]] = None,
    mode: str = "nearest",
    align_corners: Optional[bool] = None,
    recompute_scale_factor: Optional[bool] = None,
    antialias: bool = False,
) -> Tensor:  # noqa: B950
    pass


@_overload
def interpolate(  # noqa: F811
    input: Tensor,
    size: Optional[List[int]] = None,
    scale_factor: Optional[List[float]] = None,
    mode: str = "nearest",
    align_corners: Optional[bool] = None,
    recompute_scale_factor: Optional[bool] = None,
    antialias: bool = False,
) -> Tensor:  # noqa: B950
    pass


@_overload
def interpolate(  # noqa: F811
    input: Tensor,
    size: Optional[int] = None,
    scale_factor: Optional[float] = None,
    mode: str = "nearest",
    align_corners: Optional[bool] = None,
    recompute_scale_factor: Optional[bool] = None,
    antialias: bool = False,
) -> Tensor:  # noqa: B950
    pass


@_overload
def interpolate(  # noqa: F811
    input: Tensor,
    size: Optional[List[int]] = None,
    scale_factor: Optional[float] = None,
    mode: str = "nearest",
    align_corners: Optional[bool] = None,
    recompute_scale_factor: Optional[bool] = None,
    antialias: bool = False,
) -> Tensor:
    pass


def interpolate(  # noqa: F811
    input: Tensor,
    size: Optional[int] = None,
    scale_factor: Optional[List[float]] = None,
    mode: str = "nearest",
    align_corners: Optional[bool] = None,
    recompute_scale_factor: Optional[bool] = None,
    antialias: bool = False,
) -> Tensor:  # noqa: B950
    r"""Down/up samples the input.

    Tensor interpolated to either the given :attr:`size` or the given
    :attr:`scale_factor`

    The algorithm used for interpolation is determined by :attr:`mode`.

    Currently temporal, spatial and volumetric sampling are supported, i.e.
    expected inputs are 3-D, 4-D or 5-D in shape.

    The input dimensions are interpreted in the form:
    `mini-batch x channels x [optional depth] x [optional height] x width`.

    The modes available for resizing are: `nearest`, `linear` (3D-only),
    `bilinear`, `bicubic` (4D-only), `trilinear` (5D-only), `area`, `nearest-exact`

    Args:
        input (Tensor): the input tensor
        size (int or Tuple[int] or Tuple[int, int] or Tuple[int, int, int]):
            output spatial size.
        scale_factor (float or Tuple[float]): multiplier for spatial size. If `scale_factor` is a tuple,
            its length has to match the number of spatial dimensions; `input.dim() - 2`.
        mode (str): algorithm used for upsampling:
            ``'nearest'`` | ``'linear'`` | ``'bilinear'`` | ``'bicubic'`` |
            ``'trilinear'`` | ``'area'`` | ``'nearest-exact'``. Default: ``'nearest'``
        align_corners (bool, optional): Geometrically, we consider the pixels of the
            input and output as squares rather than points.
            If set to ``True``, the input and output tensors are aligned by the
            center points of their corner pixels, preserving the values at the corner pixels.
            If set to ``False``, the input and output tensors are aligned by the corner
            points of their corner pixels, and the interpolation uses edge value padding
            for out-of-boundary values, making this operation *independent* of input size
            when :attr:`scale_factor` is kept the same. This only has an effect when :attr:`mode`
            is ``'linear'``, ``'bilinear'``, ``'bicubic'`` or ``'trilinear'``.
            Default: ``False``
        recompute_scale_factor (bool, optional): recompute the scale_factor for use in the
            interpolation calculation. If `recompute_scale_factor` is ``True``, then
            `scale_factor` must be passed in and `scale_factor` is used to compute the
            output `size`. The computed output `size` will be used to infer new scales for
            the interpolation. Note that when `scale_factor` is floating-point, it may differ
            from the recomputed `scale_factor` due to rounding and precision issues.
            If `recompute_scale_factor` is ``False``, then `size` or `scale_factor` will
            be used directly for interpolation. Default: ``None``.
        antialias (bool, optional): flag to apply anti-aliasing. Default: ``False``. Using anti-alias
            option together with ``align_corners=False``, interpolation result would match Pillow
            result for downsampling operation. Supported modes: ``'bilinear'``, ``'bicubic'``.

    .. note::
        With ``mode='bicubic'``, it's possible to cause overshoot, in other words it can produce
        negative values or values greater than 255 for images.
        Explicitly call ``result.clamp(min=0, max=255)`` if you want to reduce the overshoot
        when displaying the image.

    .. note::
        Mode ``mode='nearest-exact'`` matches Scikit-Image and PIL nearest neighbours interpolation
        algorithms and fixes known issues with ``mode='nearest'``. This mode is introduced to keep
        backward compatibility.
        Mode ``mode='nearest'`` matches buggy OpenCV's ``INTER_NEAREST`` interpolation algorithm.

    .. note::
        The gradients for the dtype ``float16`` on CUDA may be inaccurate in the upsample operation
        when using modes ``['linear', 'bilinear', 'bicubic', 'trilinear', 'area']``.
        For more details, please refer to the discussion in
        `issue#104157 <https://github.com/pytorch/pytorch/issues/104157>`_.

    Note:
        {backward_reproducibility_note}
    """
    if has_torch_function_unary(input):
        return handle_torch_function(
            interpolate,
            (input,),
            input,
            size=size,
            scale_factor=scale_factor,
            mode=mode,
            align_corners=align_corners,
            recompute_scale_factor=recompute_scale_factor,
            antialias=antialias,
        )

    if mode in ("nearest", "area", "nearest-exact"):
        if align_corners is not None:
            raise ValueError(
                "align_corners option can only be set with the "
                "interpolating modes: linear | bilinear | bicubic | trilinear"
            )
    else:
        if align_corners is None:
            align_corners = False

    dim = input.dim() - 2  # Number of spatial dimensions.

    # Process size and scale_factor.  Validate that exactly one is set.
    # Validate its length if it is a list, or expand it if it is a scalar.
    # After this block, exactly one of output_size and scale_factors will
    # be non-None, and it will be a list (or tuple).
    if size is not None and scale_factor is not None:
        raise ValueError("only one of size or scale_factor should be defined")
    elif size is not None:
        assert scale_factor is None
        scale_factors = None
        if isinstance(size, (list, tuple)):
            if len(size) != dim:
                raise ValueError(
                    "Input and output must have the same number of spatial dimensions, but got "
                    f"input with spatial dimensions of {list(input.shape[2:])} and output size of {size}. "
                    "Please provide input tensor in (N, C, d1, d2, ...,dK) format and "
                    "output size in (o1, o2, ...,oK) format."
                )
            if not torch.jit.is_scripting():
                if not all(_is_integer(x) for x in size):
                    raise TypeError(
                        "expected size to be one of int or Tuple[int] or Tuple[int, int] or "
                        f"Tuple[int, int, int], but got size with types {[type(x) for x in size]}"
                    )
            output_size = size
        else:
            output_size = [size for _ in range(dim)]
    elif scale_factor is not None:
        assert size is None
        output_size = None
        if isinstance(scale_factor, (list, tuple)):
            if len(scale_factor) != dim:
                raise ValueError(
                    "Input and scale_factor must have the same number of spatial dimensions, but "
                    f"got input with spatial dimensions of {list(input.shape[2:])} and "
                    f"scale_factor of shape {scale_factor}. "
                    "Please provide input tensor in (N, C, d1, d2, ...,dK) format and "
                    "scale_factor in (s1, s2, ...,sK) format."
                )
            scale_factors = scale_factor
        else:
            scale_factors = [scale_factor for _ in range(dim)]
    else:
        raise ValueError("either size or scale_factor should be defined")

    if (
        recompute_scale_factor is not None
        and recompute_scale_factor
        and size is not None
    ):
        raise ValueError(
            "recompute_scale_factor is not meaningful with an explicit size."
        )

    # "area" mode always requires an explicit size rather than scale factor.
    # Re-use the recompute_scale_factor code path.
    if mode == "area" and output_size is None:
        recompute_scale_factor = True

    if recompute_scale_factor is not None and recompute_scale_factor:
        # We compute output_size here, then un-set scale_factors.
        # The C++ code will recompute it based on the (integer) output size.
        assert scale_factors is not None
        if not torch.jit.is_scripting() and torch._C._get_tracing_state():
            # make scale_factor a tensor in tracing so constant doesn't get baked in
            output_size = [
                (
                    torch.floor(
                        (
                            input.size(i + 2).float()
                            * torch.tensor(scale_factors[i], dtype=torch.float32)
                        ).float()
                    )
                )
                for i in range(dim)
            ]
        elif torch.jit.is_scripting():
            output_size = [
                int(math.floor(float(input.size(i + 2)) * scale_factors[i]))
                for i in range(dim)
            ]
        else:
            output_size = [
                _sym_int(input.size(i + 2) * scale_factors[i]) for i in range(dim)
            ]
        scale_factors = None

    if antialias and not (mode in ("bilinear", "bicubic") and input.ndim == 4):
        raise ValueError(
            "Anti-alias option is restricted to bilinear and bicubic modes and requires a 4-D tensor as input"
        )

    if input.dim() == 3 and mode == "nearest":
        return torch._C._nn.upsample_nearest1d(input, output_size, scale_factors)
    if input.dim() == 4 and mode == "nearest":
        return torch._C._nn.upsample_nearest2d(input, output_size, scale_factors)
    if input.dim() == 5 and mode == "nearest":
        return torch._C._nn.upsample_nearest3d(input, output_size, scale_factors)

    if input.dim() == 3 and mode == "nearest-exact":
        return torch._C._nn._upsample_nearest_exact1d(input, output_size, scale_factors)
    if input.dim() == 4 and mode == "nearest-exact":
        return torch._C._nn._upsample_nearest_exact2d(input, output_size, scale_factors)
    if input.dim() == 5 and mode == "nearest-exact":
        return torch._C._nn._upsample_nearest_exact3d(input, output_size, scale_factors)

    if input.dim() == 3 and mode == "area":
        assert output_size is not None
        return adaptive_avg_pool1d(input, output_size)
    if input.dim() == 4 and mode == "area":
        assert output_size is not None
        return adaptive_avg_pool2d(input, output_size)
    if input.dim() == 5 and mode == "area":
        assert output_size is not None
        return adaptive_avg_pool3d(input, output_size)

    if input.dim() == 3 and mode == "linear":
        assert align_corners is not None
        return torch._C._nn.upsample_linear1d(
            input, output_size, align_corners, scale_factors
        )
    if input.dim() == 4 and mode == "bilinear":
        assert align_corners is not None
        if antialias:
            return torch._C._nn._upsample_bilinear2d_aa(
                input, output_size, align_corners, scale_factors
            )
        # Two levels are necessary to prevent TorchScript from touching
        # are_deterministic_algorithms_enabled.
        if not torch.jit.is_scripting():
<<<<<<< HEAD
            if torch.are_deterministic_algorithms_enabled() and (input.is_cuda or input.is_xpu):
=======
            if torch.are_deterministic_algorithms_enabled() and (
                input.is_cuda or input.is_xpu
            ):
>>>>>>> 0143c0d6
                # Use slow decomp whose backward will be in terms of index_put
                # importlib is required because the import cannot be top level
                # (cycle) and cannot be nested (TS doesn't support)
                return importlib.import_module(
                    "torch._decomp.decompositions"
                )._upsample_linear_vec(input, output_size, align_corners, scale_factors)
        return torch._C._nn.upsample_bilinear2d(
            input, output_size, align_corners, scale_factors
        )
    if input.dim() == 5 and mode == "trilinear":
        assert align_corners is not None
        return torch._C._nn.upsample_trilinear3d(
            input, output_size, align_corners, scale_factors
        )
    if input.dim() == 4 and mode == "bicubic":
        assert align_corners is not None
        if antialias:
            return torch._C._nn._upsample_bicubic2d_aa(
                input, output_size, align_corners, scale_factors
            )
        return torch._C._nn.upsample_bicubic2d(
            input, output_size, align_corners, scale_factors
        )

    if input.dim() == 3 and mode == "bilinear":
        raise NotImplementedError("Got 3D input, but bilinear mode needs 4D input")
    if input.dim() == 3 and mode == "trilinear":
        raise NotImplementedError("Got 3D input, but trilinear mode needs 5D input")
    if input.dim() == 4 and mode == "linear":
        raise NotImplementedError("Got 4D input, but linear mode needs 3D input")
    if input.dim() == 4 and mode == "trilinear":
        raise NotImplementedError("Got 4D input, but trilinear mode needs 5D input")
    if input.dim() == 5 and mode == "linear":
        raise NotImplementedError("Got 5D input, but linear mode needs 3D input")
    if input.dim() == 5 and mode == "bilinear":
        raise NotImplementedError("Got 5D input, but bilinear mode needs 4D input")

    raise NotImplementedError(
        "Input Error: Only 3D, 4D and 5D input Tensors supported"
        f" (got {input.dim()}D) for the modes: nearest | linear | bilinear | bicubic | trilinear | area | nearest-exact"
        f" (got {mode})"
    )


if interpolate.__doc__:
    interpolate.__doc__ = interpolate.__doc__.format(**reproducibility_notes)


@_overload
def upsample_nearest(  # noqa: F811
    input: Tensor,
    size: Optional[int] = None,
    scale_factor: Optional[float] = None,
) -> Tensor:
    pass


@_overload
def upsample_nearest(  # noqa: F811
    input: Tensor,
    size: Optional[List[int]] = None,
    scale_factor: Optional[float] = None,
) -> Tensor:
    pass


def upsample_nearest(input, size=None, scale_factor=None):  # noqa: F811
    r"""Upsamples the input, using nearest neighbours' pixel values.

    .. warning::
        This function is deprecated in favor of :func:`torch.nn.functional.interpolate`.
        This is equivalent with ``nn.functional.interpolate(..., mode='nearest')``.

    Currently spatial and volumetric upsampling are supported (i.e. expected
    inputs are 4 or 5 dimensional).

    Args:
        input (Tensor): input
        size (int or Tuple[int, int] or Tuple[int, int, int]): output spatia
            size.
        scale_factor (int): multiplier for spatial size. Has to be an integer.

    Note:
        {backward_reproducibility_note}
    """
    # DeprecationWarning is ignored by default
    warnings.warn(
        "`nn.functional.upsample_nearest` is deprecated. "
        "Use `nn.functional.interpolate` instead.",
        stacklevel=2,
    )
    return interpolate(input, size, scale_factor, mode="nearest")


if upsample_nearest.__doc__:
    upsample_nearest.__doc__ = upsample_nearest.__doc__.format(**reproducibility_notes)


@_overload
def upsample_bilinear(  # noqa: F811
    input: Tensor,
    size: Optional[int] = None,
    scale_factor: Optional[float] = None,
) -> Tensor:
    pass


@_overload
def upsample_bilinear(  # noqa: F811
    input: Tensor,
    size: Optional[List[int]] = None,
    scale_factor: Optional[float] = None,
) -> Tensor:
    pass


@_overload
def upsample_bilinear(  # noqa: F811
    input: Tensor,
    size: Optional[int] = None,
    scale_factor: Optional[List[float]] = None,
) -> Tensor:
    pass


@_overload
def upsample_bilinear(  # noqa: F811
    input: Tensor,
    size: Optional[List[int]] = None,
    scale_factor: Optional[List[float]] = None,
) -> Tensor:
    pass


def upsample_bilinear(input, size=None, scale_factor=None):  # noqa: F811
    r"""Upsamples the input, using bilinear upsampling.

    .. warning::
        This function is deprecated in favor of :func:`torch.nn.functional.interpolate`.
        This is equivalent with
        ``nn.functional.interpolate(..., mode='bilinear', align_corners=True)``.

    Expected inputs are spatial (4 dimensional). Use `upsample_trilinear` fo
    volumetric (5 dimensional) inputs.

    Args:
        input (Tensor): input
        size (int or Tuple[int, int]): output spatial size.
        scale_factor (int or Tuple[int, int]): multiplier for spatial size

    Note:
        {backward_reproducibility_note}
    """
    # DeprecationWarning is ignored by default
    warnings.warn(
        "`nn.functional.upsample_bilinear` is deprecated. "
        "Use `nn.functional.interpolate` instead.",
        stacklevel=2,
    )
    return interpolate(input, size, scale_factor, mode="bilinear", align_corners=True)


if upsample_bilinear.__doc__:
    upsample_bilinear.__doc__ = upsample_bilinear.__doc__.format(
        **reproducibility_notes
    )

GRID_SAMPLE_INTERPOLATION_MODES = {
    "bilinear": 0,
    "nearest": 1,
    "bicubic": 2,
}

GRID_SAMPLE_PADDING_MODES = {
    "zeros": 0,
    "border": 1,
    "reflection": 2,
}


def grid_sample(
    input: Tensor,
    grid: Tensor,
    mode: str = "bilinear",
    padding_mode: str = "zeros",
    align_corners: Optional[bool] = None,
) -> Tensor:
    r"""Compute grid sample.

    Given an :attr:`input` and a flow-field :attr:`grid`, computes the
    ``output`` using :attr:`input` values and pixel locations from :attr:`grid`.

    Currently, only spatial (4-D) and volumetric (5-D) :attr:`input` are
    supported.

    In the spatial (4-D) case, for :attr:`input` with shape
    :math:`(N, C, H_\text{in}, W_\text{in})` and :attr:`grid` with shape
    :math:`(N, H_\text{out}, W_\text{out}, 2)`, the output will have shape
    :math:`(N, C, H_\text{out}, W_\text{out})`.

    For each output location ``output[n, :, h, w]``, the size-2 vector
    ``grid[n, h, w]`` specifies :attr:`input` pixel locations ``x`` and ``y``,
    which are used to interpolate the output value ``output[n, :, h, w]``.
    In the case of 5D inputs, ``grid[n, d, h, w]`` specifies the
    ``x``, ``y``, ``z`` pixel locations for interpolating
    ``output[n, :, d, h, w]``. :attr:`mode` argument specifies ``nearest`` or
    ``bilinear`` interpolation method to sample the input pixels.

    :attr:`grid` specifies the sampling pixel locations normalized by the
    :attr:`input` spatial dimensions. Therefore, it should have most values in
    the range of ``[-1, 1]``. For example, values ``x = -1, y = -1`` is the
    left-top pixel of :attr:`input`, and values  ``x = 1, y = 1`` is the
    right-bottom pixel of :attr:`input`.

    If :attr:`grid` has values outside the range of ``[-1, 1]``, the corresponding
    outputs are handled as defined by :attr:`padding_mode`. Options are

        * ``padding_mode="zeros"``: use ``0`` for out-of-bound grid locations,
        * ``padding_mode="border"``: use border values for out-of-bound grid locations,
        * ``padding_mode="reflection"``: use values at locations reflected by
          the border for out-of-bound grid locations. For location far away
          from the border, it will keep being reflected until becoming in bound,
          e.g., (normalized) pixel location ``x = -3.5`` reflects by border ``-1``
          and becomes ``x' = 1.5``, then reflects by border ``1`` and becomes
          ``x'' = -0.5``.

    Note:
        This function is often used in conjunction with :func:`affine_grid`
        to build `Spatial Transformer Networks`_ .

    Note:
        When using the CUDA backend, this operation may induce nondeterministic
        behaviour in its backward pass that is not easily switched off.
        Please see the notes on :doc:`/notes/randomness` for background.

    Note:
        NaN values in :attr:`grid` would be interpreted as ``-1``.

    Args:
        input (Tensor): input of shape :math:`(N, C, H_\text{in}, W_\text{in})` (4-D case)
                        or :math:`(N, C, D_\text{in}, H_\text{in}, W_\text{in})` (5-D case)
        grid (Tensor): flow-field of shape :math:`(N, H_\text{out}, W_\text{out}, 2)` (4-D case)
                       or :math:`(N, D_\text{out}, H_\text{out}, W_\text{out}, 3)` (5-D case)
        mode (str): interpolation mode to calculate output values
            ``'bilinear'`` | ``'nearest'`` | ``'bicubic'``. Default: ``'bilinear'``
            Note: ``mode='bicubic'`` supports only 4-D input.
            When ``mode='bilinear'`` and the input is 5-D, the interpolation mode
            used internally will actually be trilinear. However, when the input is 4-D,
            the interpolation mode will legitimately be bilinear.
        padding_mode (str): padding mode for outside grid values
            ``'zeros'`` | ``'border'`` | ``'reflection'``. Default: ``'zeros'``
        align_corners (bool, optional): Geometrically, we consider the pixels of the
            input  as squares rather than points.
            If set to ``True``, the extrema (``-1`` and ``1``) are considered as referring
            to the center points of the input's corner pixels. If set to ``False``, they
            are instead considered as referring to the corner points of the input's corner
            pixels, making the sampling more resolution agnostic.
            This option parallels the ``align_corners`` option in
            :func:`interpolate`, and so whichever option is used here
            should also be used there to resize the input image before grid sampling.
            Default: ``False``

    Returns:
        output (Tensor): output Tensor

    .. _`Spatial Transformer Networks`:
        https://arxiv.org/abs/1506.02025

    .. warning::
        When ``align_corners = True``, the grid positions depend on the pixel
        size relative to the input image size, and so the locations sampled by
        :func:`grid_sample` will differ for the same input given at different
        resolutions (that is, after being upsampled or downsampled).
        The default behavior up to version 1.2.0 was ``align_corners = True``.
        Since then, the default behavior has been changed to ``align_corners = False``,
        in order to bring it in line with the default for :func:`interpolate`.

    .. note::
        ``mode='bicubic'`` is implemented using the `cubic convolution algorithm`_ with :math:`\alpha=-0.75`.
        The constant :math:`\alpha` might be different from packages to packages.
        For example, `PIL`_ and `OpenCV`_ use -0.5 and -0.75 respectively.
        This algorithm may "overshoot" the range of values it's interpolating.
        For example, it may produce negative values or values greater than 255 when interpolating input in [0, 255].
        Clamp the results with :func:`torch.clamp` to ensure they are within the valid range.
    .. _`cubic convolution algorithm`: https://en.wikipedia.org/wiki/Bicubic_interpolation
    .. _`PIL`: https://github.com/python-pillow/Pillow/blob/4634eafe3c695a014267eefdce830b4a825beed7/src/libImaging/Resample.c#L51
    .. _`OpenCV`: https://github.com/opencv/opencv/blob/f345ed564a06178670750bad59526cfa4033be55/modules/imgproc/src/resize.cpp#L908
    """
    if has_torch_function_variadic(input, grid):
        return handle_torch_function(
            grid_sample,
            (input, grid),
            input,
            grid,
            mode=mode,
            padding_mode=padding_mode,
            align_corners=align_corners,
        )
    if mode != "bilinear" and mode != "nearest" and mode != "bicubic":
        raise ValueError(
            f"nn.functional.grid_sample(): expected mode to be 'bilinear', 'nearest' or 'bicubic', but got: '{mode}'"
        )
    if (
        padding_mode != "zeros"
        and padding_mode != "border"
        and padding_mode != "reflection"
    ):
        raise ValueError(
            "nn.functional.grid_sample(): expected padding_mode "
            "to be 'zeros', 'border', or 'reflection', "
            f"but got: '{padding_mode}'"
        )

    if mode == "bilinear":
        mode_enum = 0
    elif mode == "nearest":
        mode_enum = 1
    else:  # mode == 'bicubic'
        mode_enum = 2

    if padding_mode == "zeros":
        padding_mode_enum = 0
    elif padding_mode == "border":
        padding_mode_enum = 1
    else:  # padding_mode == 'reflection'
        padding_mode_enum = 2

    if align_corners is None:
        warnings.warn(
            "Default grid_sample and affine_grid behavior has changed "
            "to align_corners=False since 1.3.0. Please specify "
            "align_corners=True if the old behavior is desired. "
            "See the documentation of grid_sample for details."
        )
        align_corners = False

    return torch.grid_sampler(input, grid, mode_enum, padding_mode_enum, align_corners)


def affine_grid(
    theta: Tensor,
    size: List[int],
    align_corners: Optional[bool] = None,
) -> Tensor:
    r"""Generate 2D or 3D flow field (sampling grid), given a batch of affine matrices :attr:`theta`.

    .. note::
        This function is often used in conjunction with :func:`grid_sample`
        to build `Spatial Transformer Networks`_ .

    Args:
        theta (Tensor): input batch of affine matrices with shape
            (:math:`N \times 2 \times 3`) for 2D or
            (:math:`N \times 3 \times 4`) for 3D
        size (torch.Size): the target output image size.
            (:math:`N \times C \times H \times W` for 2D or
            :math:`N \times C \times D \times H \times W` for 3D)
            Example: torch.Size((32, 3, 24, 24))
        align_corners (bool, optional): if ``True``, consider ``-1`` and ``1``
            to refer to the centers of the corner pixels rather than the image corners.
            Refer to :func:`grid_sample` for a more complete description.
            A grid generated by :func:`affine_grid` should be passed to :func:`grid_sample`
            with the same setting for this option.
            Default: ``False``

    Returns:
        output (Tensor): output Tensor of size (:math:`N \times H \times W \times 2`)

    .. _`Spatial Transformer Networks`:
        https://arxiv.org/abs/1506.02025

    .. warning::
        When ``align_corners = True``, the grid positions depend on the pixel
        size relative to the input image size, and so the locations sampled by
        :func:`grid_sample` will differ for the same input given at different
        resolutions (that is, after being upsampled or downsampled).
        The default behavior up to version 1.2.0 was ``align_corners = True``.
        Since then, the default behavior has been changed to ``align_corners = False``,
        in order to bring it in line with the default for :func:`interpolate`.
    .. warning::
        When ``align_corners = True``, 2D affine transforms on 1D data and
        3D affine transforms on 2D data (that is, when one of the spatial
        dimensions has unit size) are ill-defined, and not an intended use case.
        This is not a problem when ``align_corners = False``.
        Up to version 1.2.0, all grid points along a unit dimension were
        considered arbitrarily to be at ``-1``.
        From version 1.3.0, under ``align_corners = True`` all grid points
        along a unit dimension are considered to be at ``0``
        (the center of the input image).
    """
    if has_torch_function_unary(theta):
        return handle_torch_function(
            affine_grid, (theta,), theta, size, align_corners=align_corners
        )
    if align_corners is None:
        warnings.warn(
            "Default grid_sample and affine_grid behavior has changed "
            "to align_corners=False since 1.3.0. Please specify "
            "align_corners=True if the old behavior is desired. "
            "See the documentation of grid_sample for details."
        )
        align_corners = False

    # enforce floating point dtype on theta
    if not theta.is_floating_point():
        raise ValueError(
            f"Expected theta to have floating point type, but got {theta.dtype}"
        )
    # check that shapes and sizes match
    if len(size) == 4:
        if theta.dim() != 3 or theta.shape[-2] != 2 or theta.shape[-1] != 3:
            raise ValueError(
                f"Expected a batch of 2D affine matrices of shape Nx2x3 for size {size}. Got {theta.shape}."
            )
        spatial_size = size[-2:]  # spatial dimension sizes
    elif len(size) == 5:
        if theta.dim() != 3 or theta.shape[-2] != 3 or theta.shape[-1] != 4:
            raise ValueError(
                f"Expected a batch of 3D affine matrices of shape Nx3x4 for size {size}. Got {theta.shape}."
            )
        spatial_size = size[-3:]  # spatial dimension sizes
    else:
        raise NotImplementedError(
            "affine_grid only supports 4D and 5D sizes, "
            "for 2D and 3D affine transforms, respectively. "
            f"Got size {size}."
        )
    # check for empty span
    if align_corners and min(spatial_size) == 1:
        warnings.warn(
            "Since version 1.3.0, affine_grid behavior has changed "
            "for unit-size grids when align_corners=True. "
            "This is not an intended use case of affine_grid. "
            "See the documentation of affine_grid for details."
        )
    elif min(size) <= 0:
        raise ValueError(f"Expected non-zero, positive output size. Got {size}")

    return torch.affine_grid_generator(theta, size, align_corners)


def pad(
    input: Tensor,
    pad: List[int],
    mode: str = "constant",
    value: Optional[float] = None,
) -> Tensor:
    r"""
    pad(input, pad, mode="constant", value=None) -> Tensor

    Pads tensor.

    Padding size:
        The padding size by which to pad some dimensions of :attr:`input`
        are described starting from the last dimension and moving forward.
        :math:`\left\lfloor\frac{\text{len(pad)}}{2}\right\rfloor` dimensions
        of ``input`` will be padded.
        For example, to pad only the last dimension of the input tensor, then
        :attr:`pad` has the form
        :math:`(\text{padding\_left}, \text{padding\_right})`;
        to pad the last 2 dimensions of the input tensor, then use
        :math:`(\text{padding\_left}, \text{padding\_right},`
        :math:`\text{padding\_top}, \text{padding\_bottom})`;
        to pad the last 3 dimensions, use
        :math:`(\text{padding\_left}, \text{padding\_right},`
        :math:`\text{padding\_top}, \text{padding\_bottom}`
        :math:`\text{padding\_front}, \text{padding\_back})`.

    Padding mode:
        See :class:`torch.nn.CircularPad2d`, :class:`torch.nn.ConstantPad2d`,
        :class:`torch.nn.ReflectionPad2d`, and :class:`torch.nn.ReplicationPad2d`
        for concrete examples on how each of the padding modes works. Constant
        padding is implemented for arbitrary dimensions. Circular, replicate and
        reflection padding are implemented for padding the last 3 dimensions of a
        4D or 5D input tensor, the last 2 dimensions of a 3D or 4D input tensor,
        or the last dimension of a 2D or 3D input tensor.

    Note:
        When using the CUDA backend, this operation may induce nondeterministic
        behaviour in its backward pass that is not easily switched off.
        Please see the notes on :doc:`/notes/randomness` for background.

    Args:
        input (Tensor): N-dimensional tensor
        pad (tuple): m-elements tuple, where
            :math:`\frac{m}{2} \leq` input dimensions and :math:`m` is even.
        mode: ``'constant'``, ``'reflect'``, ``'replicate'`` or ``'circular'``.
            Default: ``'constant'``
        value: fill value for ``'constant'`` padding. Default: ``0``

    Examples::

        >>> t4d = torch.empty(3, 3, 4, 2)
        >>> p1d = (1, 1) # pad last dim by 1 on each side
        >>> out = F.pad(t4d, p1d, "constant", 0)  # effectively zero padding
        >>> print(out.size())
        torch.Size([3, 3, 4, 4])
        >>> p2d = (1, 1, 2, 2) # pad last dim by (1, 1) and 2nd to last by (2, 2)
        >>> out = F.pad(t4d, p2d, "constant", 0)
        >>> print(out.size())
        torch.Size([3, 3, 8, 4])
        >>> t4d = torch.empty(3, 3, 4, 2)
        >>> p3d = (0, 1, 2, 1, 3, 3) # pad by (0, 1), (2, 1), and (3, 3)
        >>> out = F.pad(t4d, p3d, "constant", 0)
        >>> print(out.size())
        torch.Size([3, 9, 7, 3])
    """
    if has_torch_function_unary(input):
        return handle_torch_function(
            torch.nn.functional.pad, (input,), input, pad, mode=mode, value=value
        )
    if not torch.jit.is_scripting():
        if torch.are_deterministic_algorithms_enabled() and (
            input.is_cuda or input.is_xpu
        ):
            if mode == "replicate":
                # Use slow decomp whose backward will be in terms of index_put.
                # importlib is required because the import cannot be top level
                # (cycle) and cannot be nested (TS doesn't support)
                return importlib.import_module(
                    "torch._decomp.decompositions"
                )._replication_pad(input, pad)
    return torch._C._nn.pad(input, pad, mode, value)


# TODO: Fix via https://github.com/pytorch/pytorch/issues/75798
pad.__module__ = "torch.nn.functional"

# distance


pairwise_distance = _add_docstr(
    torch.pairwise_distance,
    r"""
pairwise_distance(x1, x2, p=2.0, eps=1e-6, keepdim=False) -> Tensor

See :class:`torch.nn.PairwiseDistance` for details
""",
)


pdist = _add_docstr(
    torch.pdist,
    r"""
pdist(input, p=2) -> Tensor

Computes the p-norm distance between every pair of row vectors in the input.
This is identical to the upper triangular portion, excluding the diagonal, of
`torch.norm(input[:, None] - input, dim=2, p=p)`. This function will be faster
if the rows are contiguous.

If input has shape :math:`N \times M` then the output will have shape
:math:`\frac{1}{2} N (N - 1)`.

This function is equivalent to ``scipy.spatial.distance.pdist(input,
'minkowski', p=p)`` if :math:`p \in (0, \infty)`. When :math:`p = 0` it is
equivalent to ``scipy.spatial.distance.pdist(input, 'hamming') * M``.
When :math:`p = \infty`, the closest scipy function is
``scipy.spatial.distance.pdist(xn, lambda x, y: np.abs(x - y).max())``.

Args:
    input: input tensor of shape :math:`N \times M`.
    p: p value for the p-norm distance to calculate between each vector pair
        :math:`\in [0, \infty]`.
""",
)


cosine_similarity = _add_docstr(
    torch.cosine_similarity,
    r"""
cosine_similarity(x1, x2, dim=1, eps=1e-8) -> Tensor

Returns cosine similarity between ``x1`` and ``x2``, computed along dim. ``x1`` and ``x2`` must be broadcastable
to a common shape. ``dim`` refers to the dimension in this common shape. Dimension ``dim`` of the output is
squeezed (see :func:`torch.squeeze`), resulting in the
output tensor having 1 fewer dimension.

.. math ::
    \text{similarity} = \dfrac{x_1 \cdot x_2}{\max(\Vert x_1 \Vert _2, \epsilon) \cdot \max(\Vert x_2 \Vert _2, \epsilon)}

Supports :ref:`type promotion <type-promotion-doc>`.

Args:
    x1 (Tensor): First input.
    x2 (Tensor): Second input.
    dim (int, optional): Dimension along which cosine similarity is computed. Default: 1
    eps (float, optional): Small value to avoid division by zero.
        Default: 1e-8

Example::

    >>> input1 = torch.randn(100, 128)
    >>> input2 = torch.randn(100, 128)
    >>> output = F.cosine_similarity(input1, input2)
    >>> print(output)
""",
)


one_hot = _add_docstr(
    torch._C._nn.one_hot,
    r"""
one_hot(tensor, num_classes=-1) -> LongTensor

Takes LongTensor with index values of shape ``(*)`` and returns a tensor
of shape ``(*, num_classes)`` that have zeros everywhere except where the
index of last dimension matches the corresponding value of the input tensor,
in which case it will be 1.

See also `One-hot on Wikipedia`_ .

.. _One-hot on Wikipedia:
    https://en.wikipedia.org/wiki/One-hot

Arguments:
    tensor (LongTensor): class values of any shape.
    num_classes (int):  Total number of classes. If set to -1, the number
        of classes will be inferred as one greater than the largest class
        value in the input tensor.

Returns:
    LongTensor that has one more dimension with 1 values at the
    index of last dimension indicated by the input, and 0 everywhere
    else.

Examples:
    >>> F.one_hot(torch.arange(0, 5) % 3)
    tensor([[1, 0, 0],
            [0, 1, 0],
            [0, 0, 1],
            [1, 0, 0],
            [0, 1, 0]])
    >>> F.one_hot(torch.arange(0, 5) % 3, num_classes=5)
    tensor([[1, 0, 0, 0, 0],
            [0, 1, 0, 0, 0],
            [0, 0, 1, 0, 0],
            [1, 0, 0, 0, 0],
            [0, 1, 0, 0, 0]])
    >>> F.one_hot(torch.arange(0, 6).view(3,2) % 3)
    tensor([[[1, 0, 0],
             [0, 1, 0]],
            [[0, 0, 1],
             [1, 0, 0]],
            [[0, 1, 0],
             [0, 0, 1]]])
""",
)


def triplet_margin_loss(
    anchor: Tensor,
    positive: Tensor,
    negative: Tensor,
    margin: float = 1.0,
    p: float = 2,
    eps: float = 1e-6,
    swap: bool = False,
    size_average: Optional[bool] = None,
    reduce: Optional[bool] = None,
    reduction: str = "mean",
) -> Tensor:
    r"""Compute the triplet loss between given input tensors and a margin greater than 0.

    See :class:`~torch.nn.TripletMarginLoss` for details.
    """
    if has_torch_function_variadic(anchor, positive, negative):
        return handle_torch_function(
            triplet_margin_loss,
            (anchor, positive, negative),
            anchor,
            positive,
            negative,
            margin=margin,
            p=p,
            eps=eps,
            swap=swap,
            size_average=size_average,
            reduce=reduce,
            reduction=reduction,
        )
    if size_average is not None or reduce is not None:
        reduction_enum = _Reduction.legacy_get_enum(size_average, reduce)
    else:
        reduction_enum = _Reduction.get_enum(reduction)
    if margin <= 0:
        raise ValueError(f"margin must be greater than 0, got {margin}")
    return torch.triplet_margin_loss(
        anchor, positive, negative, margin, p, eps, swap, reduction_enum
    )


def triplet_margin_with_distance_loss(
    anchor: Tensor,
    positive: Tensor,
    negative: Tensor,
    *,
    distance_function: Optional[Callable[[Tensor, Tensor], Tensor]] = None,
    margin: float = 1.0,
    swap: bool = False,
    reduction: str = "mean",
) -> Tensor:
    r"""Compute the triplet margin loss for input tensors using a custom distance function.

    See :class:`~torch.nn.TripletMarginWithDistanceLoss` for details.
    """
    if torch.jit.is_scripting():
        raise NotImplementedError(
            "F.triplet_margin_with_distance_loss does not support JIT scripting: "
            "functions requiring Callables cannot be scripted."
        )

    if has_torch_function_variadic(anchor, positive, negative):
        return handle_torch_function(
            triplet_margin_with_distance_loss,
            (anchor, positive, negative),
            anchor,
            positive,
            negative,
            distance_function=distance_function,
            margin=margin,
            swap=swap,
            reduction=reduction,
        )

    # Check validity of reduction mode
    if reduction not in ("mean", "sum", "none"):
        raise ValueError(f"{reduction} is not a valid value for reduction")

    # Check validity of margin
    if margin <= 0:
        raise ValueError(f"margin must be greater than 0, got {margin}")

    # Check dimensions
    a_dim = anchor.ndim
    p_dim = positive.ndim
    n_dim = negative.ndim
    if not (a_dim == p_dim and p_dim == n_dim):
        raise RuntimeError(
            f"The anchor, positive, and negative tensors are expected to have "
            f"the same number of dimensions, but got: anchor {a_dim}D, "
            f"positive {p_dim}D, and negative {n_dim}D inputs"
        )

    # Calculate loss
    if distance_function is None:
        distance_function = torch.pairwise_distance

    dist_pos = distance_function(anchor, positive)
    dist_neg = distance_function(anchor, negative)
    # The distance swap is described in the paper "Learning shallow
    # convolutional feature descriptors with triplet losses" by V. Balntas, E.
    # Riba et al.  If True, and if the positive example is closer to the
    # negative example than the anchor is, swaps the positive example and the
    # anchor in the loss computation.
    if swap:
        dist_swap = distance_function(positive, negative)
        dist_neg = torch.minimum(dist_neg, dist_swap)
    loss = torch.clamp_min(margin + dist_pos - dist_neg, 0)

    # Apply reduction
    if reduction == "sum":
        return torch.sum(loss)
    elif reduction == "mean":
        return torch.mean(loss)
    else:  # reduction == "none"
        return loss


def normalize(
    input: Tensor,
    p: float = 2.0,
    dim: int = 1,
    eps: float = 1e-12,
    out: Optional[Tensor] = None,
) -> Tensor:
    r"""Perform :math:`L_p` normalization of inputs over specified dimension.

    For a tensor :attr:`input` of sizes :math:`(n_0, ..., n_{dim}, ..., n_k)`, each
    :math:`n_{dim}` -element vector :math:`v` along dimension :attr:`dim` is transformed as

    .. math::
        v = \frac{v}{\max(\lVert v \rVert_p, \epsilon)}.

    With the default arguments it uses the Euclidean norm over vectors along dimension :math:`1` for normalization.

    Args:
        input: input tensor of any shape
        p (float): the exponent value in the norm formulation. Default: 2
        dim (int or tuple of ints): the dimension to reduce. Default: 1
        eps (float): small value to avoid division by zero. Default: 1e-12
        out (Tensor, optional): the output tensor. If :attr:`out` is used, this
                                operation won't be differentiable.
    """
    if has_torch_function_variadic(input, out):
        return handle_torch_function(
            normalize, (input, out), input, p=p, dim=dim, eps=eps, out=out
        )
    if out is None:
        denom = input.norm(p, dim, keepdim=True).clamp_min(eps).expand_as(input)
        return input / denom
    else:
        denom = input.norm(p, dim, keepdim=True).clamp_min_(eps).expand_as(input)
        return torch.div(input, denom, out=out)


def assert_int_or_pair(arg: List[int], arg_name: str, message: str) -> None:
    assert isinstance(arg, int) or len(arg) == 2, message.format(arg_name)


def unfold(
    input: Tensor,
    kernel_size: BroadcastingList2[int],
    dilation: BroadcastingList2[int] = 1,
    padding: BroadcastingList2[int] = 0,
    stride: BroadcastingList2[int] = 1,
) -> Tensor:
    r"""Extract sliding local blocks from a batched input tensor.

    .. warning::
        Currently, only 4-D input tensors (batched image-like tensors) are
        supported.

    .. warning::

        More than one element of the unfolded tensor may refer to a single
        memory location. As a result, in-place operations (especially ones that
        are vectorized) may result in incorrect behavior. If you need to write
        to the tensor, please clone it first.


    See :class:`torch.nn.Unfold` for details
    """
    if has_torch_function_unary(input):
        return handle_torch_function(
            unfold,
            (input,),
            input,
            kernel_size,
            dilation=dilation,
            padding=padding,
            stride=stride,
        )
    return torch._C._nn.im2col(
        input, _pair(kernel_size), _pair(dilation), _pair(padding), _pair(stride)
    )


def fold(
    input: Tensor,
    output_size: BroadcastingList2[int],
    kernel_size: BroadcastingList2[int],
    dilation: BroadcastingList2[int] = 1,
    padding: BroadcastingList2[int] = 0,
    stride: BroadcastingList2[int] = 1,
) -> Tensor:
    r"""Combine an array of sliding local blocks into a large containing tensor.

    .. warning::
        Currently, only unbatched (3D) or batched (4D) image-like output tensors are supported.

    See :class:`torch.nn.Fold` for details
    """
    if has_torch_function_unary(input):
        return handle_torch_function(
            fold,
            (input,),
            input,
            output_size,
            kernel_size,
            dilation=dilation,
            padding=padding,
            stride=stride,
        )
    return torch._C._nn.col2im(
        input,
        _pair(output_size),
        _pair(kernel_size),
        _pair(dilation),
        _pair(padding),
        _pair(stride),
    )


#
# multihead attention
#


def _in_projection_packed(
    q: Tensor,
    k: Tensor,
    v: Tensor,
    w: Tensor,
    b: Optional[Tensor] = None,
) -> List[Tensor]:
    r"""Perform the in-projection step of the attention operation, using packed weights.

    Output is a triple containing projection tensors for query, key and value.

    Args:
        q, k, v: query, key and value tensors to be projected. For self-attention,
            these are typically the same tensor; for encoder-decoder attention,
            k and v are typically the same tensor. (We take advantage of these
            identities for performance if they are present.) Regardless, q, k and v
            must share a common embedding dimension; otherwise their shapes may vary.
        w: projection weights for q, k and v, packed into a single tensor. Weights
            are packed along dimension 0, in q, k, v order.
        b: optional projection biases for q, k and v, packed into a single tensor
            in q, k, v order.

    Shape:
        Inputs:
        - q: :math:`(..., E)` where E is the embedding dimension
        - k: :math:`(..., E)` where E is the embedding dimension
        - v: :math:`(..., E)` where E is the embedding dimension
        - w: :math:`(E * 3, E)` where E is the embedding dimension
        - b: :math:`E * 3` where E is the embedding dimension

        Output:
        - in output list :math:`[q', k', v']`, each output tensor will have the
            same shape as the corresponding input tensor.
    """
    E = q.size(-1)
    if k is v:
        if q is k:
            # self-attention
            proj = linear(q, w, b)
            # reshape to 3, E and not E, 3 is deliberate for better memory coalescing and keeping same order as chunk()
            proj = (
                proj.unflatten(-1, (3, E))
                .unsqueeze(0)
                .transpose(0, -2)
                .squeeze(-2)
                .contiguous()
            )
            return proj[0], proj[1], proj[2]
        else:
            # encoder-decoder attention
            w_q, w_kv = w.split([E, E * 2])
            if b is None:
                b_q = b_kv = None
            else:
                b_q, b_kv = b.split([E, E * 2])
            q_proj = linear(q, w_q, b_q)
            kv_proj = linear(k, w_kv, b_kv)
            # reshape to 2, E and not E, 2 is deliberate for better memory coalescing and keeping same order as chunk()
            kv_proj = (
                kv_proj.unflatten(-1, (2, E))
                .unsqueeze(0)
                .transpose(0, -2)
                .squeeze(-2)
                .contiguous()
            )
            return (q_proj, kv_proj[0], kv_proj[1])
    else:
        w_q, w_k, w_v = w.chunk(3)
        if b is None:
            b_q = b_k = b_v = None
        else:
            b_q, b_k, b_v = b.chunk(3)
        return linear(q, w_q, b_q), linear(k, w_k, b_k), linear(v, w_v, b_v)


def _in_projection(
    q: Tensor,
    k: Tensor,
    v: Tensor,
    w_q: Tensor,
    w_k: Tensor,
    w_v: Tensor,
    b_q: Optional[Tensor] = None,
    b_k: Optional[Tensor] = None,
    b_v: Optional[Tensor] = None,
) -> Tuple[Tensor, Tensor, Tensor]:
    r"""Perform the in-projection step of the attention operation.

    This is simply a triple of linear projections,
    with shape constraints on the weights which
    ensure embedding dimension uniformity in the projected outputs.
    Output is a triple containing projection tensors for query, key and value.

    Args:
        q, k, v: query, key and value tensors to be projected.
        w_q, w_k, w_v: weights for q, k and v, respectively.
        b_q, b_k, b_v: optional biases for q, k and v, respectively.

    Shape:
        Inputs:
        - q: :math:`(Qdims..., Eq)` where Eq is the query embedding dimension and Qdims are any
            number of leading dimensions.
        - k: :math:`(Kdims..., Ek)` where Ek is the key embedding dimension and Kdims are any
            number of leading dimensions.
        - v: :math:`(Vdims..., Ev)` where Ev is the value embedding dimension and Vdims are any
            number of leading dimensions.
        - w_q: :math:`(Eq, Eq)`
        - w_k: :math:`(Eq, Ek)`
        - w_v: :math:`(Eq, Ev)`
        - b_q: :math:`(Eq)`
        - b_k: :math:`(Eq)`
        - b_v: :math:`(Eq)`

        Output: in output triple :math:`(q', k', v')`,
         - q': :math:`[Qdims..., Eq]`
         - k': :math:`[Kdims..., Eq]`
         - v': :math:`[Vdims..., Eq]`

    """
    Eq, Ek, Ev = q.size(-1), k.size(-1), v.size(-1)
    assert w_q.shape == (
        Eq,
        Eq,
    ), f"expecting query weights shape of {(Eq, Eq)}, but got {w_q.shape}"
    assert w_k.shape == (
        Eq,
        Ek,
    ), f"expecting key weights shape of {(Eq, Ek)}, but got {w_k.shape}"
    assert w_v.shape == (
        Eq,
        Ev,
    ), f"expecting value weights shape of {(Eq, Ev)}, but got {w_v.shape}"
    assert b_q is None or b_q.shape == (
        Eq,
    ), f"expecting query bias shape of {(Eq,)}, but got {b_q.shape}"
    assert b_k is None or b_k.shape == (
        Eq,
    ), f"expecting key bias shape of {(Eq,)}, but got {b_k.shape}"
    assert b_v is None or b_v.shape == (
        Eq,
    ), f"expecting value bias shape of {(Eq,)}, but got {b_v.shape}"
    return linear(q, w_q, b_q), linear(k, w_k, b_k), linear(v, w_v, b_v)


scaled_dot_product_attention = _add_docstr(
    torch._C._nn.scaled_dot_product_attention,
    r"""
scaled_dot_product_attention(query, key, value, attn_mask=None, dropout_p=0.0, is_causal=False, scale=None) -> Tensor:

Computes scaled dot product attention on query, key and value tensors, using
an optional attention mask if passed, and applying dropout if a probability
greater than 0.0 is specified. The optional scale argument can only be specified as a keyword argument.

.. code-block:: python

    # Efficient implementation equivalent to the following:
    def scaled_dot_product_attention(query, key, value, attn_mask=None, dropout_p=0.0, is_causal=False, scale=None) -> torch.Tensor:
        L, S = query.size(-2), key.size(-2)
        scale_factor = 1 / math.sqrt(query.size(-1)) if scale is None else scale
        attn_bias = torch.zeros(L, S, dtype=query.dtype)
        if is_causal:
            assert attn_mask is None
            temp_mask = torch.ones(L, S, dtype=torch.bool).tril(diagonal=0)
            attn_bias.masked_fill_(temp_mask.logical_not(), float("-inf"))
            attn_bias.to(query.dtype)

        if attn_mask is not None:
            if attn_mask.dtype == torch.bool:
                attn_bias.masked_fill_(attn_mask.logical_not(), float("-inf"))
            else:
                attn_bias += attn_mask
        attn_weight = query @ key.transpose(-2, -1) * scale_factor
        attn_weight += attn_bias
        attn_weight = torch.softmax(attn_weight, dim=-1)
        attn_weight = torch.dropout(attn_weight, dropout_p, train=True)
        return attn_weight @ value

.. warning:: This function is beta and subject to change.

.. warning::

    This function always applies dropout according to the specified ``dropout_p`` argument.
    To disable dropout during evaluation, be sure to pass a value of ``0.0`` when the module
    that makes the function call is not in training mode.

    For example:

    .. code-block:: python

        class MyModel(nn.Module):
            def __init__(self, p=0.5):
                super().__init__()
                self.p = p

            def forward(self, ...):
                return F.scaled_dot_product_attention(..., dropout_p=(self.p if self.training else 0.0))

Note:

    There are currently three supported implementations of scaled dot product attention:

        - `FlashAttention-2: Faster Attention with Better Parallelism and Work Partitioning`_
        - `Memory-Efficient Attention`_
        - A PyTorch implementation defined in C++ matching the above formulation

    The function may call optimized kernels for improved performance when using the CUDA backend.
    For all other backends, the PyTorch implementation will be used.

    All implementations are enabled by default. Scaled dot product attention attempts to automatically select the
    most optimal implementation based on the inputs. In order to provide more fine-grained control over what implementation
    is used, the following functions are provided for enabling and disabling implementations.
    The context manager is the preferred mechanism:

        - :func:`torch.nn.attention.sdpa_kernel`: A context manager used to enable or disable any of the implementations.
        - :func:`torch.backends.cuda.enable_flash_sdp`: Globally enables or disables FlashAttention.
        - :func:`torch.backends.cuda.enable_mem_efficient_sdp`: Globally enables or disables  Memory-Efficient Attention.
        - :func:`torch.backends.cuda.enable_math_sdp`: Globally enables or disables  the PyTorch C++ implementation.

    Each of the fused kernels has specific input limitations. If the user requires the use of a specific fused implementation,
    disable the PyTorch C++ implementation using :func:`torch.nn.attention.sdpa_kernel`.
    In the event that a fused implementation is not available, a warning will be raised with the
    reasons why the fused implementation cannot run.

    Due to the nature of fusing floating point operations, the output of this function may be different
    depending on what backend kernel is chosen.
    The c++ implementation supports torch.float64 and can be used when higher precision is required.
    For more information please see :doc:`/notes/numerical_accuracy`

Note:
    {cudnn_reproducibility_note}
""".format(
        **reproducibility_notes
    )
    + r"""
Args:
    query (Tensor): Query tensor; shape :math:`(N, ..., L, E)`.
    key (Tensor): Key tensor; shape :math:`(N, ..., S, E)`.
    value (Tensor): Value tensor; shape :math:`(N, ..., S, Ev)`.
    attn_mask (optional Tensor): Attention mask; shape must be broadcastable to the shape of attention weights,
        which is :math:`(N,..., L, S)`. Two types of masks are supported.
        A boolean mask where a value of True indicates that the element *should* take part in attention.
        A float mask of the same type as query, key, value that is added to the attention score.
    dropout_p (float): Dropout probability; if greater than 0.0, dropout is applied
    is_causal (bool): If set to true, the attention masking is a lower triangular matrix when the mask is a
        square matrix. The attention masking has the form of the upper left causal bias due to the alignment
        (see :class:`torch.nn.attention.bias.CausalBias`) when the mask is a non-square matrix.
        An error is thrown if both attn_mask and is_causal are set.
    scale (optional float, keyword-only): Scaling factor applied prior to softmax. If None, the default value is set
        to :math:`\frac{1}{\sqrt{E}}`.


Returns:
    output (Tensor): Attention output; shape :math:`(N, ..., L, Ev)`.

Shape legend:
    - :math:`N: \text{Batch size} ... : \text{Any number of other batch dimensions (optional)}`
    - :math:`S: \text{Source sequence length}`
    - :math:`L: \text{Target sequence length}`
    - :math:`E: \text{Embedding dimension of the query and key}`
    - :math:`Ev: \text{Embedding dimension of the value}`

Examples:

    >>> # Optionally use the context manager to ensure one of the fused kernels is run
    >>> query = torch.rand(32, 8, 128, 64, dtype=torch.float16, device="cuda")
    >>> key = torch.rand(32, 8, 128, 64, dtype=torch.float16, device="cuda")
    >>> value = torch.rand(32, 8, 128, 64, dtype=torch.float16, device="cuda")
    >>> with torch.backends.cuda.sdp_kernel(enable_math=False):
    >>>     F.scaled_dot_product_attention(query,key,value)


.. _FlashAttention-2\: Faster Attention with Better Parallelism and Work Partitioning:
    https://arxiv.org/abs/2307.08691
.. _Memory-Efficient Attention:
    https://github.com/facebookresearch/xformers

""",
)


def _mha_shape_check(
    query: Tensor,
    key: Tensor,
    value: Tensor,
    key_padding_mask: Optional[Tensor],
    attn_mask: Optional[Tensor],
    num_heads: int,
):
    # Verifies the expected shape for `query, `key`, `value`, `key_padding_mask` and `attn_mask`
    # and returns if the input is batched or not.
    # Raises an error if `query` is not 2-D (unbatched) or 3-D (batched) tensor.

    # Shape check.
    if query.dim() == 3:
        # Batched Inputs
        is_batched = True
        assert key.dim() == 3 and value.dim() == 3, (
            "For batched (3-D) `query`, expected `key` and `value` to be 3-D"
            f" but found {key.dim()}-D and {value.dim()}-D tensors respectively"
        )
        if key_padding_mask is not None:
            assert key_padding_mask.dim() == 2, (
                "For batched (3-D) `query`, expected `key_padding_mask` to be `None` or 2-D"
                f" but found {key_padding_mask.dim()}-D tensor instead"
            )
        if attn_mask is not None:
            assert attn_mask.dim() in (2, 3), (
                "For batched (3-D) `query`, expected `attn_mask` to be `None`, 2-D or 3-D"
                f" but found {attn_mask.dim()}-D tensor instead"
            )
    elif query.dim() == 2:
        # Unbatched Inputs
        is_batched = False
        assert key.dim() == 2 and value.dim() == 2, (
            "For unbatched (2-D) `query`, expected `key` and `value` to be 2-D"
            f" but found {key.dim()}-D and {value.dim()}-D tensors respectively"
        )

        if key_padding_mask is not None:
            assert key_padding_mask.dim() == 1, (
                "For unbatched (2-D) `query`, expected `key_padding_mask` to be `None` or 1-D"
                f" but found {key_padding_mask.dim()}-D tensor instead"
            )

        if attn_mask is not None:
            assert attn_mask.dim() in (2, 3), (
                "For unbatched (2-D) `query`, expected `attn_mask` to be `None`, 2-D or 3-D"
                f" but found {attn_mask.dim()}-D tensor instead"
            )
            if attn_mask.dim() == 3:
                expected_shape = (num_heads, query.shape[0], key.shape[0])
                assert (
                    attn_mask.shape == expected_shape
                ), f"Expected `attn_mask` shape to be {expected_shape} but got {attn_mask.shape}"
    else:
        raise AssertionError(
            f"query should be unbatched 2D or batched 3D tensor but received {query.dim()}-D query tensor"
        )

    return is_batched


def _canonical_mask(
    mask: Optional[Tensor],
    mask_name: str,
    other_type: Optional[DType],
    other_name: str,
    target_type: DType,
    check_other: bool = True,
) -> Optional[Tensor]:
    if mask is not None:
        _mask_dtype = mask.dtype
        _mask_is_float = torch.is_floating_point(mask)
        if _mask_dtype != torch.bool and not _mask_is_float:
            raise AssertionError(
                f"only bool and floating types of {mask_name} are supported"
            )
        if check_other and other_type is not None:
            if _mask_dtype != other_type:
                warnings.warn(
                    f"Support for mismatched {mask_name} and {other_name} "
                    "is deprecated. Use same type for both instead."
                )
        if not _mask_is_float:
            mask = torch.zeros_like(mask, dtype=target_type).masked_fill_(
                mask, float("-inf")
            )
    return mask


def _none_or_dtype(input: Optional[Tensor]) -> Optional[DType]:
    if input is None:
        return None
    elif isinstance(input, torch.Tensor):
        return input.dtype
    raise RuntimeError("input to _none_or_dtype() must be None or torch.Tensor")


def multi_head_attention_forward(
    query: Tensor,
    key: Tensor,
    value: Tensor,
    embed_dim_to_check: int,
    num_heads: int,
    in_proj_weight: Optional[Tensor],
    in_proj_bias: Optional[Tensor],
    bias_k: Optional[Tensor],
    bias_v: Optional[Tensor],
    add_zero_attn: bool,
    dropout_p: float,
    out_proj_weight: Tensor,
    out_proj_bias: Optional[Tensor],
    training: bool = True,
    key_padding_mask: Optional[Tensor] = None,
    need_weights: bool = True,
    attn_mask: Optional[Tensor] = None,
    use_separate_proj_weight: bool = False,
    q_proj_weight: Optional[Tensor] = None,
    k_proj_weight: Optional[Tensor] = None,
    v_proj_weight: Optional[Tensor] = None,
    static_k: Optional[Tensor] = None,
    static_v: Optional[Tensor] = None,
    average_attn_weights: bool = True,
    is_causal: bool = False,
) -> Tuple[Tensor, Optional[Tensor]]:
    r"""Forward method for MultiHeadAttention.

    See :class:`torch.nn.MultiheadAttention` for details.

    Args:
        query, key, value: map a query and a set of key-value pairs to an output.
            See "Attention Is All You Need" for more details.
        embed_dim_to_check: total dimension of the model.
        num_heads: parallel attention heads.
        in_proj_weight, in_proj_bias: input projection weight and bias.
        bias_k, bias_v: bias of the key and value sequences to be added at dim=0.
        add_zero_attn: add a new batch of zeros to the key and
                       value sequences at dim=1.
        dropout_p: probability of an element to be zeroed.
        out_proj_weight, out_proj_bias: the output projection weight and bias.
        training: apply dropout if is ``True``.
        key_padding_mask: if provided, specified padding elements in the key will
            be ignored by the attention. This is an binary mask. When the value is True,
            the corresponding value on the attention layer will be filled with -inf.
        need_weights: output attn_output_weights.
            Default: `True`
            Note: `needs_weight` defaults to `True`, but should be set to `False`
            For best performance when attention weights are not needed.
            *Setting needs_weights to `True`
            leads to a significant performance degradation.*
        attn_mask: 2D or 3D mask that prevents attention to certain positions. A 2D mask will be broadcasted for all
            the batches while a 3D mask allows to specify a different mask for the entries of each batch.
        is_causal: If specified, applies a causal mask as attention mask, and ignores
            attn_mask for computing scaled dot product attention.
            Default: ``False``.
            .. warning::
                is_causal is provides a hint that the attn_mask is the
                causal mask.Providing incorrect hints can result in
                incorrect execution, including forward and backward
                compatibility.
        use_separate_proj_weight: the function accept the proj. weights for query, key,
            and value in different forms. If false, in_proj_weight will be used, which is
            a combination of q_proj_weight, k_proj_weight, v_proj_weight.
        q_proj_weight, k_proj_weight, v_proj_weight, in_proj_bias: input projection weight and bias.
        static_k, static_v: static key and value used for attention operators.
        average_attn_weights: If true, indicates that the returned ``attn_weights`` should be averaged across heads.
            Otherwise, ``attn_weights`` are provided separately per head. Note that this flag only has an effect
            when ``need_weights=True.``. Default: True


    Shape:
        Inputs:
        - query: :math:`(L, E)` or :math:`(L, N, E)` where L is the target sequence length, N is the batch size, E is
          the embedding dimension.
        - key: :math:`(S, E)` or :math:`(S, N, E)`, where S is the source sequence length, N is the batch size, E is
          the embedding dimension.
        - value: :math:`(S, E)` or :math:`(S, N, E)` where S is the source sequence length, N is the batch size, E is
          the embedding dimension.
        - key_padding_mask: :math:`(S)` or :math:`(N, S)` where N is the batch size, S is the source sequence length.
          If a FloatTensor is provided, it will be directly added to the value.
          If a BoolTensor is provided, the positions with the
          value of ``True`` will be ignored while the position with the value of ``False`` will be unchanged.
        - attn_mask: 2D mask :math:`(L, S)` where L is the target sequence length, S is the source sequence length.
          3D mask :math:`(N*num_heads, L, S)` where N is the batch size, L is the target sequence length,
          S is the source sequence length. attn_mask ensures that position i is allowed to attend the unmasked
          positions. If a BoolTensor is provided, positions with ``True``
          are not allowed to attend while ``False`` values will be unchanged. If a FloatTensor
          is provided, it will be added to the attention weight.
        - static_k: :math:`(N*num_heads, S, E/num_heads)`, where S is the source sequence length,
          N is the batch size, E is the embedding dimension. E/num_heads is the head dimension.
        - static_v: :math:`(N*num_heads, S, E/num_heads)`, where S is the source sequence length,
          N is the batch size, E is the embedding dimension. E/num_heads is the head dimension.

        Outputs:
        - attn_output: :math:`(L, E)` or :math:`(L, N, E)` where L is the target sequence length, N is the batch size,
          E is the embedding dimension.
        - attn_output_weights: Only returned when ``need_weights=True``. If ``average_attn_weights=True``, returns
          attention weights averaged across heads of shape :math:`(L, S)` when input is unbatched or
          :math:`(N, L, S)`, where :math:`N` is the batch size, :math:`L` is the target sequence length, and
          :math:`S` is the source sequence length. If ``average_attn_weights=False``, returns attention weights per
          head of shape :math:`(num_heads, L, S)` when input is unbatched or :math:`(N, num_heads, L, S)`.
    """
    tens_ops = (
        query,
        key,
        value,
        in_proj_weight,
        in_proj_bias,
        bias_k,
        bias_v,
        out_proj_weight,
        out_proj_bias,
    )
    if has_torch_function(tens_ops):
        return handle_torch_function(
            multi_head_attention_forward,
            tens_ops,
            query,
            key,
            value,
            embed_dim_to_check,
            num_heads,
            in_proj_weight,
            in_proj_bias,
            bias_k,
            bias_v,
            add_zero_attn,
            dropout_p,
            out_proj_weight,
            out_proj_bias,
            training=training,
            key_padding_mask=key_padding_mask,
            need_weights=need_weights,
            attn_mask=attn_mask,
            is_causal=is_causal,
            use_separate_proj_weight=use_separate_proj_weight,
            q_proj_weight=q_proj_weight,
            k_proj_weight=k_proj_weight,
            v_proj_weight=v_proj_weight,
            static_k=static_k,
            static_v=static_v,
            average_attn_weights=average_attn_weights,
        )

    is_batched = _mha_shape_check(
        query, key, value, key_padding_mask, attn_mask, num_heads
    )

    # For unbatched input, we unsqueeze at the expected batch-dim to pretend that the input
    # is batched, run the computation and before returning squeeze the
    # batch dimension so that the output doesn't carry this temporary batch dimension.
    if not is_batched:
        # unsqueeze if the input is unbatched
        query = query.unsqueeze(1)
        key = key.unsqueeze(1)
        value = value.unsqueeze(1)
        if key_padding_mask is not None:
            key_padding_mask = key_padding_mask.unsqueeze(0)

    # set up shape vars
    tgt_len, bsz, embed_dim = query.shape
    src_len, _, _ = key.shape

    key_padding_mask = _canonical_mask(
        mask=key_padding_mask,
        mask_name="key_padding_mask",
        other_type=_none_or_dtype(attn_mask),
        other_name="attn_mask",
        target_type=query.dtype,
    )

    if is_causal and attn_mask is None:
        raise RuntimeError(
            "Need attn_mask if specifying the is_causal hint. "
            "You may use the Transformer module method "
            "`generate_square_subsequent_mask` to create this mask."
        )

    if is_causal and key_padding_mask is None and not need_weights:
        # when we have a kpm or need weights, we need attn_mask
        # Otherwise, we use the is_causal hint go as is_causal
        # indicator to SDPA.
        attn_mask = None
    else:
        attn_mask = _canonical_mask(
            mask=attn_mask,
            mask_name="attn_mask",
            other_type=None,
            other_name="",
            target_type=query.dtype,
            check_other=False,
        )

        if key_padding_mask is not None:
            # We have the attn_mask, and use that to merge kpm into it.
            # Turn off use of is_causal hint, as the merged mask is no
            # longer causal.
            is_causal = False

    assert (
        embed_dim == embed_dim_to_check
    ), f"was expecting embedding dimension of {embed_dim_to_check}, but got {embed_dim}"
    if isinstance(embed_dim, torch.Tensor):
        # embed_dim can be a tensor when JIT tracing
        head_dim = embed_dim.div(num_heads, rounding_mode="trunc")
    else:
        head_dim = embed_dim // num_heads
    assert (
        head_dim * num_heads == embed_dim
    ), f"embed_dim {embed_dim} not divisible by num_heads {num_heads}"
    if use_separate_proj_weight:
        # allow MHA to have different embedding dimensions when separate projection weights are used
        assert (
            key.shape[:2] == value.shape[:2]
        ), f"key's sequence and batch dims {key.shape[:2]} do not match value's {value.shape[:2]}"
    else:
        assert (
            key.shape == value.shape
        ), f"key shape {key.shape} does not match value shape {value.shape}"

    #
    # compute in-projection
    #
    if not use_separate_proj_weight:
        assert (
            in_proj_weight is not None
        ), "use_separate_proj_weight is False but in_proj_weight is None"
        q, k, v = _in_projection_packed(query, key, value, in_proj_weight, in_proj_bias)
    else:
        assert (
            q_proj_weight is not None
        ), "use_separate_proj_weight is True but q_proj_weight is None"
        assert (
            k_proj_weight is not None
        ), "use_separate_proj_weight is True but k_proj_weight is None"
        assert (
            v_proj_weight is not None
        ), "use_separate_proj_weight is True but v_proj_weight is None"
        if in_proj_bias is None:
            b_q = b_k = b_v = None
        else:
            b_q, b_k, b_v = in_proj_bias.chunk(3)
        q, k, v = _in_projection(
            query,
            key,
            value,
            q_proj_weight,
            k_proj_weight,
            v_proj_weight,
            b_q,
            b_k,
            b_v,
        )

    # prep attention mask

    if attn_mask is not None:
        # ensure attn_mask's dim is 3
        if attn_mask.dim() == 2:
            correct_2d_size = (tgt_len, src_len)
            if attn_mask.shape != correct_2d_size:
                raise RuntimeError(
                    f"The shape of the 2D attn_mask is {attn_mask.shape}, but should be {correct_2d_size}."
                )
            attn_mask = attn_mask.unsqueeze(0)
        elif attn_mask.dim() == 3:
            correct_3d_size = (bsz * num_heads, tgt_len, src_len)
            if attn_mask.shape != correct_3d_size:
                raise RuntimeError(
                    f"The shape of the 3D attn_mask is {attn_mask.shape}, but should be {correct_3d_size}."
                )
        else:
            raise RuntimeError(
                f"attn_mask's dimension {attn_mask.dim()} is not supported"
            )

    # add bias along batch dimension (currently second)
    if bias_k is not None and bias_v is not None:
        assert static_k is None, "bias cannot be added to static key."
        assert static_v is None, "bias cannot be added to static value."
        k = torch.cat([k, bias_k.repeat(1, bsz, 1)])
        v = torch.cat([v, bias_v.repeat(1, bsz, 1)])
        if attn_mask is not None:
            attn_mask = pad(attn_mask, (0, 1))
        if key_padding_mask is not None:
            key_padding_mask = pad(key_padding_mask, (0, 1))
    else:
        assert bias_k is None
        assert bias_v is None

    #
    # reshape q, k, v for multihead attention and make them batch first
    #
    q = q.view(tgt_len, bsz * num_heads, head_dim).transpose(0, 1)
    if static_k is None:
        k = k.view(k.shape[0], bsz * num_heads, head_dim).transpose(0, 1)
    else:
        # TODO finish disentangling control flow so we don't do in-projections when statics are passed
        assert (
            static_k.size(0) == bsz * num_heads
        ), f"expecting static_k.size(0) of {bsz * num_heads}, but got {static_k.size(0)}"
        assert (
            static_k.size(2) == head_dim
        ), f"expecting static_k.size(2) of {head_dim}, but got {static_k.size(2)}"
        k = static_k
    if static_v is None:
        v = v.view(v.shape[0], bsz * num_heads, head_dim).transpose(0, 1)
    else:
        # TODO finish disentangling control flow so we don't do in-projections when statics are passed
        assert (
            static_v.size(0) == bsz * num_heads
        ), f"expecting static_v.size(0) of {bsz * num_heads}, but got {static_v.size(0)}"
        assert (
            static_v.size(2) == head_dim
        ), f"expecting static_v.size(2) of {head_dim}, but got {static_v.size(2)}"
        v = static_v

    # add zero attention along batch dimension (now first)
    if add_zero_attn:
        zero_attn_shape = (bsz * num_heads, 1, head_dim)
        k = torch.cat(
            [k, torch.zeros(zero_attn_shape, dtype=k.dtype, device=k.device)], dim=1
        )
        v = torch.cat(
            [v, torch.zeros(zero_attn_shape, dtype=v.dtype, device=v.device)], dim=1
        )
        if attn_mask is not None:
            attn_mask = pad(attn_mask, (0, 1))
        if key_padding_mask is not None:
            key_padding_mask = pad(key_padding_mask, (0, 1))

    # update source sequence length after adjustments
    src_len = k.size(1)

    # merge key padding and attention masks
    if key_padding_mask is not None:
        assert key_padding_mask.shape == (
            bsz,
            src_len,
        ), f"expecting key_padding_mask shape of {(bsz, src_len)}, but got {key_padding_mask.shape}"
        key_padding_mask = (
            key_padding_mask.view(bsz, 1, 1, src_len)
            .expand(-1, num_heads, -1, -1)
            .reshape(bsz * num_heads, 1, src_len)
        )
        if attn_mask is None:
            attn_mask = key_padding_mask
        else:
            attn_mask = attn_mask + key_padding_mask

    # adjust dropout probability
    if not training:
        dropout_p = 0.0

    #
    # (deep breath) calculate attention and out projection
    #

    if need_weights:
        B, Nt, E = q.shape
        q_scaled = q * math.sqrt(1.0 / float(E))

        assert not (
            is_causal and attn_mask is None
        ), "FIXME: is_causal not implemented for need_weights"

        if attn_mask is not None:
            attn_output_weights = torch.baddbmm(
                attn_mask, q_scaled, k.transpose(-2, -1)
            )
        else:
            attn_output_weights = torch.bmm(q_scaled, k.transpose(-2, -1))
        attn_output_weights = softmax(attn_output_weights, dim=-1)
        if dropout_p > 0.0:
            attn_output_weights = dropout(attn_output_weights, p=dropout_p)

        attn_output = torch.bmm(attn_output_weights, v)

        attn_output = (
            attn_output.transpose(0, 1).contiguous().view(tgt_len * bsz, embed_dim)
        )
        attn_output = linear(attn_output, out_proj_weight, out_proj_bias)
        attn_output = attn_output.view(tgt_len, bsz, attn_output.size(1))

        # optionally average attention weights over heads
        attn_output_weights = attn_output_weights.view(bsz, num_heads, tgt_len, src_len)
        if average_attn_weights:
            attn_output_weights = attn_output_weights.mean(dim=1)

        if not is_batched:
            # squeeze the output if input was unbatched
            attn_output = attn_output.squeeze(1)
            attn_output_weights = attn_output_weights.squeeze(0)
        return attn_output, attn_output_weights
    else:
        # attn_mask can be either (L,S) or (N*num_heads, L, S)
        # if attn_mask's shape is (1, L, S) we need to unsqueeze to (1, 1, L, S)
        # in order to match the input for SDPA of (N, num_heads, L, S)
        if attn_mask is not None:
            if attn_mask.size(0) == 1 and attn_mask.dim() == 3:
                attn_mask = attn_mask.unsqueeze(0)
            else:
                attn_mask = attn_mask.view(bsz, num_heads, -1, src_len)

        q = q.view(bsz, num_heads, tgt_len, head_dim)
        k = k.view(bsz, num_heads, src_len, head_dim)
        v = v.view(bsz, num_heads, src_len, head_dim)

        attn_output = scaled_dot_product_attention(
            q, k, v, attn_mask, dropout_p, is_causal
        )
        attn_output = (
            attn_output.permute(2, 0, 1, 3).contiguous().view(bsz * tgt_len, embed_dim)
        )

        attn_output = linear(attn_output, out_proj_weight, out_proj_bias)
        attn_output = attn_output.view(tgt_len, bsz, attn_output.size(1))
        if not is_batched:
            # squeeze the output if input was unbatched
            attn_output = attn_output.squeeze(1)
        return attn_output, None<|MERGE_RESOLUTION|>--- conflicted
+++ resolved
@@ -4568,13 +4568,9 @@
         # Two levels are necessary to prevent TorchScript from touching
         # are_deterministic_algorithms_enabled.
         if not torch.jit.is_scripting():
-<<<<<<< HEAD
-            if torch.are_deterministic_algorithms_enabled() and (input.is_cuda or input.is_xpu):
-=======
             if torch.are_deterministic_algorithms_enabled() and (
                 input.is_cuda or input.is_xpu
             ):
->>>>>>> 0143c0d6
                 # Use slow decomp whose backward will be in terms of index_put
                 # importlib is required because the import cannot be top level
                 # (cycle) and cannot be nested (TS doesn't support)
