--- conflicted
+++ resolved
@@ -1,9 +1,6 @@
-<<<<<<< HEAD
+# mypy: allow-untyped-defs
+
 import functools
-=======
-# mypy: allow-untyped-defs
-from collections import OrderedDict, namedtuple
->>>>>>> 75b0720a
 import itertools
 import warnings
 import weakref
