from dataclasses import dataclass, field
from enum import auto, Enum
from typing import Any, cast, List, Optional, Tuple

import torch
import torch.nn as nn

from torch._prims_common import make_contiguous_strides_for
from torch.distributed._functional_collectives import AsyncCollectiveTensor
from torch.distributed._tensor import DTensor, Placement, Replicate, Shard
from torch.distributed._tensor.device_mesh import _mesh_resources
from torch.distributed._tensor.placement_types import DTensorSpec

from ._fsdp_api import MixedPrecisionPolicy, OffloadPolicy
from ._fsdp_common import (
    _chunk_with_empty,
    _from_local_no_grad,
    _get_dim0_chunked_size,
    _raise_assert_with_print,
    _to_dtype_if_needed,
    FSDPMeshInfo,
    HSDPMeshInfo,
)

"""
[Note: FSDP tensors]
FSDP considers the following tensors:
- Original parameter: parameter passed to :class:`FSDPParam`, i.e. the one
  on the module when applying FSDP
- Sharded parameter: sharding the original parameter on dim-0 as a DTensor
  over the main mesh
- All-gather inputs: the ``torch.Tensor`` or ``Tensor`` s passed to all-gather,
  derived from the sharded parameter
- All-gather output: the ``torch.Tensor`` or ``Tensor`` s resulting from
  all-gathering the all-gather inputs
- Unsharded parameter: parameter used for forward/backward computation, derived
  from the all-gather output; autograd leaf

We define these tensors to describe the general framework that can accomodate
extensions, where:
- all-gather-inputs = pre-all-gather-transform(sharded-parameter)
- unsharded-parameter = post-all-gather-transform(all-gather-outputs)

For the default ``torch.Tensor`` case, there is only one all-gather input, and
it shares the same underlying tensor data as the sharded parameter, meaning
that they can be thought of as the same tensors. The same applies for the
all-gather output and unsharded parameter. For non-``torch.Tensor`` extensions,
these equivalences may no longer hold due to the pre/post-all-gather
transforms, and some may have multiple all-gather inputs/outputs (e.g.
quantized data and scales).

[Note: FSDP and autograd]
FSDP dynamically frees and allocates the unsharded parameter. Since autograd
can pack a reference to it or a view to save for backward, we use storage
resizing to implement the freeing/allocation since that preserves the aliasing.
This implies that we construct the unsharded parameter object once and write to
it in-place thereafter. For the default ``torch.Tensor` original parameter
case, the all-gather output and unsharded parameter share the same
data, so we use storage resizing on the all-gather output.
"""


class ShardedState(Enum):
    """
    - ``SHARDED``: The sharded parameter is registered to the module. It is the
      only contributor to parameter memory.
    - ``SHARDED_POST_FORWARD``: The unsharded parameter is resharded to a
      smaller world size. Since this data should not be used for computation,
      we do not register it to the module. Users should reshard the module
      before any in-place modifications. Both it and the sharded parameter
      contribute to parameter memory.
    - ``UNSHARDED``: The unsharded parameter is registered to the module. Both
      it and the sharded parameter contribute to parameter memory.
    """

    SHARDED = auto()
    SHARDED_POST_FORWARD = auto()
    UNSHARDED = auto()


@dataclass
class ParamModuleInfo:
    """
    For a parameter, this stores the module and the parameter name to be able
    to do a parameter swap via ``setattr(module, param_name, ...)`` or to get
    the parameter via ``getattr(module, param_name)``. We additionally save
    shared modules and shared parameter names to update them accordingly.
    """

    # Parameter names are unprefixed, e.g. "weight", not "lin.weight"
    module: nn.Module
    param_name: str
    shared_modules: List[nn.Module] = field(default_factory=list)
    shared_param_names: List[str] = field(default_factory=list)


class FSDPParam:
    """
    This class manages a parameter with FSDP or FSDP variants applied,
    implementing dim-0 per-parameter sharding.
    """

    orig_dtype: torch.dtype
    param_dtype: Optional[torch.dtype]
    reduce_dtype: Optional[torch.dtype]
    _orig_size: torch.Size  # ND
    _contiguous_orig_stride: Tuple[int, ...]
    sharded_size: torch.Size  # ND
    contiguous_sharded_stride: Tuple[int, ...]
    padded_sharded_param_size: torch.Size  # ND
    sharded_post_forward_size: torch.Size  # ND
    contiguous_sharded_post_forward_stride: Tuple[int, ...]
    _sharded_param_data: torch.Tensor  # 1D
    sharded_param: nn.Parameter  # ND
    _sharded_post_forward_param_data: Optional[torch.Tensor]  # 1D
    _sharded_post_forward_param: Optional[nn.Parameter]  # ND
    _unsharded_param: nn.Parameter  # ND
    _global_placements: Tuple[Placement, ...]
    _global_size: torch.Size
    _global_stride: Tuple[int, ...]
    # DTensor attributes (only defined for DTensor `param`):
    _tp_spec: DTensorSpec
    # All-gather extension attributes
    _use_all_gather_extensions: bool
    _all_gather_metadata: Optional[Any]
    _unsharded_inner_tensors: List[torch.Tensor]

    def __init__(
        self,
        param: nn.Parameter,
        module_info: ParamModuleInfo,
        mesh_info: FSDPMeshInfo,
        post_forward_mesh_info: Optional[FSDPMeshInfo],
        device: torch.device,
        mp_policy: MixedPrecisionPolicy,
        offload_policy: OffloadPolicy,
    ):
        self._module_info: ParamModuleInfo = module_info
        self.mesh_info = mesh_info
        self.post_forward_mesh_info = post_forward_mesh_info
        self.device = device
        self.offload_to_cpu: bool = offload_policy.offload_type == "cpu"
        self.grad_offload_event: Optional[torch.cuda.Event] = None
        self._init_sharded_param(param, device)
        if self.post_forward_mesh_info:
            self._init_sharded_post_forward_param_metadata(param)
        self._init_extensions()
        self.all_gather_outputs: List[torch.Tensor] = []
        self._param_fqn: Optional[str] = None  # prefixed from root module

    @torch.no_grad()
    def _init_sharded_param(self, param: nn.Parameter, device: torch.device):
        if param.device != device and param.device.type != "meta":
            raise AssertionError(
                f"Expects the parameter to already be moved to device {device} but got {param.device}"
            )
        # TODO: Replace the sharded DTensor parameter construction logic with
        # `distribute_tensor` after https://github.com/pytorch/pytorch/issues/116101
        # TODO: Simplify the following sharded parameter padding logic after
        # https://github.com/pytorch/pytorch/issues/113045
        self.is_dtensor = isinstance(param, DTensor)
        if self.is_dtensor:
            self._tp_spec = cast(DTensor, param)._spec
            if (
                self.mesh_info.shard_mesh_dim != 0
                or self.mesh_info.replicate_mesh_dim is not None
            ):
                raise NotImplementedError("Using TP with HSDP is not supported")
            dp_mesh, tp_mesh = (self.mesh_info.mesh, self._tp_spec.mesh)
            dp_global_mesh = _mesh_resources.get_parent_mesh(dp_mesh)
            tp_global_mesh = _mesh_resources.get_parent_mesh(tp_mesh)
            if dp_global_mesh != tp_global_mesh or (
                dp_global_mesh is None or tp_global_mesh is None
            ):
                raise AssertionError(
                    "FSDP requires the DP and TP mesh to have the same parent mesh but got: \n"
                    f"DP's global mesh: {dp_global_mesh}\nTP's global mesh: {tp_global_mesh}"
                )
            self._global_mesh = dp_global_mesh
            if len(self._tp_spec.placements) != 1:
                raise NotImplementedError(
                    f"FSDP only supports 1D TP, not {self._tp_spec.placements}"
                )
            global_placements: List[Placement] = [Replicate(), Replicate()]
            global_dp_mesh_dim = _mesh_resources.get_parent_mesh_dim(dp_mesh)
            global_tp_mesh_dim = _mesh_resources.get_parent_mesh_dim(tp_mesh)
            assert global_dp_mesh_dim is not None  # mypy
            assert global_tp_mesh_dim is not None  # mypy
            # TODO: Hard code FSDP + TP; need to support HSDP + TP
            global_placements[global_dp_mesh_dim] = Shard(0)
            global_placements[global_tp_mesh_dim] = self._tp_spec.placements[0]
            self._global_placements = tuple(global_placements)
            self._global_size = param.size()
            self._global_stride = param.stride()
            param_data = cast(DTensor, param)._local_tensor
        else:
            self._global_mesh = self.mesh_info.mesh
            if isinstance(self.mesh_info, HSDPMeshInfo):
                self._global_placements = (Replicate(), Shard(0))
            else:
                self._global_placements = (Shard(0),)
            self._global_size = param.size()
            self._global_stride = param.stride()
            param_data = param
        self._orig_size = param_data.size()
        self._contiguous_orig_stride = make_contiguous_strides_for(self._orig_size)
        shard_rank = self.mesh_info.shard_mesh_rank
        shard_world_size = self.mesh_info.shard_mesh_size
        chunks = _chunk_with_empty(param_data, shard_world_size, dim=0)
        sharded_param = chunks[shard_rank]
        self.sharded_size = _get_dim0_chunked_size(sharded_param, param_data.size())
        self.contiguous_sharded_stride = make_contiguous_strides_for(self.sharded_size)
        padded_sharded_size = chunks[0].size()  # 0th always padded
        padded_sharded_param = param_data.new_zeros(padded_sharded_size)
        self.padded_sharded_param_size = padded_sharded_param.size()
        if sharded_param.numel() > 0:
            padded_sharded_param[: sharded_param.size(0)].copy_(sharded_param)
        if self.offload_to_cpu:
            padded_sharded_param = padded_sharded_param.cpu().pin_memory()
        self._sharded_param_data = padded_sharded_param.view(-1)
        self.sharded_param = nn.Parameter(
            self.to_sharded_dtensor(padded_sharded_param[: sharded_param.size(0)])
        )
        self.sharded_param.requires_grad_(param.requires_grad)
        # Let `param_data` be freed normally when its ref count reaches 0 when
        # the `fully_shard` call returns to allow provided parameters to alias
        self._setattr_on_modules(self.sharded_param)
        self.sharded_state = ShardedState.SHARDED

    def _init_sharded_post_forward_param_metadata(self, param: torch.Tensor) -> None:
        mesh_info = self.post_forward_mesh_info
        assert mesh_info is not None  # mypy
        param_data = param._local_tensor if isinstance(param, DTensor) else param
        chunks = _chunk_with_empty(param_data, mesh_info.shard_mesh_size, dim=0)
        self.sharded_post_forward_size = _get_dim0_chunked_size(
            chunks[mesh_info.shard_mesh_rank], param_data.size()
        )
        self.contiguous_sharded_post_forward_stride = make_contiguous_strides_for(
            self.sharded_post_forward_size
        )

    def init_dtype_attrs(self, mp_policy: MixedPrecisionPolicy):
        param_dtype, reduce_dtype = (mp_policy.param_dtype, mp_policy.reduce_dtype)
        self.orig_dtype = self.sharded_param.dtype
        # Clamp `param_dtype` to `None` if no casting is required
        if param_dtype == self.orig_dtype:
            param_dtype = None
        self.param_dtype = param_dtype
        self.reduce_dtype = reduce_dtype
        # None indicates that the mixed precision is not enabled

    def _init_extensions(self) -> None:
        module, param_name = self._module_info.module, self._module_info.param_name
        fsdp_extensions = {}
        if hasattr(module, "fsdp_extensions"):
            if not callable(module.fsdp_extensions):
                raise AssertionError(
                    f"Expects fsdp_extensions to be callable but got {module.fsdp_extensions}"
                )
            fsdp_extensions = module.fsdp_extensions()
            if not isinstance(fsdp_extensions, dict):
                raise ValueError(
                    "Expects fsdp_extensions to return a dict mapping parameter name "
                    f"to FSDPTensorExtension but got {fsdp_extensions}"
                )
        if (extensions := fsdp_extensions.get(param_name)) is not None:
            self._fsdp_pre_all_gather = extensions.fsdp_pre_all_gather
            self._fsdp_post_all_gather = extensions.fsdp_post_all_gather
            if not callable(self._fsdp_pre_all_gather) or not callable(
                self._fsdp_post_all_gather
            ):
                raise ValueError(
                    "Expects fsdp_pre_all_gather and fsdp_post_all_gather to be "
                    f"callables but got {self._fsdp_pre_all_gather} and {self._fsdp_post_all_gather}"
                )
            self._all_gather_metadata: Optional[Any] = None
            self._unsharded_inner_tensors: List[torch.Tensor] = []
        else:
            self._fsdp_pre_all_gather = None
            self._fsdp_post_all_gather = None

    def init_all_gather_outputs(
        self,
        all_gather_input_numels: List[int],
        all_gather_input_dtypes: List[torch.dtype],
        world_size: int,
        device: torch.device,
    ):
        if self.all_gather_outputs:
            return  # already initialized
        self.all_gather_outputs = [
            torch.empty(torch.Size([numel * world_size]), dtype=dtype, device=device)
            for numel, dtype in zip(all_gather_input_numels, all_gather_input_dtypes)
        ]

    def init_unsharded_param(self):
        if hasattr(self, "_unsharded_param"):
            if not self._fsdp_post_all_gather:
                return  # already initialized
            for tensor in self._unsharded_inner_tensors:
                if (storage := tensor.untyped_storage()).size() == 0:
                    storage.resize_(tensor.numel() * tensor.itemsize)
            self._fsdp_post_all_gather(
                tuple(self.all_gather_outputs),
                self._all_gather_metadata,
                self.param_dtype or self.orig_dtype,
                out=self._unsharded_param,
            )
            self._all_gather_metadata = None
            return
        if self._fsdp_post_all_gather:
            param_dtype = self.param_dtype or self.orig_dtype
            (
                unsharded_tensor,
                self._unsharded_inner_tensors,
            ) = self._fsdp_post_all_gather(
                self.all_gather_outputs,
                self._all_gather_metadata,
                param_dtype,
            )
            self._all_gather_metadata = None
        else:
            # For the default path (no post-all-gather), the all-gather output
            # gives the unsharded parameter data directly
            assert len(self.all_gather_outputs) == 1
            unsharded_tensor = self.all_gather_outputs[0]
        unsharded_param = torch.as_strided(
            unsharded_tensor,
            self._orig_size,
            self._contiguous_orig_stride,
            storage_offset=0,
        )
        if self.is_dtensor:
            unsharded_param = _from_local_no_grad(
                unsharded_param,
                self._tp_spec.mesh,
                self._tp_spec.placements,
                self._global_size,
                self._global_stride,
            )
        self._unsharded_param = nn.Parameter(unsharded_param)
        self._unsharded_param.requires_grad_(self.sharded_param.requires_grad)

    def to_sharded(self) -> None:
        self._setattr_on_modules(self.sharded_param)
        self.free_unsharded_param()
        self.sharded_state = ShardedState.SHARDED

    def to_sharded_post_forward(self) -> None:
        if self.is_dtensor:
            raise NotImplementedError(
                "Resharding to smaller mesh with TP is not supported yet"
            )
        self._assert_in_states(ShardedState.UNSHARDED)
        assert self.post_forward_mesh_info is not None  # mypy
        assert len(self.all_gather_outputs) == 1
        shard_world_size = self.post_forward_mesh_info.shard_mesh_size
        if (numel := self.all_gather_outputs[0].numel()) % shard_world_size != 0:
            _raise_assert_with_print(
                f"All-gather output size ({numel}) must be divisible by the shard "
                f"world size ({shard_world_size})"
            )
        shard_rank = self.post_forward_mesh_info.shard_mesh_rank
        sharded_numel = numel // shard_world_size
        self._sharded_post_forward_param_data = (
            self.all_gather_outputs[0].narrow(
                0, sharded_numel * shard_rank, sharded_numel
            )
        ).clone()  # clone to be able to free all-gather output
        sharded_post_forward_tensor = torch.as_strided(
            self._sharded_post_forward_param_data,
            size=self.sharded_post_forward_size,
            stride=self.contiguous_sharded_post_forward_stride,
            storage_offset=0,
        )
        self._sharded_post_forward_param = nn.Parameter(
            self.to_sharded_post_forward_dtensor(sharded_post_forward_tensor)
        )
        self._setattr_on_modules(self._sharded_post_forward_param)
        self.free_unsharded_param()
        self.sharded_state = ShardedState.SHARDED_POST_FORWARD

    def to_unsharded(self) -> None:
        # Assume that the data has been allocated and all-gathered
        set_requires_grad_if_needed(self.sharded_param, self._unsharded_param)
        self._setattr_on_modules(self._unsharded_param)
        if self.sharded_state == ShardedState.SHARDED_POST_FORWARD:
            # The data is allocated in the default stream via the post-forward
            # reshard and must be kept alive for the next all-gather copy-in.
            # Since we call this method after the copy-out, the data's lifetime
            # is ensured without further synchronization.
            self._sharded_post_forward_param = None
            self._sharded_post_forward_param_data = None  # free
        self.free_all_gather_outputs()
        self.sharded_state = ShardedState.UNSHARDED

    def _setattr_on_modules(self, param: nn.Parameter) -> None:
        unsafe_setattr_param(
            self._module_info.module, self._module_info.param_name, param
        )
        for shared_module, shared_param_name in zip(
            self._module_info.shared_modules, self._module_info.shared_param_names
        ):
            unsafe_setattr_param(shared_module, shared_param_name, param)

    def to_sharded_dtensor(self, tensor: torch.Tensor) -> DTensor:
        """
        Converts a local tensor representing either the sharded parameter or
        sharded gradient to DTensor.
        """
        if tensor.shape != self.sharded_size:
            _raise_assert_with_print(
                f"Expects size {self.sharded_size} but got {tensor.shape}"
            )
        return _from_local_no_grad(
            tensor,
            self._global_mesh,
            self._global_placements,
            self._global_size,
            self._global_stride,
        )

    def to_sharded_post_forward_dtensor(self, tensor: torch.Tensor) -> DTensor:
        if tensor.shape != self.sharded_post_forward_size:
            _raise_assert_with_print(
                f"Expects size {self.sharded_post_forward_size} but got {tensor.shape}"
            )
        assert isinstance(self.post_forward_mesh_info, HSDPMeshInfo)
        # TODO: Prefer this DTensor to be read-only and generalize the
        # placement once we support TP.
        return _from_local_no_grad(
            tensor,
            self.post_forward_mesh_info.mesh,
            (Replicate(), Shard(0)),
            self._global_size,
            self._global_stride,
        )

    def alloc_all_gather_outputs(self) -> None:
        for tensor in self.all_gather_outputs:
            unsafe_alloc_storage(tensor)

    def free_all_gather_outputs(self) -> None:
        if not self._fsdp_pre_all_gather:
            # Do not free since all-gather output and unsharded parameter alias
            return
        inner_tensor_ptrs = {
            t.untyped_storage().data_ptr() for t in self._unsharded_inner_tensors
        }
        for all_gather_output in self.all_gather_outputs:
            if (
                storage := all_gather_output.untyped_storage()
            ).data_ptr() in inner_tensor_ptrs:
                # Do not free since all-gather output and inner tensor alias
                continue
            storage.resize_(0)

    def free_unsharded_param(self) -> None:
        if not self._fsdp_pre_all_gather:
            for tensor in self.all_gather_outputs:
                unsafe_free_storage(tensor)
            return
        for tensor in self._unsharded_inner_tensors:
            unsafe_free_storage(tensor)

    @property
    def all_gather_inputs(self) -> List[torch.Tensor]:  # 1D
        self._assert_in_states(ShardedState.SHARDED, ShardedState.SHARDED_POST_FORWARD)
        if self.sharded_state == ShardedState.SHARDED:
            if self._fsdp_pre_all_gather:
                inner_tensor = self._inner_tensor
                if self.offload_to_cpu:
                    inner_tensor = inner_tensor.to(self.device, non_blocking=True)
                (
                    all_gather_inputs,
                    self._all_gather_metadata,
<<<<<<< HEAD
                ) = self._fsdp_pre_all_gather(inner_tensor)
=======
                ) = self._fsdp_pre_all_gather(sharded_param_data)
>>>>>>> acd3f267
                return [t.view(-1) for t in all_gather_inputs]
            sharded_param_data = self._sharded_param_data
            if self.offload_to_cpu:
                sharded_param_data = sharded_param_data.to(
                    self.device, non_blocking=True
                )
            return [_to_dtype_if_needed(sharded_param_data, self.param_dtype)]
        elif self.sharded_state == ShardedState.SHARDED_POST_FORWARD:
            # TODO: Add extensions path.
            all_gather_input = _to_dtype_if_needed(
                cast(torch.Tensor, self._sharded_post_forward_param_data),
                self.param_dtype,
            )
            return [all_gather_input]
        return [torch.empty(0)]  # mypy

    @property
    def unsharded_param(self) -> nn.Parameter:  # ND
        self._assert_in_states(ShardedState.UNSHARDED)
        return self._unsharded_param

    @property
    def unsharded_grad_data(self) -> torch.Tensor:
        grad = self.unsharded_param.grad
        assert grad is not None, "Expects unsharded_param.grad to not be None"
        return self._get_grad_inner_tensor(grad)

    def _get_grad_inner_tensor(self, grad: torch.Tensor) -> torch.Tensor:
        if self.is_dtensor:
            if isinstance(grad, AsyncCollectiveTensor):
                grad = grad.wait()
            assert isinstance(grad, DTensor), f"{type(grad)}"
            if any(pl.is_partial() for pl in grad.placements):
                placements = [
                    Replicate() if pl.is_partial() else pl for pl in grad.placements
                ]
                grad = grad.redistribute(placements=placements)
            grad = grad._local_tensor
        return grad

    def _assert_in_states(self, *states: ShardedState) -> None:
        if self.sharded_state not in states:
            _raise_assert_with_print(
                f"Expects to be in one of {states}, not {self.sharded_state}"
            )


# NOTE: Unsafe here refers to not checking whether the storage is already
# allocated or freed, respectively. We should be safe to use them since we
# explicitly manage the state transition.
def unsafe_alloc_storage(tensor: torch.Tensor) -> None:
    # Skip the already-allocated check and assume that `tensor` is the base
    # tensor to save CPU overhead
    tensor.untyped_storage().resize_(tensor.numel() * tensor.itemsize)


def unsafe_free_storage(tensor: torch.Tensor) -> None:
    # Skip the already-freed check to save CPU overhead
    tensor.untyped_storage().resize_(0)


# NOTE: These bypass `nn.Module.__setattr__` checks, which incur non-trivial
# CPU overhead, if the module did not override it. For FSDP, we know we do not
# need those checks when transitioning between sharded/unsharded parameters.
def unsafe_setattr_param(
    module: nn.Module, param_name: str, param: nn.Parameter
) -> None:
    if getattr(module.__setattr__, "__func__", None) is nn.Module.__setattr__:
        module._parameters[param_name] = param
    else:  # slow path
        setattr(module, param_name, param)


def set_requires_grad_if_needed(
    src_tensor: torch.Tensor, dst_tensor: torch.Tensor
) -> None:
    # Only call `requires_grad_` if needed to avoid the Python <> C++ context
    # switch overhead
    if src_tensor.requires_grad != dst_tensor.requires_grad:
        dst_tensor.requires_grad_(src_tensor.requires_grad)<|MERGE_RESOLUTION|>--- conflicted
+++ resolved
@@ -11,7 +11,7 @@
 from torch.distributed._tensor.device_mesh import _mesh_resources
 from torch.distributed._tensor.placement_types import DTensorSpec
 
-from ._fsdp_api import MixedPrecisionPolicy, OffloadPolicy
+from ._fsdp_api import CPUOffloadPolicy, MixedPrecisionPolicy, OffloadPolicy
 from ._fsdp_common import (
     _chunk_with_empty,
     _from_local_no_grad,
@@ -139,7 +139,10 @@
         self.mesh_info = mesh_info
         self.post_forward_mesh_info = post_forward_mesh_info
         self.device = device
-        self.offload_to_cpu: bool = offload_policy.offload_type == "cpu"
+        self.offload_to_cpu: bool = isinstance(offload_policy, CPUOffloadPolicy)
+        self.pin_memory = (
+            self.offload_to_cpu and cast(CPUOffloadPolicy, offload_policy).pin_memory
+        )
         self.grad_offload_event: Optional[torch.cuda.Event] = None
         self._init_sharded_param(param, device)
         if self.post_forward_mesh_info:
@@ -216,7 +219,9 @@
         if sharded_param.numel() > 0:
             padded_sharded_param[: sharded_param.size(0)].copy_(sharded_param)
         if self.offload_to_cpu:
-            padded_sharded_param = padded_sharded_param.cpu().pin_memory()
+            padded_sharded_param = padded_sharded_param.cpu()
+            if self.pin_memory:
+                padded_sharded_param = padded_sharded_param.pin_memory()
         self._sharded_param_data = padded_sharded_param.view(-1)
         self.sharded_param = nn.Parameter(
             self.to_sharded_dtensor(padded_sharded_param[: sharded_param.size(0)])
@@ -467,24 +472,17 @@
     def all_gather_inputs(self) -> List[torch.Tensor]:  # 1D
         self._assert_in_states(ShardedState.SHARDED, ShardedState.SHARDED_POST_FORWARD)
         if self.sharded_state == ShardedState.SHARDED:
-            if self._fsdp_pre_all_gather:
-                inner_tensor = self._inner_tensor
-                if self.offload_to_cpu:
-                    inner_tensor = inner_tensor.to(self.device, non_blocking=True)
-                (
-                    all_gather_inputs,
-                    self._all_gather_metadata,
-<<<<<<< HEAD
-                ) = self._fsdp_pre_all_gather(inner_tensor)
-=======
-                ) = self._fsdp_pre_all_gather(sharded_param_data)
->>>>>>> acd3f267
-                return [t.view(-1) for t in all_gather_inputs]
             sharded_param_data = self._sharded_param_data
             if self.offload_to_cpu:
                 sharded_param_data = sharded_param_data.to(
                     self.device, non_blocking=True
                 )
+            if self._fsdp_pre_all_gather:
+                (
+                    all_gather_inputs,
+                    self._all_gather_metadata,
+                ) = self._fsdp_pre_all_gather(sharded_param_data)
+                return [t.view(-1) for t in all_gather_inputs]
             return [_to_dtype_if_needed(sharded_param_data, self.param_dtype)]
         elif self.sharded_state == ShardedState.SHARDED_POST_FORWARD:
             # TODO: Add extensions path.
