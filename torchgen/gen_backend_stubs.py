--- conflicted
+++ resolved
@@ -4,12 +4,8 @@
 import os
 import re
 from collections import Counter, defaultdict, namedtuple
-<<<<<<< HEAD
+from pathlib import Path
 from typing import Sequence
-=======
-from pathlib import Path
-from typing import Dict, List, Optional, Sequence, Set, Union
->>>>>>> 4b607fa5
 
 import yaml
 
