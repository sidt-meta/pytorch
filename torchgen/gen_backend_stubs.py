from __future__ import annotations

import argparse
import os
import re
from collections import Counter, defaultdict, namedtuple
<<<<<<< HEAD
=======
from pathlib import Path
>>>>>>> 600bf978
from typing import Sequence

import yaml

import torchgen.api.dispatcher as dispatcher
import torchgen.dest as dest
from torchgen.api.types import DispatcherSignature
from torchgen.code_template import CodeTemplate
from torchgen.context import native_function_manager
from torchgen.gen import get_grouped_native_functions, parse_native_yaml
from torchgen.model import (
    BackendIndex,
    BackendMetadata,
    DispatchKey,
    NativeFunction,
    NativeFunctionsGroup,
    OperatorName,
)
from torchgen.selective_build.selector import SelectiveBuilder
from torchgen.utils import concatMap, context, FileManager, NamespaceHelper, Target
from torchgen.yaml_utils import YamlLoader


# Parses the external backend's yaml, and adds a new BackendIndex for the backend's dispatch key.
# Returns a Tuple of (backend_key, autograd_key, cpp_namespace, updated BackendIndex mapping)
ParsedExternalYaml = namedtuple(
    "ParsedExternalYaml",
    ["backend_key", "autograd_key", "class_name", "cpp_namespace", "backend_indices"],
)


def parse_backend_yaml(
    backend_yaml_path: str,
    grouped_native_functions: Sequence[NativeFunction | NativeFunctionsGroup],
    backend_indices: dict[DispatchKey, BackendIndex],
) -> ParsedExternalYaml:
    native_functions_map: dict[OperatorName, NativeFunction] = {
        f.func.name: f
        for f in concatMap(
            lambda f: [f] if isinstance(f, NativeFunction) else list(f.functions()),
            grouped_native_functions,
        )
    }

    with open(backend_yaml_path) as f:
        yaml_values = yaml.load(f, Loader=YamlLoader)
    assert isinstance(yaml_values, dict)

    valid_keys = [
        "backend",
        "class_name",
        "cpp_namespace",
        "extra_headers",
        "supported",
        "autograd",
        "full_codegen",
        "non_native",
        "ir_gen",
        "symint",
    ]

    backend = yaml_values.pop("backend", None)
    assert backend is not None, 'You must provide a value for "backend"'

    class_name = yaml_values.pop("class_name", None)

    cpp_namespace = yaml_values.pop("cpp_namespace", None)
    assert cpp_namespace is not None, 'You must provide a value for "cpp_namespace"'

    # Mostly just defaulting to false to stick with LazyTensor convention.
    use_out_as_primary = yaml_values.pop("use_out_as_primary", False)
    assert isinstance(
        use_out_as_primary, bool
    ), f"You must provide either True or False for use_out_as_primary. Provided: {use_out_as_primary}"

    use_device_guard = yaml_values.pop("device_guard", False)
    assert isinstance(
        use_device_guard, bool
    ), f"You must provide either True or False for device_guard. Provided: {use_device_guard}"

    supported = yaml_values.pop("supported", [])
    if supported is None:
        supported = []  # Allow an empty list of supported ops
    assert isinstance(
        supported, list
    ), f'expected "supported" to be a list, but got: {supported} (of type {type(supported)})'

    symint = yaml_values.pop("symint", [])
    if symint is None:
        symint = []  # Allow an empty list of symint ops
    assert isinstance(
        symint, list
    ), f'expected "symint" to be a list, but got: {supported} (of type {type(supported)})'
    symint_set = set(symint)

    supported_autograd = yaml_values.pop("autograd", [])
    assert isinstance(
        supported_autograd, list
    ), f'expected "autograd" to be a list, but got: {supported_autograd}'

    # full_codegen is ignored by parse_backend_yaml, and re-parsed in gen_lazy_tensor.py
    full_codegen = yaml_values.pop("full_codegen", [])
    supported.extend(full_codegen)

    # non_native is ignored by parse_backend_yaml, and re-parsed in gen_lazy_tensor.py
    yaml_values.pop("non_native", {})

    # ir_gen is ignored by parse_backend_yaml, and re-parsed in gen_lazy_tensor.py
    yaml_values.pop("ir_gen", {})

    assert (
        len(yaml_values.keys()) == 0
    ), f'{backend_yaml_path} contains unexpected keys: {", ".join(yaml_values.keys())}. \
Only the following keys are supported: {", ".join(valid_keys)}'

    def create_backend_index(
        backend_ops: list[str],
        symint_ops: set[str],
        dispatch_key: DispatchKey,
        *,
        use_out_as_primary: bool,
        use_device_guard: bool,
    ) -> BackendIndex:
        metadata: dict[OperatorName, BackendMetadata] = {}
        for op in backend_ops:
            op_name = OperatorName.parse(op)
            assert (
                op_name in native_functions_map
            ), f"Found an invalid operator name: {op_name}"
            # See Note [External Backends Follow Dispatcher API]
            kernel_name = dispatcher.name(native_functions_map[op_name].func)
            if op in symint_ops:
                kernel_name += "_symint"
            # TODO: allow structured external backends later.
            m = BackendMetadata(
                kernel=kernel_name, structured=False, cpp_namespace=cpp_namespace
            )
            metadata[op_name] = m
        return BackendIndex(
            dispatch_key=dispatch_key,
            use_out_as_primary=use_out_as_primary,
            external=True,
            device_guard=use_device_guard,
            index=metadata,
        )

    backend_key: DispatchKey | None = None
    if len(supported) > 0:
        with context(
            lambda: f'The provided value for "backend" must be a valid DispatchKey, but got {backend}.'
        ):
            backend_key = DispatchKey.parse(backend)

        backend_idx = create_backend_index(
            supported,
            symint_set,
            backend_key,
            use_out_as_primary=use_out_as_primary,
            use_device_guard=use_device_guard,
        )
        assert backend_key not in backend_indices
        backend_indices[backend_key] = backend_idx

    autograd_key: DispatchKey | None = None
    if len(supported_autograd) > 0:
        with context(
            lambda: f'The "autograd" key was specified, which indicates that you would like to override \
the behavior of autograd for some operators on your backend. However "Autograd{backend}" is not a valid DispatchKey.'
        ):
            autograd_key = DispatchKey.parse(f"Autograd{backend}")

        autograd_idx = create_backend_index(
            supported_autograd,
            symint_set,
            autograd_key,
            use_out_as_primary=use_out_as_primary,
            use_device_guard=use_device_guard,
        )
        assert autograd_key not in backend_indices
        backend_indices[autograd_key] = autograd_idx

    for g in grouped_native_functions:
        if isinstance(g, NativeFunction):
            forward_kernels = (
                []
                if backend_key is None
                else [
                    m
                    for m in [backend_indices[backend_key].get_kernel(g)]
                    if m is not None
                ]
            )
            backward_kernels = (
                []
                if autograd_key is None
                else [
                    m
                    for m in [backend_indices[autograd_key].get_kernel(g)]
                    if m is not None
                ]
            )
        else:
            forward_kernels = (
                []
                if backend_key is None
                else [
                    m
                    for m in [
                        backend_indices[backend_key].get_kernel(f)
                        for f in g.functions()
                    ]
                    if m is not None
                ]
            )
            backward_kernels = (
                []
                if autograd_key is None
                else [
                    m
                    for m in [
                        backend_indices[autograd_key].get_kernel(f)
                        for f in g.functions()
                    ]
                    if m is not None
                ]
            )

        forward_kernels = [f for f in forward_kernels if f is not None]
        backward_kernels = [f for f in backward_kernels if f is not None]
        assert (
            len(forward_kernels) == 0 or len(backward_kernels) == 0
        ), f'Currently, all variants of an op must either be registered to a backend key, or to a backend\'s \
autograd key. They cannot be mix and matched. If this is something you need, feel free to create an issue! \
{forward_kernels[0].kernel} is listed under "supported", but {backward_kernels[0].kernel} is listed under "autograd".'

    return ParsedExternalYaml(
        backend_key, autograd_key, class_name, cpp_namespace, backend_indices
    )


def error_on_missing_kernels(
    native_functions: Sequence[NativeFunction],
    backend_indices: dict[DispatchKey, BackendIndex],
    backend_key: DispatchKey,
    autograd_key: DispatchKey | None,
    class_name: str,
    kernel_defn_file_path: str,
    full_codegen: list[OperatorName] | None = None,
) -> None:
    try:
        with open(kernel_defn_file_path) as f:
            backend_defns = f.read()
    except OSError as e:
        raise AssertionError(
            f"Unable to read from the specified impl_path file: {kernel_defn_file_path}"
        ) from e

    if full_codegen is None:
        full_codegen = []

    indices = [backend_indices[backend_key].index] + (
        [] if autograd_key is None else [backend_indices[autograd_key].index]
    )
    # Quick mapping from each OperatorName used by the external backend
    # to its backend kernel name
    expected_backend_op_names: dict[OperatorName, str] = dict(
        list(
            concatMap(
                lambda index: [
                    (op_name, metadata.kernel) for op_name, metadata in index.items()
                ],
                indices,
            )
        )
    )
    expected_backend_native_funcs: list[NativeFunction] = [
        f
        for f in native_functions
        if f.func.name in expected_backend_op_names.keys()
        and f.func.name not in full_codegen
    ]
    expected_backend_kernel_name_counts: dict[str, list[NativeFunction]] = defaultdict(
        list
    )
    for native_f in expected_backend_native_funcs:
        expected_backend_kernel_name_counts[
            expected_backend_op_names[native_f.func.name]
        ].append(native_f)

    # This just looks for lines containing "foo(", and assumes that the kernel foo has been implemented.
    # It might cause false negatives (we won't catch all cases), but that's ok - if we catch a missing kernel
    # here, then we get a nicer error message. If we miss it, you get a linker error.
    kernel_defn_regex = rf"(.*){class_name}::\s*([\w\d]*)\("
    actual_backend_kernel_name_counts = Counter(
        # A bit unwieldy (this could probably be moved into regex),
        # but we don't want to include kernel names that come from function calls,
        # like "return torch_xla::XLANativeFunctions::empty_strided_symint(...)".
        # Easy check is to ignore any lines with colons before the class name.
        [
            y
            for (x, y) in re.findall(kernel_defn_regex, backend_defns)
            if not x.endswith(":")
        ]
    )

    missing_kernels_err_msg = ""
    for expected_name, funcs in expected_backend_kernel_name_counts.items():
        expected_overload_count = len(funcs)
        actual_overload_count = actual_backend_kernel_name_counts[expected_name]
        if expected_overload_count != actual_overload_count:

            def create_decl(f: NativeFunction) -> str:
                with native_function_manager(f):
                    return DispatcherSignature.from_schema(f.func).decl()

            expected_schemas_str = "\n".join([create_decl(f) for f in funcs])
            missing_kernels_err_msg += f"""
{class_name} is missing a kernel definition for {expected_name}. We found {actual_overload_count} kernel(s) with that name,
but expected {expected_overload_count} kernel(s). The expected function schemas for the missing operator are:
{expected_schemas_str}

"""
    assert missing_kernels_err_msg == "", missing_kernels_err_msg


def main() -> None:
    parser = argparse.ArgumentParser(description="Generate backend stub files")
    parser.add_argument(
        "-s",
        "--source-yaml",
        "--source_yaml",
        help="path to source yaml file containing operator external definitions",
    )
    parser.add_argument("-o", "--output-dir", "--output_dir", help="output directory")
    parser.add_argument(
        "--dry-run", "--dry_run", type=bool, default=False, help="output directory"
    )
    parser.add_argument(
        "--impl-path",
        "--impl_path",
        type=str,
        default=None,
        help="path to the source C++ file containing kernel definitions",
    )
    options = parser.parse_args()

    run(options.source_yaml, options.output_dir, options.dry_run, options.impl_path)


def gen_dispatchkey_nativefunc_headers(
    fm: FileManager,
    class_name: str,
    cpp_namespace: str,
    backend_indices: dict[DispatchKey, BackendIndex],
    grouped_native_functions: Sequence[NativeFunction | NativeFunctionsGroup],
    backend_dispatch_key: DispatchKey,
    autograd_dispatch_key: DispatchKey | None,
    backend_name: str = "",
) -> None:
    assert class_name is not None
    generated_comment = (
        "Autogenerated file by gen_backend_stubs.py. Do not edit directly!"
    )

    # Convert to a set first to remove duplicate kernel names.
    # Backends are allowed to repeat kernel names; only generate the declaration once!
    # Sort for deterministic output.
    backend_declarations = sorted(
        set(
            concatMap(
                lambda f: dest.compute_native_function_declaration(
                    f, backend_indices[backend_dispatch_key]
                ),
                grouped_native_functions,
            )
        )
    )
    autograd_declarations = sorted(
        set(
            concatMap(
                lambda f: []
                if autograd_dispatch_key is None
                else dest.compute_native_function_declaration(
                    f, backend_indices[autograd_dispatch_key]
                ),
                grouped_native_functions,
            )
        )
    )

    ns_helper = NamespaceHelper(cpp_namespace)
    fm.write_with_template(
        f"{backend_dispatch_key}NativeFunctions.h",
        "DispatchKeyNativeFunctions.h",
        lambda: {
            "generated_comment": generated_comment,
            "namespace_prologue": ns_helper.prologue,
            "class_name": class_name,
            "namespace_epilogue": ns_helper.epilogue,
            "dispatch_declarations": backend_declarations + autograd_declarations,
            "BackendName": backend_name,
            "DispatchKey": backend_dispatch_key,
        },
    )


def gen_dispatcher_registrations(
    fm: FileManager,
    output_dir: str,
    class_name: str,
    backend_indices: dict[DispatchKey, BackendIndex],
    grouped_native_functions: Sequence[NativeFunction | NativeFunctionsGroup],
    backend_dispatch_key: DispatchKey,
    dispatch_key: DispatchKey,
    selector: SelectiveBuilder,
    # build_in_tree is true for lazy TS backend and affects include paths, not used for external backends
    build_in_tree: bool = False,
    per_operator_headers: bool = False,
    backend_name: str = "",
    eager_registration: bool = True,
) -> None:
    headers = [
        f"{output_dir}/{backend_dispatch_key}NativeFunctions.h",
    ]
    if build_in_tree:
        external_backend_headers_str = "\n".join(f"#include <{h}>" for h in headers)
    else:
        external_backend_headers_str = "\n".join(f'#include "{h}"' for h in headers)

    assert class_name is not None
    backend_index = backend_indices[dispatch_key]

    dispatch_registrations_body = list(
        concatMap(
            dest.RegisterDispatchKey(
                backend_index,
                Target.REGISTRATION,
                selector,
                rocm=False,
                symint=True,
                class_method_name=f"{class_name}",
                skip_dispatcher_op_registration=False,
            ),
            grouped_native_functions,
        )
    )
    newline = "\n"
    ns_helper = NamespaceHelper(namespace_str="at")
    deferred_dispatch_registrations = ""
    static_init_dispatch_registrations = ""
    if eager_registration:
        static_template = CodeTemplate(
            """\
TORCH_LIBRARY_IMPL(aten, $dispatch_key, m) {
    $dispatch_registrations_body
};"""
        )
        static_init_dispatch_registrations = static_template.substitute(
            dispatch_key=dispatch_key,
            dispatch_registrations_body=dispatch_registrations_body,
        )
    else:
        deferred_template = CodeTemplate(
            """\
TORCH_API void Register${backend_name}${dispatch_key}NativeFunctions();
TORCH_API void Register${backend_name}${dispatch_key}NativeFunctions() {
    static auto m = MAKE_TORCH_LIBRARY_IMPL(aten, $dispatch_key);
    $dispatch_registrations_body
}"""
        )
        deferred_dispatch_registrations = deferred_template.substitute(
            backend_name=backend_name,
            dispatch_key=dispatch_key,
            dispatch_registrations_body=dispatch_registrations_body,
        )

    fm.write_with_template(
        f"Register{dispatch_key}.cpp",
        "RegisterDispatchKey.cpp",
        lambda: {
            "extra_cuda_headers": "",
            "external_backend_headers": external_backend_headers_str,
            "ops_headers": "#include <ATen/Functions.h>"
            if not per_operator_headers
            else "",
            "DispatchKey": dispatch_key,
            "dispatch_namespace": dispatch_key.lower(),
            "dispatch_headers": dest.gen_registration_headers(
                backend_index, per_operator_headers=per_operator_headers, rocm=False
            ),
            "dispatch_definitions": fm.substitute_with_template(
                "RegisterDispatchDefinitions.ini",
                lambda: {
                    "ns_prologue": ns_helper.prologue,
                    "ns_epilogue": ns_helper.epilogue,
                    "static_init_dispatch_registrations": static_init_dispatch_registrations,
                    "deferred_dispatch_registrations": deferred_dispatch_registrations,
                    "dispatch_helpers": dest.gen_registration_helpers(backend_index),
                    "dispatch_namespace": dispatch_key.lower(),
                    "dispatch_namespaced_definitions": "",
                    "dispatch_anonymous_definitions": list(
                        concatMap(
                            dest.RegisterDispatchKey(
                                backend_index,
                                Target.ANONYMOUS_DEFINITION,
                                selector,
                                rocm=False,
                                symint=True,
                                class_method_name=f"{class_name}",
                                skip_dispatcher_op_registration=False,
                            ),
                            grouped_native_functions,
                        )
                    ),
                },
            ).split(newline),
        },
    )


def run(
    source_yaml: str, output_dir: str, dry_run: bool, impl_path: str | None = None
) -> None:
    # Assumes that this file lives at PYTORCH_ROOT/torchgen/gen_backend_stubs.py
    pytorch_root = Path(__file__).parent.parent.absolute()
    template_dir = os.path.join(pytorch_root, "aten/src/ATen/templates")

    def make_file_manager(install_dir: str) -> FileManager:
        return FileManager(
            install_dir=install_dir, template_dir=template_dir, dry_run=dry_run
        )

    fm = make_file_manager(output_dir)

    native_yaml_path = os.path.join(
        pytorch_root, "aten/src/ATen/native/native_functions.yaml"
    )
    tags_yaml_path = os.path.join(pytorch_root, "aten/src/ATen/native/tags.yaml")
    parsed_yaml = parse_native_yaml(native_yaml_path, tags_yaml_path)
    native_functions, backend_indices = (
        parsed_yaml.native_functions,
        parsed_yaml.backend_indices,
    )
    grouped_native_functions = get_grouped_native_functions(native_functions)
    parsed_backend_yaml = parse_backend_yaml(
        source_yaml, grouped_native_functions, backend_indices
    )
    backend_key = parsed_backend_yaml.backend_key
    autograd_key = parsed_backend_yaml.autograd_key
    cpp_namespace = parsed_backend_yaml.cpp_namespace
    class_name = parsed_backend_yaml.class_name
    backend_indices = parsed_backend_yaml.backend_indices

    selector = SelectiveBuilder.get_nop_selector()

    if backend_key is None:
        # This could be useful if a backend wants to quickly set up a noop yaml file but doesn't have any kernels ready yet.
        return

    if class_name is None:
        # class_name is an optional argument to backend yaml file.
        # if specified it allows an external backend to override
        # the name of the class that all generated kernel definitions live under.
        # if not specified, its value is given as native_function_class_name.
        class_name = backend_indices[backend_key].native_function_class_name()
    assert class_name is not None

    if impl_path is not None:
        error_on_missing_kernels(
            native_functions,
            backend_indices,
            backend_key,
            autograd_key,
            class_name,
            impl_path,
        )

    gen_dispatchkey_nativefunc_headers(
        fm,
        class_name,
        cpp_namespace,
        backend_indices,
        grouped_native_functions,
        backend_key,
        autograd_key,
    )

    for dispatch_key in (
        [backend_key] if autograd_key is None else [backend_key, autograd_key]
    ):
        gen_dispatcher_registrations(
            fm,
            output_dir,
            class_name,
            backend_indices,
            grouped_native_functions,
            backend_key,
            dispatch_key,
            selector,
        )


if __name__ == "__main__":
    main()<|MERGE_RESOLUTION|>--- conflicted
+++ resolved
@@ -4,10 +4,7 @@
 import os
 import re
 from collections import Counter, defaultdict, namedtuple
-<<<<<<< HEAD
-=======
 from pathlib import Path
->>>>>>> 600bf978
 from typing import Sequence
 
 import yaml
