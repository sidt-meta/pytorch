import argparse
import os
import re
from collections import Counter, defaultdict, namedtuple
from pathlib import Path
<<<<<<< HEAD
from typing import Dict, List, Optional, Sequence, Set, Union
=======
from typing import Sequence
>>>>>>> 600bf978

import yaml

import torchgen.api.dispatcher as dispatcher
import torchgen.dest as dest
from torchgen.api.types import DispatcherSignature
from torchgen.code_template import CodeTemplate
from torchgen.context import native_function_manager
from torchgen.gen import get_grouped_native_functions, parse_native_yaml
from torchgen.model import (
    BackendIndex,
    BackendMetadata,
    DispatchKey,
    NativeFunction,
    NativeFunctionsGroup,
    OperatorName,
)
from torchgen.selective_build.selector import SelectiveBuilder
from torchgen.utils import concatMap, context, FileManager, NamespaceHelper, Target
from torchgen.yaml_utils import YamlLoader


# Parses the external backend's yaml, and adds a new BackendIndex for the backend's dispatch key.
# Returns a Tuple of (backend_key, autograd_key, cpp_namespace, updated BackendIndex mapping)
ParsedExternalYaml = namedtuple(
    "ParsedExternalYaml",
    ["backend_key", "autograd_key", "class_name", "cpp_namespace", "backend_indices"],
)


def parse_backend_yaml(
    backend_yaml_path: str,
    grouped_native_functions: Sequence[Union[NativeFunction, NativeFunctionsGroup]],
    backend_indices: Dict[DispatchKey, BackendIndex],
) -> ParsedExternalYaml:
    native_functions_map: Dict[OperatorName, NativeFunction] = {
        f.func.name: f
        for f in concatMap(
            lambda f: [f] if isinstance(f, NativeFunction) else list(f.functions()),
            grouped_native_functions,
        )
    }

    with open(backend_yaml_path) as f:
        yaml_values = yaml.load(f, Loader=YamlLoader)
    assert isinstance(yaml_values, dict)

    valid_keys = [
        "backend",
        "class_name",
        "cpp_namespace",
        "extra_headers",
        "supported",
        "autograd",
        "full_codegen",
        "non_native",
        "ir_gen",
        "symint",
    ]

    backend = yaml_values.pop("backend", None)
    assert backend is not None, 'You must provide a value for "backend"'

    class_name = yaml_values.pop("class_name", None)

    cpp_namespace = yaml_values.pop("cpp_namespace", None)
    assert cpp_namespace is not None, 'You must provide a value for "cpp_namespace"'

    # Mostly just defaulting to false to stick with LazyTensor convention.
    use_out_as_primary = yaml_values.pop("use_out_as_primary", False)
    assert isinstance(
        use_out_as_primary, bool
    ), f"You must provide either True or False for use_out_as_primary. Provided: {use_out_as_primary}"

    use_device_guard = yaml_values.pop("device_guard", False)
    assert isinstance(
        use_device_guard, bool
    ), f"You must provide either True or False for device_guard. Provided: {use_device_guard}"

    supported = yaml_values.pop("supported", [])
    if supported is None:
        supported = []  # Allow an empty list of supported ops
    assert isinstance(
        supported, list
    ), f'expected "supported" to be a list, but got: {supported} (of type {type(supported)})'

    symint = yaml_values.pop("symint", [])
    if symint is None:
        symint = []  # Allow an empty list of symint ops
    assert isinstance(
        symint, list
    ), f'expected "symint" to be a list, but got: {supported} (of type {type(supported)})'
    symint_set = set(symint)

    supported_autograd = yaml_values.pop("autograd", [])
    assert isinstance(
        supported_autograd, list
    ), f'expected "autograd" to be a list, but got: {supported_autograd}'

    # full_codegen is ignored by parse_backend_yaml, and re-parsed in gen_lazy_tensor.py
    full_codegen = yaml_values.pop("full_codegen", [])
    supported.extend(full_codegen)

    # non_native is ignored by parse_backend_yaml, and re-parsed in gen_lazy_tensor.py
    yaml_values.pop("non_native", {})

    # ir_gen is ignored by parse_backend_yaml, and re-parsed in gen_lazy_tensor.py
    yaml_values.pop("ir_gen", {})

    assert (
        len(yaml_values.keys()) == 0
    ), f'{backend_yaml_path} contains unexpected keys: {", ".join(yaml_values.keys())}. \
Only the following keys are supported: {", ".join(valid_keys)}'

    def create_backend_index(
        backend_ops: List[str],
        symint_ops: Set[str],
        dispatch_key: DispatchKey,
        *,
        use_out_as_primary: bool,
        use_device_guard: bool,
    ) -> BackendIndex:
        metadata: Dict[OperatorName, BackendMetadata] = {}
        for op in backend_ops:
            op_name = OperatorName.parse(op)
            assert (
                op_name in native_functions_map
            ), f"Found an invalid operator name: {op_name}"
            # See Note [External Backends Follow Dispatcher API]
            kernel_name = dispatcher.name(native_functions_map[op_name].func)
            if op in symint_ops:
                kernel_name += "_symint"
            # TODO: allow structured external backends later.
            m = BackendMetadata(
                kernel=kernel_name, structured=False, cpp_namespace=cpp_namespace
            )
            metadata[op_name] = m
        return BackendIndex(
            dispatch_key=dispatch_key,
            use_out_as_primary=use_out_as_primary,
            external=True,
            device_guard=use_device_guard,
            index=metadata,
        )

    backend_key: Optional[DispatchKey] = None
    if len(supported) > 0:
        with context(
            lambda: f'The provided value for "backend" must be a valid DispatchKey, but got {backend}.'
        ):
            backend_key = DispatchKey.parse(backend)

        backend_idx = create_backend_index(
            supported,
            symint_set,
            backend_key,
            use_out_as_primary=use_out_as_primary,
            use_device_guard=use_device_guard,
        )
        assert backend_key not in backend_indices
        backend_indices[backend_key] = backend_idx

    autograd_key: Optional[DispatchKey] = None
    if len(supported_autograd) > 0:
        with context(
            lambda: f'The "autograd" key was specified, which indicates that you would like to override \
the behavior of autograd for some operators on your backend. However "Autograd{backend}" is not a valid DispatchKey.'
        ):
            autograd_key = DispatchKey.parse(f"Autograd{backend}")

        autograd_idx = create_backend_index(
            supported_autograd,
            symint_set,
            autograd_key,
            use_out_as_primary=use_out_as_primary,
            use_device_guard=use_device_guard,
        )
        assert autograd_key not in backend_indices
        backend_indices[autograd_key] = autograd_idx

    for g in grouped_native_functions:
        if isinstance(g, NativeFunction):
            forward_kernels = (
                []
                if backend_key is None
                else [
                    m
                    for m in [backend_indices[backend_key].get_kernel(g)]
                    if m is not None
                ]
            )
            backward_kernels = (
                []
                if autograd_key is None
                else [
                    m
                    for m in [backend_indices[autograd_key].get_kernel(g)]
                    if m is not None
                ]
            )
        else:
            forward_kernels = (
                []
                if backend_key is None
                else [
                    m
                    for m in [
                        backend_indices[backend_key].get_kernel(f)
                        for f in g.functions()
                    ]
                    if m is not None
                ]
            )
            backward_kernels = (
                []
                if autograd_key is None
                else [
                    m
                    for m in [
                        backend_indices[autograd_key].get_kernel(f)
                        for f in g.functions()
                    ]
                    if m is not None
                ]
            )

        forward_kernels = [f for f in forward_kernels if f is not None]
        backward_kernels = [f for f in backward_kernels if f is not None]
        assert (
            len(forward_kernels) == 0 or len(backward_kernels) == 0
        ), f'Currently, all variants of an op must either be registered to a backend key, or to a backend\'s \
autograd key. They cannot be mix and matched. If this is something you need, feel free to create an issue! \
{forward_kernels[0].kernel} is listed under "supported", but {backward_kernels[0].kernel} is listed under "autograd".'

    return ParsedExternalYaml(
        backend_key, autograd_key, class_name, cpp_namespace, backend_indices
    )


def error_on_missing_kernels(
    native_functions: Sequence[NativeFunction],
    backend_indices: Dict[DispatchKey, BackendIndex],
    backend_key: DispatchKey,
    autograd_key: Optional[DispatchKey],
    class_name: str,
    kernel_defn_file_path: str,
    full_codegen: Optional[List[OperatorName]] = None,
) -> None:
    try:
        with open(kernel_defn_file_path) as f:
            backend_defns = f.read()
    except OSError as e:
        raise AssertionError(
            f"Unable to read from the specified impl_path file: {kernel_defn_file_path}"
        ) from e

    if full_codegen is None:
        full_codegen = []

    indices = [backend_indices[backend_key].index] + (
        [] if autograd_key is None else [backend_indices[autograd_key].index]
    )
    # Quick mapping from each OperatorName used by the external backend
    # to its backend kernel name
    expected_backend_op_names: Dict[OperatorName, str] = dict(
        list(
            concatMap(
                lambda index: [
                    (op_name, metadata.kernel) for op_name, metadata in index.items()
                ],
                indices,
            )
        )
    )
    expected_backend_native_funcs: List[NativeFunction] = [
        f
        for f in native_functions
        if f.func.name in expected_backend_op_names.keys()
        and f.func.name not in full_codegen
    ]
    expected_backend_kernel_name_counts: Dict[str, List[NativeFunction]] = defaultdict(
        list
    )
    for native_f in expected_backend_native_funcs:
        expected_backend_kernel_name_counts[
            expected_backend_op_names[native_f.func.name]
        ].append(native_f)

    # This just looks for lines containing "foo(", and assumes that the kernel foo has been implemented.
    # It might cause false negatives (we won't catch all cases), but that's ok - if we catch a missing kernel
    # here, then we get a nicer error message. If we miss it, you get a linker error.
    kernel_defn_regex = rf"(.*){class_name}::\s*([\w\d]*)\("
    actual_backend_kernel_name_counts = Counter(
        # A bit unwieldy (this could probably be moved into regex),
        # but we don't want to include kernel names that come from function calls,
        # like "return torch_xla::XLANativeFunctions::empty_strided_symint(...)".
        # Easy check is to ignore any lines with colons before the class name.
        [
            y
            for (x, y) in re.findall(kernel_defn_regex, backend_defns)
            if not x.endswith(":")
        ]
    )

    missing_kernels_err_msg = ""
    for expected_name, funcs in expected_backend_kernel_name_counts.items():
        expected_overload_count = len(funcs)
        actual_overload_count = actual_backend_kernel_name_counts[expected_name]
        if expected_overload_count != actual_overload_count:

            def create_decl(f: NativeFunction) -> str:
                with native_function_manager(f):
                    return DispatcherSignature.from_schema(f.func).decl()

            expected_schemas_str = "\n".join([create_decl(f) for f in funcs])
            missing_kernels_err_msg += f"""
{class_name} is missing a kernel definition for {expected_name}. We found {actual_overload_count} kernel(s) with that name,
but expected {expected_overload_count} kernel(s). The expected function schemas for the missing operator are:
{expected_schemas_str}

"""
    assert missing_kernels_err_msg == "", missing_kernels_err_msg


def main() -> None:
    parser = argparse.ArgumentParser(description="Generate backend stub files")
    parser.add_argument(
        "-s",
        "--source-yaml",
        "--source_yaml",
        help="path to source yaml file containing operator external definitions",
    )
    parser.add_argument("-o", "--output-dir", "--output_dir", help="output directory")
    parser.add_argument(
        "--dry-run", "--dry_run", type=bool, default=False, help="output directory"
    )
    parser.add_argument(
        "--impl-path",
        "--impl_path",
        type=str,
        default=None,
        help="path to the source C++ file containing kernel definitions",
    )
    options = parser.parse_args()

    run(options.source_yaml, options.output_dir, options.dry_run, options.impl_path)


def gen_dispatchkey_nativefunc_headers(
    fm: FileManager,
    class_name: str,
    cpp_namespace: str,
    backend_indices: Dict[DispatchKey, BackendIndex],
    grouped_native_functions: Sequence[Union[NativeFunction, NativeFunctionsGroup]],
    backend_dispatch_key: DispatchKey,
    autograd_dispatch_key: Optional[DispatchKey],
    backend_name: str = "",
) -> None:
    assert class_name is not None
    generated_comment = (
        "Autogenerated file by gen_backend_stubs.py. Do not edit directly!"
    )

    # Convert to a set first to remove duplicate kernel names.
    # Backends are allowed to repeat kernel names; only generate the declaration once!
    # Sort for deterministic output.
    backend_declarations = sorted(
        set(
            concatMap(
                lambda f: dest.compute_native_function_declaration(
                    f, backend_indices[backend_dispatch_key]
                ),
                grouped_native_functions,
            )
        )
    )
    autograd_declarations = sorted(
        set(
            concatMap(
                lambda f: []
                if autograd_dispatch_key is None
                else dest.compute_native_function_declaration(
                    f, backend_indices[autograd_dispatch_key]
                ),
                grouped_native_functions,
            )
        )
    )

    ns_helper = NamespaceHelper(cpp_namespace)
    fm.write_with_template(
        f"{backend_dispatch_key}NativeFunctions.h",
        "DispatchKeyNativeFunctions.h",
        lambda: {
            "generated_comment": generated_comment,
            "namespace_prologue": ns_helper.prologue,
            "class_name": class_name,
            "namespace_epilogue": ns_helper.epilogue,
            "dispatch_declarations": backend_declarations + autograd_declarations,
            "BackendName": backend_name,
            "DispatchKey": backend_dispatch_key,
        },
    )


def gen_dispatcher_registrations(
    fm: FileManager,
    output_dir: str,
    class_name: str,
    backend_indices: Dict[DispatchKey, BackendIndex],
    grouped_native_functions: Sequence[Union[NativeFunction, NativeFunctionsGroup]],
    backend_dispatch_key: DispatchKey,
    dispatch_key: DispatchKey,
    selector: "SelectiveBuilder",
    # build_in_tree is true for lazy TS backend and affects include paths, not used for external backends
    build_in_tree: bool = False,
    per_operator_headers: bool = False,
    backend_name: str = "",
    eager_registration: bool = True,
) -> None:
    headers = [
        f"{output_dir}/{backend_dispatch_key}NativeFunctions.h",
    ]
    if build_in_tree:
        external_backend_headers_str = "\n".join(f"#include <{h}>" for h in headers)
    else:
        external_backend_headers_str = "\n".join(f'#include "{h}"' for h in headers)

    assert class_name is not None
    backend_index = backend_indices[dispatch_key]

    dispatch_registrations_body = list(
        concatMap(
            dest.RegisterDispatchKey(
                backend_index,
                Target.REGISTRATION,
                selector,
                rocm=False,
                symint=True,
                class_method_name=f"{class_name}",
                skip_dispatcher_op_registration=False,
            ),
            grouped_native_functions,
        )
    )
    newline = "\n"
    ns_helper = NamespaceHelper(namespace_str="at")
    deferred_dispatch_registrations = ""
    static_init_dispatch_registrations = ""
    if eager_registration:
        static_template = CodeTemplate(
            """\
TORCH_LIBRARY_IMPL(aten, $dispatch_key, m) {
    $dispatch_registrations_body
};"""
        )
        static_init_dispatch_registrations = static_template.substitute(
            dispatch_key=dispatch_key,
            dispatch_registrations_body=dispatch_registrations_body,
        )
    else:
        deferred_template = CodeTemplate(
            """\
TORCH_API void Register${backend_name}${dispatch_key}NativeFunctions();
TORCH_API void Register${backend_name}${dispatch_key}NativeFunctions() {
    static auto m = MAKE_TORCH_LIBRARY_IMPL(aten, $dispatch_key);
    $dispatch_registrations_body
}"""
        )
        deferred_dispatch_registrations = deferred_template.substitute(
            backend_name=backend_name,
            dispatch_key=dispatch_key,
            dispatch_registrations_body=dispatch_registrations_body,
        )

    fm.write_with_template(
        f"Register{dispatch_key}.cpp",
        "RegisterDispatchKey.cpp",
        lambda: {
            "extra_cuda_headers": "",
            "external_backend_headers": external_backend_headers_str,
            "ops_headers": "#include <ATen/Functions.h>"
            if not per_operator_headers
            else "",
            "DispatchKey": dispatch_key,
            "dispatch_namespace": dispatch_key.lower(),
            "dispatch_headers": dest.gen_registration_headers(
                backend_index, per_operator_headers=per_operator_headers, rocm=False
            ),
            "dispatch_definitions": fm.substitute_with_template(
                "RegisterDispatchDefinitions.ini",
                lambda: {
                    "ns_prologue": ns_helper.prologue,
                    "ns_epilogue": ns_helper.epilogue,
                    "static_init_dispatch_registrations": static_init_dispatch_registrations,
                    "deferred_dispatch_registrations": deferred_dispatch_registrations,
                    "dispatch_helpers": dest.gen_registration_helpers(backend_index),
                    "dispatch_namespace": dispatch_key.lower(),
                    "dispatch_namespaced_definitions": "",
                    "dispatch_anonymous_definitions": list(
                        concatMap(
                            dest.RegisterDispatchKey(
                                backend_index,
                                Target.ANONYMOUS_DEFINITION,
                                selector,
                                rocm=False,
                                symint=True,
                                class_method_name=f"{class_name}",
                                skip_dispatcher_op_registration=False,
                            ),
                            grouped_native_functions,
                        )
                    ),
                },
            ).split(newline),
        },
    )


def run(
    source_yaml: str, output_dir: str, dry_run: bool, impl_path: Optional[str] = None
) -> None:
    # Assumes that this file lives at PYTORCH_ROOT/torchgen/gen_backend_stubs.py
<<<<<<< HEAD
    pytorch_root = Path(__file__).absolute().parent.parent
=======
    pytorch_root = Path(__file__).parent.parent.absolute()
>>>>>>> 600bf978
    template_dir = os.path.join(pytorch_root, "aten/src/ATen/templates")

    def make_file_manager(install_dir: str) -> FileManager:
        return FileManager(
            install_dir=install_dir, template_dir=template_dir, dry_run=dry_run
        )

    fm = make_file_manager(output_dir)

    native_yaml_path = os.path.join(
        pytorch_root, "aten/src/ATen/native/native_functions.yaml"
    )
    tags_yaml_path = os.path.join(pytorch_root, "aten/src/ATen/native/tags.yaml")
    parsed_yaml = parse_native_yaml(native_yaml_path, tags_yaml_path)
    native_functions, backend_indices = (
        parsed_yaml.native_functions,
        parsed_yaml.backend_indices,
    )
    grouped_native_functions = get_grouped_native_functions(native_functions)
    parsed_backend_yaml = parse_backend_yaml(
        source_yaml, grouped_native_functions, backend_indices
    )
    backend_key = parsed_backend_yaml.backend_key
    autograd_key = parsed_backend_yaml.autograd_key
    cpp_namespace = parsed_backend_yaml.cpp_namespace
    class_name = parsed_backend_yaml.class_name
    backend_indices = parsed_backend_yaml.backend_indices

    selector = SelectiveBuilder.get_nop_selector()

    if backend_key is None:
        # This could be useful if a backend wants to quickly set up a noop yaml file but doesn't have any kernels ready yet.
        return

    if class_name is None:
        # class_name is an optional argument to backend yaml file.
        # if specified it allows an external backend to override
        # the name of the class that all generated kernel definitions live under.
        # if not specified, its value is given as native_function_class_name.
        class_name = backend_indices[backend_key].native_function_class_name()
    assert class_name is not None

    if impl_path is not None:
        error_on_missing_kernels(
            native_functions,
            backend_indices,
            backend_key,
            autograd_key,
            class_name,
            impl_path,
        )

    gen_dispatchkey_nativefunc_headers(
        fm,
        class_name,
        cpp_namespace,
        backend_indices,
        grouped_native_functions,
        backend_key,
        autograd_key,
    )

    for dispatch_key in (
        [backend_key] if autograd_key is None else [backend_key, autograd_key]
    ):
        gen_dispatcher_registrations(
            fm,
            output_dir,
            class_name,
            backend_indices,
            grouped_native_functions,
            backend_key,
            dispatch_key,
            selector,
        )


if __name__ == "__main__":
    main()<|MERGE_RESOLUTION|>--- conflicted
+++ resolved
@@ -1,13 +1,11 @@
+from __future__ import annotations
+
 import argparse
 import os
 import re
 from collections import Counter, defaultdict, namedtuple
 from pathlib import Path
-<<<<<<< HEAD
-from typing import Dict, List, Optional, Sequence, Set, Union
-=======
 from typing import Sequence
->>>>>>> 600bf978
 
 import yaml
 
@@ -40,10 +38,10 @@
 
 def parse_backend_yaml(
     backend_yaml_path: str,
-    grouped_native_functions: Sequence[Union[NativeFunction, NativeFunctionsGroup]],
-    backend_indices: Dict[DispatchKey, BackendIndex],
+    grouped_native_functions: Sequence[NativeFunction | NativeFunctionsGroup],
+    backend_indices: dict[DispatchKey, BackendIndex],
 ) -> ParsedExternalYaml:
-    native_functions_map: Dict[OperatorName, NativeFunction] = {
+    native_functions_map: dict[OperatorName, NativeFunction] = {
         f.func.name: f
         for f in concatMap(
             lambda f: [f] if isinstance(f, NativeFunction) else list(f.functions()),
@@ -123,14 +121,14 @@
 Only the following keys are supported: {", ".join(valid_keys)}'
 
     def create_backend_index(
-        backend_ops: List[str],
-        symint_ops: Set[str],
+        backend_ops: list[str],
+        symint_ops: set[str],
         dispatch_key: DispatchKey,
         *,
         use_out_as_primary: bool,
         use_device_guard: bool,
     ) -> BackendIndex:
-        metadata: Dict[OperatorName, BackendMetadata] = {}
+        metadata: dict[OperatorName, BackendMetadata] = {}
         for op in backend_ops:
             op_name = OperatorName.parse(op)
             assert (
@@ -153,7 +151,7 @@
             index=metadata,
         )
 
-    backend_key: Optional[DispatchKey] = None
+    backend_key: DispatchKey | None = None
     if len(supported) > 0:
         with context(
             lambda: f'The provided value for "backend" must be a valid DispatchKey, but got {backend}.'
@@ -170,7 +168,7 @@
         assert backend_key not in backend_indices
         backend_indices[backend_key] = backend_idx
 
-    autograd_key: Optional[DispatchKey] = None
+    autograd_key: DispatchKey | None = None
     if len(supported_autograd) > 0:
         with context(
             lambda: f'The "autograd" key was specified, which indicates that you would like to override \
@@ -249,12 +247,12 @@
 
 def error_on_missing_kernels(
     native_functions: Sequence[NativeFunction],
-    backend_indices: Dict[DispatchKey, BackendIndex],
+    backend_indices: dict[DispatchKey, BackendIndex],
     backend_key: DispatchKey,
-    autograd_key: Optional[DispatchKey],
+    autograd_key: DispatchKey | None,
     class_name: str,
     kernel_defn_file_path: str,
-    full_codegen: Optional[List[OperatorName]] = None,
+    full_codegen: list[OperatorName] | None = None,
 ) -> None:
     try:
         with open(kernel_defn_file_path) as f:
@@ -272,7 +270,7 @@
     )
     # Quick mapping from each OperatorName used by the external backend
     # to its backend kernel name
-    expected_backend_op_names: Dict[OperatorName, str] = dict(
+    expected_backend_op_names: dict[OperatorName, str] = dict(
         list(
             concatMap(
                 lambda index: [
@@ -282,13 +280,13 @@
             )
         )
     )
-    expected_backend_native_funcs: List[NativeFunction] = [
+    expected_backend_native_funcs: list[NativeFunction] = [
         f
         for f in native_functions
         if f.func.name in expected_backend_op_names.keys()
         and f.func.name not in full_codegen
     ]
-    expected_backend_kernel_name_counts: Dict[str, List[NativeFunction]] = defaultdict(
+    expected_backend_kernel_name_counts: dict[str, list[NativeFunction]] = defaultdict(
         list
     )
     for native_f in expected_backend_native_funcs:
@@ -360,10 +358,10 @@
     fm: FileManager,
     class_name: str,
     cpp_namespace: str,
-    backend_indices: Dict[DispatchKey, BackendIndex],
-    grouped_native_functions: Sequence[Union[NativeFunction, NativeFunctionsGroup]],
+    backend_indices: dict[DispatchKey, BackendIndex],
+    grouped_native_functions: Sequence[NativeFunction | NativeFunctionsGroup],
     backend_dispatch_key: DispatchKey,
-    autograd_dispatch_key: Optional[DispatchKey],
+    autograd_dispatch_key: DispatchKey | None,
     backend_name: str = "",
 ) -> None:
     assert class_name is not None
@@ -417,11 +415,11 @@
     fm: FileManager,
     output_dir: str,
     class_name: str,
-    backend_indices: Dict[DispatchKey, BackendIndex],
-    grouped_native_functions: Sequence[Union[NativeFunction, NativeFunctionsGroup]],
+    backend_indices: dict[DispatchKey, BackendIndex],
+    grouped_native_functions: Sequence[NativeFunction | NativeFunctionsGroup],
     backend_dispatch_key: DispatchKey,
     dispatch_key: DispatchKey,
-    selector: "SelectiveBuilder",
+    selector: SelectiveBuilder,
     # build_in_tree is true for lazy TS backend and affects include paths, not used for external backends
     build_in_tree: bool = False,
     per_operator_headers: bool = False,
@@ -528,14 +526,10 @@
 
 
 def run(
-    source_yaml: str, output_dir: str, dry_run: bool, impl_path: Optional[str] = None
+    source_yaml: str, output_dir: str, dry_run: bool, impl_path: str | None = None
 ) -> None:
     # Assumes that this file lives at PYTORCH_ROOT/torchgen/gen_backend_stubs.py
-<<<<<<< HEAD
-    pytorch_root = Path(__file__).absolute().parent.parent
-=======
     pytorch_root = Path(__file__).parent.parent.absolute()
->>>>>>> 600bf978
     template_dir = os.path.join(pytorch_root, "aten/src/ATen/templates")
 
     def make_file_manager(install_dir: str) -> FileManager:
