from __future__ import annotations

import argparse
import functools
import json
import os
from collections import defaultdict, namedtuple, OrderedDict
from dataclasses import dataclass, field
<<<<<<< HEAD
from typing import Any, Callable, Literal, Sequence, TypeVar
=======
from pathlib import Path
from typing import (
    Any,
    Callable,
    Dict,
    List,
    Literal,
    Optional,
    Sequence,
    Set,
    Tuple,
    TypeVar,
    Union,
)
>>>>>>> 4b607fa5

import yaml

import torchgen.api.dispatcher as dispatcher
import torchgen.api.meta as meta
import torchgen.api.native as native
import torchgen.api.structured as structured
import torchgen.dest as dest
from torchgen.aoti.fallback_ops import inductor_fallback_ops
from torchgen.api import cpp
from torchgen.api.translate import translate
from torchgen.api.types import (
    Binding,
    CppSignature,
    CppSignatureGroup,
    DispatcherSignature,
    NamedCType,
    NativeSignature,
    SpecialArgName,
)
from torchgen.context import (
    method_with_native_function,
    native_function_manager,
    with_native_function,
    with_native_function_and_indices,
)
from torchgen.gen_aoti_c_shim import (
    gen_aoti_c_shim,
    gen_static_dispatch_backend_call_signature,
    get_fallback_op_name,
    get_header_for_aoti,
)
from torchgen.gen_functionalization_type import (
    gen_functionalization_definition,
    gen_functionalization_registration,
    gen_functionalization_view_inverse_declaration,
    GenCompositeViewCopyKernel,
)
from torchgen.gen_vmap_plumbing import gen_all_vmap_plumbing
from torchgen.model import (
    Argument,
    BackendIndex,
    BackendMetadata,
    BaseOperatorName,
    DEFAULT_KERNEL_NAMESPACE,
    DispatchKey,
    FRAGMENT_NAMESPACES,
    FunctionSchema,
    is_cuda_dispatch_key,
    is_generic_dispatch_key,
    is_ufunc_dispatch_key,
    Location,
    NativeFunction,
    NativeFunctionsGroup,
    NativeFunctionsViewGroup,
    OperatorName,
    OptionalType,
    SchemaKind,
    SelfArgument,
    STRUCTURED_DISPATCH_KEYS,
    TensorOptionsArguments,
    Type,
    Variant,
    ViewSchemaKind,
)
from torchgen.native_function_generation import (
    add_generated_native_functions,
    gen_composite_functional_kernel,
    gen_composite_out_kernel,
    pre_group_native_functions,
)
from torchgen.selective_build.selector import SelectiveBuilder
from torchgen.utils import (
    assert_never,
    concatMap,
    context,
    FileManager,
    make_file_manager,
    mapMaybe,
    NamespaceHelper,
    Target,
)
from torchgen.yaml_utils import YamlDumper, YamlLoader


T = TypeVar("T")

# Welcome to the ATen code generator v2!  The ATen code generator is
# responsible for parsing native_functions.yaml and then generating
# various generated files (e.g., TypeDefault.cpp) based on the operators
# defined in this file.  This means that the code generator knows how to
# parse function schema, and then translate this into various C++ types
# and boilerplate code.
#
# Some things to know about this file when you modify it:
#
# - This file has STRICT mypy typechecking.  Typecheck it with
#   `mypy --config mypy-strict.ini` in the root source directory
#
# - Most of the heavy lifting lives in external modules:
#   - 'model' has the data model for native_functions.yaml.  The classes
#     in those file represent what you see when you look at
#     a native_functions.yaml
#   - 'api' has conversions for how to translate JIT schema into
#     the various C++ APIs that the codegen interacts with.  There
#     are in fact THREE different C++ APIs: the public C++ API,
#     the dispatcher API, and the legacy dispatcher API.  See each
#     of these respective files for more information

# ~~~~~~~~~~~~~~~~~~~~~~~~~~~~~~~~~~~~~~~~~~~~~~~~~~~~~~~~~~~~~~~~~~~ #
#
#                         HELPER FUNCTIONS
#
# ~~~~~~~~~~~~~~~~~~~~~~~~~~~~~~~~~~~~~~~~~~~~~~~~~~~~~~~~~~~~~~~~~~~ #


# A custom loader for YAML to let us also keep track of line numbers
# of each entry in the YAML file
class LineLoader(YamlLoader):
    def construct_mapping(self, node, deep=False):  # type: ignore[no-untyped-def]
        mapping = super().construct_mapping(node, deep=deep)  # type: ignore[no-untyped-call]
        # Add 1 so line numbering starts at 1
        mapping["__line__"] = node.start_mark.line + 1
        return mapping


# Parse native_functions.yaml into a sequence of NativeFunctions and Backend Indices.
ParsedYaml = namedtuple("ParsedYaml", ["native_functions", "backend_indices"])


_GLOBAL_PARSE_NATIVE_YAML_CACHE: dict[str, ParsedYaml] = {}
_GLOBAL_PARSE_TAGS_YAML_CACHE: dict[str, set[str]] = {}


def parse_native_yaml_struct(
    es: object,
    valid_tags: set[str],
    ignore_keys: set[DispatchKey] | None = None,
    path: str = "<stdin>",
    skip_native_fns_gen: bool = False,
) -> ParsedYaml:
    assert isinstance(es, list)
    rs: list[NativeFunction] = []
    bs: dict[DispatchKey, dict[OperatorName, BackendMetadata]] = defaultdict(dict)
    for e in es:
        assert isinstance(e, dict), f"expected to be dict: {e}"
        assert isinstance(e.get("__line__"), int), e
        loc = Location(path, e["__line__"])
        funcs = e.get("func")
        assert funcs is not None, f"missed 'func' in {e}"
        with context(lambda: f"in {loc}:\n  {funcs}"):
            func, m = NativeFunction.from_yaml(e, loc, valid_tags, ignore_keys)
            rs.append(func)
            BackendIndex.grow_index(bs, m)
    error_check_native_functions(rs)
    # Default dict is to prevent the codegen from barfing when we have a dispatch key that has no kernels yet.
    indices: dict[DispatchKey, BackendIndex] = defaultdict(
        lambda: BackendIndex(
            dispatch_key=DispatchKey.Undefined,
            use_out_as_primary=True,
            external=False,
            device_guard=False,
            # I'm actually not sure about this; undefined could be hit on
            # empty TensorList, hypothetically that could have sizes in it
            index={},
        )
    )
    if not skip_native_fns_gen:
        add_generated_native_functions(rs, bs)
    for k, v in bs.items():
        # All structured in-tree operators are implemented in terms of their out operator.
        indices[k] = BackendIndex(
            dispatch_key=k,
            use_out_as_primary=True,
            external=False,
            # Only cuda-like devices in tree require device guards
            device_guard=is_cuda_dispatch_key(k),
            index=v,
        )
    return ParsedYaml(rs, indices)


def parse_tags_yaml_struct(es: object, path: str = "<stdin>") -> set[str]:
    assert isinstance(es, list)
    rs: set[str] = set()
    for e in es:
        assert isinstance(e.get("__line__"), int), e
        loc = Location(path, e["__line__"])
        tags = e.get("tag")
        with context(lambda: f"in {loc}:\n  {tags}"):
            e_i = e.copy()
            name = e_i.pop("tag")
            desc = e_i.pop("desc", "")
            # ensure that each tag has a non-empty description
            assert desc != ""
            rs.add(name)
    return rs


@functools.lru_cache(maxsize=None)
def parse_tags_yaml(path: str) -> set[str]:
    global _GLOBAL_PARSE_TAGS_YAML_CACHE
    if path not in _GLOBAL_PARSE_TAGS_YAML_CACHE:
        with open(path) as f:
            es = yaml.load(f, Loader=LineLoader)
            _GLOBAL_PARSE_TAGS_YAML_CACHE[path] = parse_tags_yaml_struct(es, path=path)

    return _GLOBAL_PARSE_TAGS_YAML_CACHE[path]


def parse_native_yaml(
    path: str,
    tags_yaml_path: str,
    ignore_keys: set[DispatchKey] | None = None,
    *,
    skip_native_fns_gen: bool = False,
    loaded_yaml: object | None = None,
) -> ParsedYaml:
    global _GLOBAL_PARSE_NATIVE_YAML_CACHE
    if path not in _GLOBAL_PARSE_NATIVE_YAML_CACHE:
        valid_tags = parse_tags_yaml(tags_yaml_path)

        # if a loaded yaml is provided, use that instead of reading from path
        if loaded_yaml is None:
            with open(path) as f:
                es = yaml.load(f, Loader=LineLoader)
        else:
            es = loaded_yaml

        _GLOBAL_PARSE_NATIVE_YAML_CACHE[path] = parse_native_yaml_struct(
            es,
            valid_tags,
            ignore_keys,
            path=path,
            skip_native_fns_gen=skip_native_fns_gen,
        )

    return _GLOBAL_PARSE_NATIVE_YAML_CACHE[path]


# Some assertions are already performed during parsing, but those are only within a single NativeFunction.
# Assertions here are meant to be performed across NativeFunctions.
def error_check_native_functions(funcs: Sequence[NativeFunction]) -> None:
    func_map: dict[OperatorName, NativeFunction] = {}
    base_func_map: dict[BaseOperatorName, list[NativeFunction]] = defaultdict(list)
    for f in funcs:
        func_map[f.func.name] = f
        base_func_map[f.func.name.name].append(f)
    for f in funcs:
        if f.structured_delegate is not None:
            delegate_func = func_map.get(f.structured_delegate)
            assert delegate_func is not None, (
                f"{f.func.name} is marked as a structured_delegate pointing to "
                f"{f.structured_delegate}, but {f.structured_delegate} is missing."
            )
            assert delegate_func.structured, (
                f"{f.func.name} is marked as a structured_delegate pointing to "
                f"{f.structured_delegate}, but {f.structured_delegate} is not marked as structured. "
                f"Consider adding 'structured=True' to the delegated operator"
            )
        # See Note [resize_ in Functionalization]
        # resize_() is technically an inplace view op (and therefore needs the tag),
        # but it would be overkill to add a true "view" variant of resize.
        # Instead, resize_() gets special treatment in functionalization,
        # and we have a resize() op that is non-aliasing + functional.
        if (
            "inplace_view" in f.tags
            and str(f.func.name) != "resize_"
            and str(f.func.name) != "resize_as_"
            and str(f.func.name.name) != "set_"
        ):
            base_name = f.func.name.name
            assert base_name.inplace, (
                f"{f.func.name} is marked with tag: inplace_view, but it doesn't follow the naming "
                "convention for inplace ops - the codegen expects the base name to have a trailing underscore. "
            )
            out_of_place_base_name = BaseOperatorName(
                base_name.base, False, base_name.dunder_method
            )
            assert len(base_func_map[out_of_place_base_name]) > 0, (
                f"{f.func.name} is marked with tag: inplace_view. The codegen expects there to be a corresponding "
                f"out-of-place view op with the name '{base_name}' and matching schema, but it didn't find one. "
            )


def cpp_string(s: str) -> str:
    """Convert a python string into a c++ string literal"""
    s = s.replace("\\", "\\\\")
    s = s.replace('"', '\\"')
    s = s.replace("\a", "\\a")
    s = s.replace("\b", "\\b")
    s = s.replace("\f", "\\f")
    s = s.replace("\n", "\\n")
    s = s.replace("\v", "\\v")
    s = s.replace("\t", "\\t")
    return f'"{s}"'


# ~~~~~~~~~~~~~~~~~~~~~~~~~~~~~~~~~~~~~~~~~~~~~~~~~~~~~~~~~~~~~~~~~~~ #
#
#                        C++ CODE GENERATION
#
# ~~~~~~~~~~~~~~~~~~~~~~~~~~~~~~~~~~~~~~~~~~~~~~~~~~~~~~~~~~~~~~~~~~~ #

# Most functions in this section are curried: they consist of a function
# that takes some parameters (e.g., what is to be generated) which itself
# returns a function that actually maps NativeFunction to the code
# to be generated.  This pattern makes it convenient to use map, concatMap
# and similar functional combinators.


def static_dispatch_keys(backends: list[BackendIndex]) -> list[DispatchKey]:
    if len(backends) == 0:
        return []
    else:
        return [backend.dispatch_key for backend in backends] + [
            DispatchKey.CompositeImplicitAutograd,
            DispatchKey.CompositeImplicitAutogradNestedTensor,
            DispatchKey.CompositeExplicitAutograd,
            DispatchKey.CompositeExplicitAutogradNonFunctional,
        ]


def get_static_dispatch_backend(
    f: NativeFunction, backend_index: BackendIndex
) -> DispatchKey | None:
    if f.structured_delegate is not None or backend_index.has_kernel(f):
        # TODO: for ops with structured_delegate it should check the dispatch table of
        # the out variant instead. For now, these structured ops all have CPU/CUDA kernels
        # so we always dispatch to the `backend`, but this could be wrong when we
        # migrate math/default_backend ops to use structured delegate.
        return backend_index.dispatch_key
    elif f.has_composite_explicit_autograd_kernel:
        return DispatchKey.CompositeExplicitAutograd
    elif f.has_composite_explicit_autograd_non_functional_kernel:
        return DispatchKey.CompositeExplicitAutogradNonFunctional
    elif f.has_composite_implicit_autograd_kernel:
        return DispatchKey.CompositeImplicitAutograd
    elif f.has_composite_implicit_autograd_nested_tensor_kernel:
        return DispatchKey.CompositeImplicitAutogradNestedTensor
    return None


def static_dispatch_ops_header(
    f: NativeFunction, backend_index: list[BackendIndex]
) -> str | None:
    if backend_index is None or f.manual_kernel_registration:
        return None

    output = []
    for index in backend_index:
        dispatch_key = get_static_dispatch_backend(f, index)
        if dispatch_key is not None:
            output.append(
                f"#include <ATen/ops/{f.root_name}_{dispatch_key.lower()}_dispatch.h>"
            )
    return "\n".join(output)


def static_dispatch_extra_headers(backends: list[BackendIndex]) -> list[str]:
    return [
        f"#include <ATen/{dispatch_key}Functions.h>"
        for dispatch_key in static_dispatch_keys(backends)
    ]


# Translates arguments of `sig` to CppSignature bindings.
# Note that we have a special case for `memory_format` argument and this case is not covered by
# tools.codegen.api.translate() yet as its application is limited to static dispatch.
def translate_args(
    sig: CppSignature | DispatcherSignature,
    cpp_sig: CppSignature,
) -> str:
    # Adds SpecialArgName.possibly_redundant_memory_format NamedCType for memory_format bindings
    def add_spl_memory_format_binding(input_bindings: list[Binding]) -> list[Binding]:
        output_bindings: list[Binding] = []
        for binding in input_bindings:
            if binding.name == "memory_format":
                spl_mem_format_binding = Binding(
                    nctype=NamedCType(
                        SpecialArgName.possibly_redundant_memory_format,
                        binding.nctype.type,
                    ),
                    name=binding.name,
                    default=binding.default,
                    argument=binding.argument,
                )
                output_bindings.append(spl_mem_format_binding)
            else:
                output_bindings.append(binding)
        return output_bindings

    src_bindings = list(sig.arguments())
    goal_bindings = list(cpp_sig.arguments())
    # When last argument of CPP signature has SpecialArgName.possibly_redundant_memory_format NCType,
    # get memory_format bindings of dispatcher signature to have the same NCType as well
    for arg in goal_bindings:
        if arg.nctype.name == SpecialArgName.possibly_redundant_memory_format:
            src_bindings = add_spl_memory_format_binding(src_bindings)
            break
    exprs = translate(src_bindings, goal_bindings)
    return ", ".join(a.expr for a in exprs)


def generate_static_dispatch_backend_call(
    sig: CppSignature | DispatcherSignature,
    f: NativeFunction,
    backend_index: BackendIndex,
) -> str:
    cpp_sig = gen_static_dispatch_backend_call_signature(sig, f)
    name = cpp_sig.name()
    exprs = translate_args(sig, cpp_sig)
    backend_metadata = backend_index.get_kernel(f)
    kernel_ns = (
        backend_metadata.cpp_namespace
        if backend_metadata and backend_metadata.cpp_namespace
        else DEFAULT_KERNEL_NAMESPACE
    )
    ns = kernel_ns.replace("::native", "")
    return f"return {ns}::{backend_index.dispatch_key.lower()}::{name}({exprs});"


def generate_static_dispatch_fallback_call(
    sig: CppSignature | DispatcherSignature,
    f: NativeFunction,
    backend_indices: list[BackendIndex],
) -> str:
    cpp_sigs = CppSignatureGroup.from_native_function(
        f, method=False, fallback_binding=False
    )
    if sig.symint and f.func.has_symint():
        cpp_sig = cpp_sigs.symint_signature
    else:
        cpp_sig = cpp_sigs.signature
    assert cpp_sig is not None
    name = cpp_sig.name()
    exprs = translate_args(sig, cpp_sig)
    ns = DEFAULT_KERNEL_NAMESPACE.replace("::native", "")
    if f.has_composite_explicit_autograd_kernel:
        return f"return {ns}::{DispatchKey.CompositeExplicitAutograd.lower()}::{name}({exprs});"
    elif f.has_composite_explicit_autograd_non_functional_kernel:
        return f"return {ns}::{DispatchKey.CompositeExplicitAutogradNonFunctional.lower()}::{name}({exprs});"
    elif f.has_composite_implicit_autograd_kernel:
        return f"return {ns}::{DispatchKey.CompositeImplicitAutograd.lower()}::{name}({exprs});"
    elif f.has_composite_implicit_autograd_nested_tensor_kernel:
        return f"return {ns}::{DispatchKey.CompositeImplicitAutogradNestedTensor.lower()}::{name}({exprs});"
    else:
        return f"""TORCH_CHECK(false, "Static dispatch does not support {name} for\
{', '.join([str(index.dispatch_key)for index in backend_indices])} ");"""


def static_dispatch(
    sig: CppSignature | DispatcherSignature,
    f: NativeFunction,
    backend_indices: list[BackendIndex],
) -> str:
    """
    For a given `NativeFunction`, find out the corresponding backend and dispatch to it. If more than one
    backends exsit, fallback to static dispatch by determining dispatch key from inputs.
    Arguments:
        sig: A CppSignature or DispatcherSignature for this native function we want to use.
        f: NativeFunction to generate static dispatch.
        backend_indices: All available backends.
    Return:
        C++ code to call backend-specific functions, e.g., "return at::cpu::add(self, other, scale);"
    """
    if len(backend_indices) == 0 or f.manual_kernel_registration:
        return ""

    keys = [
        b
        for b in backend_indices
        if b.has_kernel(f)
        or (
            f.structured_delegate is not None
            and b.dispatch_key in STRUCTURED_DISPATCH_KEYS
        )
    ]
    if len(keys) == 1:
        return generate_static_dispatch_backend_call(sig, f, keys[0])
    elif len(keys) == 0:
        return generate_static_dispatch_fallback_call(sig, f, backend_indices)

    native_tensor_args = [
        a.name
        for a in sig.arguments()
        if isinstance(a.argument, SelfArgument)
        or isinstance(a.argument, Argument)
        and a.argument.type.is_tensor_like()
    ]
    tensor_args = ", ".join(native_tensor_args)
    tensor_opts = f.func.arguments.tensor_options

    stmts = []
    subexprs: list[str] = []
    if tensor_opts is not None:
        subexprs.append(
            "DispatchKeySet(c10::computeDispatchKey(dtype, layout, device))"
        )
    if tensor_args != "":
        subexprs.append(f"c10::detail::multi_dispatch_key_set({tensor_args})")
    stmts.append(f"""DispatchKeySet _dk_set = {' | '.join(subexprs)};""")
    stmts.append("DispatchKey _dk = c10::highestPriorityBackendTypeId(_dk_set);")

    dispatch_code = []
    for index in keys:
        dispatch_code.append(f"""case DispatchKey::{index.dispatch_key}:""")
        dispatch_code.append(
            f"""\t{generate_static_dispatch_backend_call(sig, f, index)};"""
        )

    fallback = generate_static_dispatch_fallback_call(sig, f, backend_indices)
    connector = "\n\t\t"

    return f"""
    {connector.join(stmts)}
    switch (_dk) {{
        {connector.join(dispatch_code)}
        default:
            {fallback}
    }}
    """


# Generates RegisterSchema.cpp.  Depending on the selector, either
# all schemas are registered, or only some are (in the case of
# selective build)
@dataclass(frozen=True)
class RegisterSchema:
    selector: SelectiveBuilder
    known_tags: dict[str, int] = field(default_factory=dict)

    @method_with_native_function
    def __call__(self, f: NativeFunction) -> str | None:
        if not self.selector.is_native_function_selected(f):
            return None
        tags = "{" + ", ".join(f"at::Tag::{tag}" for tag in sorted(f.tags)) + "}"
        if tags == "{}":
            return f"m.def({cpp_string(str(f.func))}, {{}});\n"
        maybe_tags = ""
        if tags not in self.known_tags:
            idx = len(self.known_tags)
            self.known_tags[tags] = idx
            maybe_tags = f"const std::vector<at::Tag> tags_{idx} = {tags};\n"
        return f"{maybe_tags}m.def({cpp_string(str(f.func))}, tags_{self.known_tags[tags]});\n"


# Generates Operators.h and Operators.cpp.
# These provide macros that, given an operator and overload name, allow users
# to access an "un-overloaded" function version of the operator. This
# is useful for extension writers who want to (1) want to decltype the operator
# and (2) don't want to worry about method-only operators.
@dataclass(frozen=True)
class ComputeOperators:
    target: Literal[Target.DECLARATION, Target.DEFINITION]
    static_dispatch_backend_indices: list[BackendIndex]

    @method_with_native_function
    def __call__(self, f: NativeFunction) -> str:
        sig = DispatcherSignature.from_schema(f.func)
        name = f.func.name.unambiguous_name()

        if self.target is Target.DECLARATION:
            # Note [The ATen Operators API]
            # The ATen Operators API lives in the at::_ops namespace, and contains compile-time
            # metadata about each operator + entry points into the Dispatcher.
            # The C++ function, method, and redispatch API's are all implemented as wrappers
            # into various bits of the structs defined here.
            #
            # Important characteristics about the Operators API:
            # (1) It follows the Dispatcher API.
            #     This is kind of necessary to avoid overhead.
            #     For example: if it followed the C++ API, then all of the faithful C++ factory functions
            #     would need to wrap their arguments into TensorOptions only to unwrap them again.
            # (2) Overload names are disambiguated.
            #     This is helpful for pytorch extenders who would like to decltype() an aten operator,
            #     that has overloads, e.g. decltype(at::_ops::mul_Tensor::call)
            # (3) No argument defaulting is allowed.
            #     This is more of an implementation detail to avoid #include cycles,
            #     since TensorBody.h (which defines the Tensor class) needs to include this file.
            # (4) manual_cpp_bindings and faithful names are not included in the API.
            #     This applies to stuff like __dispatch__is_complex(), and add_outf().
            #     These aren't "real aten ops", they're just additional functions provided by the C++ API.
            #     They're implemented as wrappers in Functions.h that call into the actual operators
            #     defined here, i.e. at::_ops::is_complex::call() and at::_ops::add_out::call().
            #     This means that ATEN_OP(is_complex) will not fastpath, and will go through the dispatcher.
            return f"""
struct TORCH_API {name} {{
  using schema = {sig.type()};
  using ptr_schema = schema*;
  // See Note [static constexpr char* members for windows NVCC]
  STATIC_CONSTEXPR_STR_INL_EXCEPT_WIN_CUDA(name, "aten::{f.func.name.name}")
  STATIC_CONSTEXPR_STR_INL_EXCEPT_WIN_CUDA(overload_name, "{f.func.name.overload_name}")
  STATIC_CONSTEXPR_STR_INL_EXCEPT_WIN_CUDA(schema_str, {cpp_string(str(f.func))})
  static {sig.defn(name="call", is_redispatching_fn=False)};
  static {sig.defn(name="redispatch", is_redispatching_fn=True)};
}};"""

        elif self.target is Target.DEFINITION:
            defns = f"""
STATIC_CONST_STR_OUT_OF_LINE_FOR_WIN_CUDA({name}, name, "aten::{f.func.name.name}")
STATIC_CONST_STR_OUT_OF_LINE_FOR_WIN_CUDA({name}, overload_name, "{f.func.name.overload_name}")
STATIC_CONST_STR_OUT_OF_LINE_FOR_WIN_CUDA({name}, schema_str, {cpp_string(str(f.func))})

// aten::{f.func}
static C10_NOINLINE c10::TypedOperatorHandle<{name}::schema> create_{name}_typed_handle() {{
  return c10::Dispatcher::singleton()
      .findSchemaOrThrow({name}::name, {name}::overload_name)
      .typed<{name}::schema>();
}}
"""
            for is_redispatching_fn in [False, True]:
                if is_redispatching_fn:
                    dispatcher_exprs_str = ", ".join(
                        ["dispatchKeySet"] + [a.name for a in sig.arguments()]
                    )
                    method_base = "redispatch"
                else:
                    dispatcher_exprs_str = ", ".join([a.name for a in sig.arguments()])
                    method_base = "call"

                dispatcher_call = method_base
                method_name = f"{name}::{method_base}"

                fn_body = f"""
    static auto op = create_{name}_typed_handle();
    return op.{dispatcher_call}({dispatcher_exprs_str});"""

                if (
                    not is_redispatching_fn
                    and len(self.static_dispatch_backend_indices) > 0
                ):
                    # call() should go through static dispatch
                    fn_body = static_dispatch(
                        sig, f, backend_indices=self.static_dispatch_backend_indices
                    )
                defns += f"""
// aten::{f.func}
{sig.defn(name=method_name, is_redispatching_fn=is_redispatching_fn)} {{
    {fn_body}
}}
"""
            return defns
        else:
            assert_never(self.target)


# Generates Functions.h, which provides the functional public C++ API,
# and the scaffolding to call into the dispatcher from these functions.
@dataclass(frozen=True)
class ComputeFunction:
    @method_with_native_function
    def __call__(self, f: NativeFunction) -> str | None:
        sig_group = CppSignatureGroup.from_native_function(
            f, method=False, fallback_binding=f.manual_cpp_binding
        )
        has_symint = f.func.has_symint()

        result = ""
        for sig in sig_group.signatures():
            # See Note [The ATen Operators API]
            target_sig = DispatcherSignature.from_schema(f.func)
            exprs = translate(sig.arguments(), target_sig.arguments())
            exprs_str = ", ".join([e.expr for e in exprs])

            if sig.symint:
                intlike_t = "c10::SymInt"
            else:
                intlike_t = "int64_t"

            if Variant.function in f.variants:
                result += f"""
// aten::{f.func}
inline {sig.decl()} {{
    return at::_ops::{f.func.name.unambiguous_name()}::call({exprs_str});
}}"""

            # The template function can be used from template situations
            # where you want to switch between the symint or not version
            # depending on a template argument
            #
            # NB: we ALWAYS generate this even for methods.  But we put it in
            # this header so it can take advantage of per-op headers
            if has_symint:
                result += f"""
namespace symint {{
  template <typename T, typename = std::enable_if_t<std::is_same<T, {intlike_t}>::value>>
  {sig.decl(suppress_symint_suffix=True)} {{
    return at::_ops::{f.func.name.unambiguous_name()}::call({exprs_str});
  }}
}}
"""
        return result


# Generates TensorBody.h. This file provides the object-oriented (method-based)
# public C++ API, and the scaffolding to call into the dispatcher from these functions.
@dataclass(frozen=True)
class ComputeTensorMethod:
    target: Literal[Target.DECLARATION, Target.DEFINITION]
    static_dispatch_backend_indices: list[BackendIndex]

    @method_with_native_function
    def __call__(self, f: NativeFunction) -> str | None:
        if Variant.method not in f.variants:
            return None

        assert not f.func.is_out_fn()
        assert f.func.arguments.self_arg is not None

        sig_group = CppSignatureGroup.from_native_function(
            f, method=True, fallback_binding=f.manual_cpp_binding
        )

        if self.target is Target.DECLARATION:
            result = ""
            for sig in sig_group.signatures():
                result += f"{sig.decl()} const;\n"
            return result

        if self.target is not Target.DEFINITION:
            assert_never(self.target)

        result = ""

        for sig in sig_group.signatures():
            target_sig = DispatcherSignature.from_schema(f.func)
            exprs = translate(sig.arguments(), target_sig.arguments(), method=True)
            exprs_str = ", ".join([e.expr for e in exprs])

            result += f"""
// aten::{f.func}
inline {sig.defn(prefix="Tensor::")} const {{
    return at::_ops::{f.func.name.unambiguous_name()}::call({exprs_str});
}}
"""

        return result


# Generates RedispatchFunctions.h.
# This is similar to the C++ API defined in Functions.h, but provides access
# to the dispatcher's redispatch API.
@dataclass(frozen=True)
class ComputeRedispatchFunction:
    @method_with_native_function
    def __call__(self, f: NativeFunction) -> str | None:
        # We unconditionally generate function variants of the redispatch API.
        # This is mainly because we can namespace functions separately, but not methods,
        sig_group = CppSignatureGroup.from_native_function(
            f, method=False, fallback_binding=f.manual_cpp_binding
        )

        result = ""
        for sig in sig_group.signatures():
            target_sig = DispatcherSignature.from_schema(f.func)
            exprs = translate(sig.arguments(), target_sig.arguments())
            exprs_str = ", ".join(["dispatchKeySet"] + [a.expr for a in exprs])

            result += f"""
// aten::{f.func}
inline {sig.decl(is_redispatching_fn=True)} {{
    return at::_ops::{f.func.name.unambiguous_name()}::redispatch({exprs_str});
}}
"""

        return result


# Generates ATenOpList.cpp, a runtime accessible list of all aten
# operators.
# TODO: This was historically used to help some JIT interop code
# figure out whether or not to treat aten namespace'd operators
# one way or another, we should reevaluate if this is actually needed.
@with_native_function
def compute_aten_op(f: NativeFunction) -> str:
    return f'{{"aten::{f.func.name.name}", "{f.func.name.overload_name}"}},'


# Generates MetaFunctions.h
def compute_meta_function_declaration(g: NativeFunctionsGroup) -> str | None:
    if not g.structured:
        return None
    with native_function_manager(g.out):
        name = meta.name(g)
        args = structured.meta_arguments(g)
        args_str = ", ".join(a.decl() for a in args)
        parent_class = g.out.structured_inherits
        if parent_class is None:
            parent_class = "at::impl::MetaBase"
        meta_return = "void"
        precomputed = g.out.precomputed if g.structured else None

        if precomputed:
            # Generate the template declaration with one bool parameter for each
            # precomputed element. Each parameter is true if the corresponding (in
            # terms of position) precomputed element has been set.
            precomputed_values = [*precomputed.replace.values(), precomputed.add]
            precomputed_elements = [
                elem for replace_list in precomputed_values for elem in replace_list
            ]
            precomputed_template_parameters = [
                elem.name.upper() for elem in precomputed_elements
            ]
            precomputed_template_params_str = ", ".join(
                f"bool {param} = false" for param in precomputed_template_parameters
            )
            precompute_template_decl = f"template <{precomputed_template_params_str}>"

            # Generate a string containing declarations of all precomputed elements.
            precomputed_elements_with_cpp_types = [
                structured.argument_type(elem, binds=elem.name)
                for elem in precomputed_elements
            ]

            precomputed_elements_decl = ";\n".join(
                f"{elem.cpp_type(strip_ref=True)} {elem.name}"
                for elem in precomputed_elements_with_cpp_types
            )

            # Generate "setter" methods for each precomputed element. Each method will return
            # a new instance of precompute_out with the template parameter that corresponds to
            # the member set by the method to true (to indicate that it has been set).
            setter_methods = []
            for i, elem in enumerate(precomputed_elements):
                # Generate the signature. The return type will be the same
                # as the type of `this` but with the template parameter
                # corresponding to the element set by this method set to true.
                # The assert generated below will ensure that this template
                # parameter is false on the type of `this`.
                return_ty_templates = ", ".join(
                    precomputed_template_parameters[:i]
                    + ["true"]
                    + precomputed_template_parameters[i + 1 :]
                )
                return_ty = f"precompute_out<{return_ty_templates}>"
                elem_cpp_ty = precomputed_elements_with_cpp_types[i].cpp_type(
                    strip_ref=True
                )
                signature = f"{return_ty} set_{elem.name}({elem_cpp_ty} value)"

                # Generate an assert which checks that the
                # template parameter corresponding to the precomputed
                # element that is set by this method is false on the
                # class corresponding to the object that `this` points to.
                # This ensures that each element can be set only once.
                assert_msg = f'"{elem.name} already set"'
                assert_stmt = f"static_assert({precomputed_template_parameters[i]} == false, {assert_msg});"

                # Generate the new object construction block. All state
                # except the element that this method sets is copied from the
                # object that `this` points to. The value for the element that
                # the method sets is taken from a method parameter.
                construction_stmts = []
                construction_stmts.append(f"{return_ty} ret;")

                for j, elem in enumerate(precomputed_elements):
                    if i == j:
                        construction_stmts.append(f"ret.{elem.name} = value;")
                    else:
                        construction_stmts.append(
                            f"ret.{elem.name} = this->{elem.name};"
                        )

                construction_stmts.append("return ret;")
                construction_block = "\n".join(construction_stmts)

                setter_methods.append(
                    f"""
                    {signature} {{
                        {assert_stmt}
                        {construction_block}
                    }}
                """
                )
            setter_methods_decl = "\n".join(setter_methods)

            # Meta should return an instance of the struct containing the precomputed elements.
            meta_return_template_params = ", ".join(
                ["true"] * len(precomputed_template_parameters)
            )
            # This typedef (actually a using statement) is needed so that TORCH_META_FUNC can reuse the return
            # type (which has a variable number of template parameters).
            meta_return_typedef = f"using meta_return_ty = precompute_out <{meta_return_template_params}>;"
            meta_return = "meta_return_ty"
            precomputed_decl = f"""
                {precompute_template_decl}
                struct TORCH_API precompute_out {{
                    {setter_methods_decl}
                    {precomputed_elements_decl};
            }};"""
        else:
            meta_return_typedef = ""
            precomputed_decl = ""

        return f"""\
struct TORCH_API structured_{name} : public {parent_class} {{
    {precomputed_decl}
    {meta_return_typedef}
    {meta_return} meta({args_str});
}};
"""


def needs_backend_select(f: NativeFunction, selector: SelectiveBuilder) -> bool:
    name = str(f.func.name.name)
    if name.endswith("_like") or name.startswith("new_"):
        return False
    if f.func.arguments.tensor_options is None:
        return False
    return selector.is_native_function_selected(f)


# Generates RegisterBackendSelect.cpp, a series of kernels which provide
# specialized computation of dispatch key for operator signatures which cannot
# be easily done automatically using templating.
@dataclass(frozen=True)
class ComputeBackendSelect:
    target: Literal[Target.DEFINITION, Target.REGISTRATION]

    # Selector object to determine which operators to generate
    # registration code for.
    selector: SelectiveBuilder

    @method_with_native_function
    def __call__(self, f: NativeFunction) -> str | None:
        if not needs_backend_select(f, self.selector):
            return None

        name = native.name(f.func)
        # BackendSelect can go to Meta, so it must preserve symints
        native_sig = NativeSignature(f.func, symint=True)

        native_tensor_args = [
            a
            for a in native_sig.arguments()
            if isinstance(a.argument, Argument) and a.argument.type.is_tensor_like()
        ]

        dispatcher_sig = DispatcherSignature.from_schema(f.func)

        sig: NativeSignature | DispatcherSignature
        sig = dispatcher_sig
        dispatcher_exprs = dispatcher_sig.exprs()
        dispatch_key = "c10::computeDispatchKey(dtype, layout, device)"

        if self.target is Target.DEFINITION:
            # I don't think there's actually a good reason to generate
            # these two cases differently
            # The first case could probably be improved though- it calls computeDispatchKeySet(),
            # which looks at TLS dispatch keys- there should not be any by the time we reach backend select.
            if native_tensor_args:
                assert f.func.arguments.has_tensor_arg()
                tensor_args = ", ".join(a.name for a in native_tensor_args)
                compute_dk = f"""\
DispatchKeySet _dk_set = c10::DispatchKeySet({dispatch_key}) | c10::detail::multi_dispatch_key_set({tensor_args});
DispatchKeySet _dk_mask = c10::DispatchKeySet(DispatchKeySet::FULL_AFTER, DispatchKey::BackendSelect);
DispatchKeySet _dk = c10::impl::computeDispatchKeySet(_dk_set, _dk_mask);"""
            else:
                assert not f.func.arguments.has_tensor_arg()
                compute_dk = (
                    f"DispatchKeySet _dk = c10::DispatchKeySet({dispatch_key});"
                )
            return f"""\
// aten::{f.func}
C10_ALWAYS_INLINE
{sig.defn(name)} {{
  {compute_dk}
  return at::_ops::{f.func.name.unambiguous_name()}::redispatch(
      _dk, {', '.join(a.expr for a in dispatcher_exprs)});
}}
"""
        elif self.target is Target.REGISTRATION:
            return f"""m.impl("aten::{f.func.name}", TORCH_FN({name}));"""
        else:
            assert_never(self.target)


# ~~~~~~~~~~~~~~~~~~~~~~~~~~~~~~~~~~~~~~~~~~~~~~~~~~~~~~~~~~~~~~~~~~~ #
#
#                       YAML CODE GENERATION
#
# ~~~~~~~~~~~~~~~~~~~~~~~~~~~~~~~~~~~~~~~~~~~~~~~~~~~~~~~~~~~~~~~~~~~ #


def format_yaml(data: object) -> str:
    # Ignore alias in Dumper
    YamlDumper.ignore_aliases = lambda self, data: True  # type: ignore[assignment]

    # Support serializing OrderedDict
    def dict_representer(dumper: Any, data: Any) -> Any:
        return dumper.represent_dict(data.items())

    YamlDumper.add_representer(OrderedDict, dict_representer)  # type: ignore[no-untyped-call]
    # Some yaml parsers (e.g. Haskell's) don't understand line breaks.
    # width=1e9 turns off optional line breaks and improves
    # the portability of the outputted yaml.
    return yaml.dump(data, default_flow_style=False, Dumper=YamlDumper, width=1e9)  # type: ignore[no-any-return, call-overload]


# For some reason, some defaults we write to YAML are written as native
# YAML objects, rather than doing them uniformly as strings.  This
# function detects those cases and converts them into native Python
# objects.
def pythonify_default(s: str) -> object:
    if s == "true":
        return True
    elif s == "false":
        return False

    try:
        return int(s)
    except ValueError:
        try:
            return float(s)
        except ValueError:
            return s


# What is a dynamic type?  Over time, the semantic meaning of
# dynamic type has degraded to meaninglessness (in the old days,
# it captured dtype-ness of types, but that has gone away with
# the removal of TH).  These days, it's mostly the same thing as
# the C++ API argument type, except that Tensor and Tensor?
# arguments simply present as Tensor.
#
# TODO: Get rid of dynamic_type, after getting tools/autograd
# to use the new codegen framework
def dynamic_type(t: Type) -> str:
    if isinstance(t, OptionalType):
        return dynamic_type(t.elem)
    # Note we don't use t.is_tensor_like() here because it would
    # also include Tensor[]
    if str(t) == "Tensor":
        return "at::Tensor"
    # This is a legacy concept, so never report SymInt
    return cpp.argumenttype_type(
        t, mutable=False, binds="__placeholder__", symint=False
    ).cpp_type()


def compute_method_of_yaml(variants: set[Variant]) -> list[str]:
    # This is written out explicitly to ensure that Tensor and
    # namespace are put into the list in the right order
    method_of = ["Type"]
    if Variant.method in variants:
        method_of.append("Tensor")
    if Variant.function in variants:
        method_of.append("namespace")
    return method_of


def compute_returns_yaml(
    f: NativeFunction,
) -> tuple[list[dict[str, str]], dict[str, str]]:
    # Note [name and field_name]
    # ~~~~~~~~~~~~~~~~~~~~~~~~~~
    # To understand name_to_field_name, we must first talk about this
    # schema:
    #
    #   lstsq.X(Tensor self, Tensor A, *, Tensor(a!) X, Tensor(b!) qr) -> (Tensor(a!) solution, Tensor(b!) QR)
    #
    # There is something very odd about this schema: it is an out
    # variant of the function (that is to say, it will convert into
    # at::lstsq_out() in the C++ API), but the names of the output
    # return arguments don't match the keyword argument names of
    # the inputs.  It TURNS OUT that in this situation, the historical
    # Declarations.yaml we want to output is this (abbreviated to
    # only show relevant fields):
    #
    #   arguments:
    #     ...
    #   - field_name: solution
    #     name: X
    #   - field_name: QR
    #     name: qr
    #     ...
    #
    #   returns:
    #   - field_name: solution
    #     name: X
    #   - field_name: QR
    #     name: qr
    #
    # The name of the return fields is stored in 'field_name', and the
    # name of the arguments is stored in 'name'.  So when we process
    # arguments, we need a way to get at the corresponding return.  At
    # the moment, this is most conveniently done by constructing a
    # mapping from name (the argument concept) to field_name (the
    # return concept) while processing return arguments, since we don't
    # directly maintain this correspondence in the modeling of function
    # schema itself.
    #
    # See also https://github.com/pytorch/pytorch/issues/43114
    name_to_field_name: dict[str, str] = {}

    # Compute the returns field of the YAML entry
    names = cpp.return_names(f)
    returns = []
    for i, (r, name) in enumerate(zip(f.func.returns, names)):
        ret = {
            "dynamic_type": dynamic_type(r.type),
            "name": name,
            # legacy, report ints
            "type": cpp.return_type(r, symint=False).cpp_type(),
        }

        if r.name:
            # See Note [name and field_name]
            ret["field_name"] = r.name
            if f.func.is_out_fn():
                name_to_field_name[f.func.arguments.out[i].name] = r.name

        returns.append(ret)

    return returns, name_to_field_name


# arguments in yaml roughly corresponds to the public C++ API
def compute_cpp_argument_yaml(
    cpp_a: Binding,
    *,
    schema_order: bool,
    kwarg_only_set: set[str],
    out_arg_set: set[str],
    name_to_field_name: dict[str, str],
) -> object:
    if isinstance(cpp_a.argument, TensorOptionsArguments):
        arg: dict[str, object] = {
            "annotation": None,
            "dynamic_type": "at::TensorOptions",
            "is_nullable": False,
            "name": cpp_a.name,
            "type": cpp_a.type,
            "kwarg_only": True,
        }
        if cpp_a.default is not None:
            arg["default"] = cpp_a.default
        return arg
    elif isinstance(cpp_a.argument, SelfArgument):
        raise AssertionError
    elif isinstance(cpp_a.argument, Argument):
        return compute_argument_yaml(
            cpp_a.argument,
            schema_order=schema_order,
            kwarg_only_set=kwarg_only_set,
            out_arg_set=out_arg_set,
            name_to_field_name=name_to_field_name,
        )


def compute_argument_yaml(
    a: Argument,
    *,
    schema_order: bool,
    kwarg_only_set: set[str],
    out_arg_set: set[str],
    name_to_field_name: dict[str, str],
) -> object:
    arg: dict[str, object] = {
        "annotation": str(a.annotation) if a.annotation else None,
        "dynamic_type": dynamic_type(a.type),
        "is_nullable": a.type.is_nullable(),
        "name": a.name,
        # legacy, report ints
        "type": cpp.argument_type(a, binds="__placeholder__", symint=False).cpp_type(),
    }
    if a.default is not None:
        arg["default"] = pythonify_default(
            cpp.default_expr(a.default, a.type, symint=False)
        )
    if a.name in kwarg_only_set:
        arg["kwarg_only"] = True
    if a.name in out_arg_set:
        arg["output"] = True
        arg["allocate"] = True
        # See Note [name and field_name]
        if a.name in name_to_field_name:
            arg["field_name"] = name_to_field_name[a.name]
    # Historically, booleans don't get their size recorded, because it
    # is already built into the cpp type (e.g., std::array<bool, 4>)
    l = a.type.is_list_like()
    if l is not None and l.size is not None and str(l.elem) != "bool":
        arg["size"] = l.size
    return arg


@with_native_function
def compute_declaration_yaml(f: NativeFunction) -> object:
    returns, name_to_field_name = compute_returns_yaml(f)

    # These sets are used to conveniently test if an argument is a
    # kwarg-only or out argument
    kwarg_only_set = {a.name for a in f.func.arguments.flat_kwarg_only}
    out_arg_set = {a.name for a in f.func.arguments.out}

    sig_group = CppSignatureGroup.from_native_function(
        f, method=False, fallback_binding=False
    )
    cpp_args = sig_group.signature.arguments()
    arguments = [
        compute_cpp_argument_yaml(
            cpp_a,
            schema_order=False,
            kwarg_only_set=kwarg_only_set,
            out_arg_set=out_arg_set,
            name_to_field_name=name_to_field_name,
        )
        for cpp_a in cpp_args
    ]

    schema_order_jit_arguments = list(f.func.schema_order_arguments())

    schema_order_arguments = [
        compute_argument_yaml(
            a,
            schema_order=True,
            kwarg_only_set=kwarg_only_set,
            out_arg_set=out_arg_set,
            name_to_field_name=name_to_field_name,
        )
        for a in schema_order_jit_arguments
    ]

    cpp_schema_order_types = [
        # NB: method here doesn't matter
        r.type
        for a in schema_order_jit_arguments
        for r in cpp.argument(
            a,
            method=False,
            cpp_no_default_args=set(),
            faithful=False,
            symint=False,
            has_tensor_options=False,
        )
    ]

    # legacy, report ints
    cpp_returns = cpp.returns_type(f.func.returns, symint=False).cpp_type()
    schema_order_cpp_signature = f"{cpp_returns} ({', '.join(cpp_schema_order_types)})"

    is_factory_method = (
        any(isinstance(a.argument, TensorOptionsArguments) for a in cpp_args)
        and Variant.method not in f.variants
    )

    return OrderedDict(
        [
            ("name", cpp.name(f.func)),
            ("operator_name", str(f.func.name.name)),
            ("overload_name", str(f.func.name.overload_name)),
            ("manual_kernel_registration", f.manual_kernel_registration),
            (
                "category_override",
                f.category_override if f.category_override is not None else "",
            ),
            ("schema_string", f"aten::{f.func}"),
            ("arguments", arguments),
            ("schema_order_cpp_signature", schema_order_cpp_signature),
            ("schema_order_arguments", schema_order_arguments),
            ("method_of", compute_method_of_yaml(f.variants)),
            ("mode", "native"),
            ("python_module", "" if f.python_module is None else f.python_module),
            ("returns", returns),
            ("inplace", f.func.name.name.inplace),
            ("is_factory_method", is_factory_method),
            ("abstract", f.is_abstract),
            ("device_guard", f.device_guard),
            ("with_gil", False),
            ("deprecated", False),
            ("has_math_kernel", f.has_composite_implicit_autograd_kernel),
        ]
    )


# See Note [Auto generated composite kernels]
def has_autogenerated_composite_kernel(f: NativeFunction) -> bool:
    return (f.structured or f.structured_delegate is not None) and (
        f.func.kind() == SchemaKind.functional or f.func.kind() == SchemaKind.inplace
    )


@with_native_function_and_indices
def compute_registration_declarations(
    f: NativeFunction, backend_indices: dict[DispatchKey, BackendIndex]
) -> str:
    name = dispatcher.name(f.func)
    returns_type = dispatcher.returns_type(
        f.func.returns
    ).cpp_type_registration_declarations()
    args = dispatcher.arguments(f.func)
    args_str = ", ".join(a.no_default().decl_registration_declarations() for a in args)
    comment_data: dict[str, str] = {
        "schema": f"aten::{f.func}",
        # TODO: What exactly is the semantics of the 'dispatch' field?
        "dispatch": str(
            {k for k, v in backend_indices.items() if v.has_kernel(f)}
            != {DispatchKey.CompositeImplicitAutograd}
            and {k for k, v in backend_indices.items() if v.has_kernel(f)}
            != {
                DispatchKey.CompositeImplicitAutograd,
                DispatchKey.CompositeImplicitAutogradNestedTensor,
            }
        ),
        "default": str(f.has_composite_kernel or has_autogenerated_composite_kernel(f)),
    }
    return f"""{returns_type} {name}({args_str}); // {json.dumps(comment_data)}
"""


# ~~~~~~~~~~~~~~~~~~~~~~~~~~~~~~~~~~~~~~~~~~~~~~~~~~~~~~~~~~~~~~~~~~~ #
#
#                           RUN IT ALL
#
# ~~~~~~~~~~~~~~~~~~~~~~~~~~~~~~~~~~~~~~~~~~~~~~~~~~~~~~~~~~~~~~~~~~~ #


def get_custom_build_selector(
    provided_op_registration_allowlist: list[str] | None,
    op_selection_yaml_path: str | None,
) -> SelectiveBuilder:
    assert not (
        provided_op_registration_allowlist is not None
        and op_selection_yaml_path is not None
    ), (
        "Both provided_op_registration_allowlist and "
        + "op_selection_yaml_path can NOT be provided at the "
        + "same time."
    )

    op_registration_allowlist: set[str] | None = None
    if provided_op_registration_allowlist is not None:
        op_registration_allowlist = set(provided_op_registration_allowlist)

    if op_registration_allowlist is not None:
        selector = SelectiveBuilder.from_legacy_op_registration_allow_list(
            op_registration_allowlist,
            True,
            False,
        )
    elif op_selection_yaml_path is not None:
        selector = SelectiveBuilder.from_yaml_path(op_selection_yaml_path)
    else:
        selector = SelectiveBuilder.get_nop_selector()

    return selector


def get_grouped_by_view_native_functions(
    native_functions: Sequence[NativeFunction],
) -> Sequence[NativeFunction | NativeFunctionsViewGroup]:
    def maybe_create_view_group(
        d: dict[ViewSchemaKind | SchemaKind, NativeFunction]
    ) -> list[NativeFunction | NativeFunctionsViewGroup]:
        funcs: list[NativeFunction | NativeFunctionsViewGroup] = []
        if ViewSchemaKind.aliasing in d:
            view = d.pop(ViewSchemaKind.aliasing)
            view_inplace = d.pop(ViewSchemaKind.aliasing_inplace, None)
            view_copy = d.pop(SchemaKind.functional, None)

            funcs.append(
                NativeFunctionsViewGroup(
                    view=view,
                    view_copy=view_copy,
                    view_inplace=view_inplace,
                )
            )
        # Take the remaining functions that weren't part of the view group
        # and emit them separately
        funcs.extend(d.values())
        return funcs

    grouped_by_views: dict[
        FunctionSchema, dict[SchemaKind | ViewSchemaKind, NativeFunction]
    ] = defaultdict(dict)
    for f in native_functions:
        schema = f.func.view_signature()
        view_kind: ViewSchemaKind = f.view_schema_kind
        # We need to group up ops relevant to the same "view", consisting of:
        # view op (ViewSchemaKind.aliasing)
        # view_inplace op (ViewSchemaKind.aliasing_inplace)
        # view_copy op (SchemaKind.functional)
        if view_kind == ViewSchemaKind.non_aliasing:
            kind = f.func.kind()
            assert kind not in grouped_by_views[schema]
            grouped_by_views[schema][kind] = f
        else:
            assert (
                view_kind not in grouped_by_views[schema]
            ), f"{view_kind} already in {grouped_by_views[schema].keys()}"
            grouped_by_views[schema][view_kind] = f

    return list(concatMap(maybe_create_view_group, grouped_by_views.values()))


def get_grouped_native_functions(
    native_functions: Sequence[NativeFunction],
) -> Sequence[NativeFunction | NativeFunctionsGroup]:
    def flatten_pre_group(
        d: dict[SchemaKind, NativeFunction]
    ) -> Sequence[NativeFunction | NativeFunctionsGroup]:
        r = NativeFunctionsGroup.from_dict(d)
        if r is None:
            # Invariant: any NativeFunctions that are code-generated
            # should have been grouped into NativeFunctionsGroup objects
            assert not any("generated" in f.tags for f in d.values())
            return list(d.values())
        else:
            return [r]

    # TODO: how come ValuesView isn't a Sequence lol
    pre_grouped_native_functions = pre_group_native_functions(native_functions)
    return list(
        concatMap(flatten_pre_group, list(pre_grouped_native_functions.values()))
    )


def get_ns_grouped_kernels(
    *,
    grouped_native_functions: Sequence[NativeFunction | NativeFunctionsGroup],
    backend_indices: dict[DispatchKey, BackendIndex],
    native_function_decl_gen: Callable[
        [NativeFunctionsGroup | NativeFunction, BackendIndex], list[str]
    ] = dest.compute_native_function_declaration,
) -> dict[str, list[str]]:
    ns_grouped_kernels: dict[str, list[str]] = defaultdict(list)
    for f in grouped_native_functions:
        native_function_namespaces = set()
        dispatch_keys = set()
        for dispatch_key, backend_idx in backend_indices.items():
            backend_metadata = backend_idx.get_kernel(f)
            if backend_metadata:
                namespace = backend_metadata.cpp_namespace
                dispatch_keys.add(dispatch_key)
                native_function_namespaces.add(namespace)
            else:
                namespace = DEFAULT_KERNEL_NAMESPACE
            assert (
                len(native_function_namespaces) <= 1
            ), f"Codegen only supports one namespace per operator, got {native_function_namespaces} from {dispatch_keys}"
            ns_grouped_kernels[namespace].extend(
                native_function_decl_gen(f, backend_idx)
            )
    return ns_grouped_kernels


def get_native_function_declarations_from_ns_grouped_kernels(
    *,
    ns_grouped_kernels: dict[str, list[str]],
) -> list[str]:
    declarations: list[str] = []
    newline = "\n"
    for namespace, kernels in ns_grouped_kernels.items():
        ns_helper = NamespaceHelper(
            namespace_str=namespace,
            entity_name="",
            max_level=4,
        )
        # Convert to a set first to remove duplicate kernel names. Backends are
        # allowed to repeat kernel names; only generate the declaration once!
        ordered_kernels = list(OrderedDict.fromkeys(kernels))
        declarations.extend(
            f"""
{ns_helper.prologue}
{newline.join(ordered_kernels)}
{ns_helper.epilogue}
        """.split(
                newline
            )
        )
    return declarations


# Return native function declarations grouped by their namespaces.
def get_native_function_declarations(
    *,
    grouped_native_functions: Sequence[NativeFunction | NativeFunctionsGroup],
    backend_indices: dict[DispatchKey, BackendIndex],
    native_function_decl_gen: Callable[
        [NativeFunctionsGroup | NativeFunction, BackendIndex], list[str]
    ] = dest.compute_native_function_declaration,
) -> list[str]:
    """
    Generate kernel declarations, in `NativeFunction(s).h`.
    :param grouped_native_functions: a sequence of `NativeFunction` or `NativeFunctionGroup`.
    :param backend_indices: kernel collections grouped by dispatch key.
    :param native_function_decl_gen: callable to generate kernel declaration for each `NativeFunction`.
    :return: a list of string, from the string with all declarations, grouped by namespaces, split by newline.
    """

    ns_grouped_kernels = get_ns_grouped_kernels(
        grouped_native_functions=grouped_native_functions,
        backend_indices=backend_indices,
        native_function_decl_gen=native_function_decl_gen,
    )
    return get_native_function_declarations_from_ns_grouped_kernels(
        ns_grouped_kernels=ns_grouped_kernels
    )


def get_kernel_namespace(
    *, f: NativeFunction | NativeFunctionsGroup, backend_idx: BackendIndex
) -> str:
    backend_metadata = backend_idx.get_kernel(f)
    assert not backend_metadata or "::native" in backend_metadata.cpp_namespace, (
        f"The kernel for function {f.func.name if isinstance(f, NativeFunction) else f.functional.func.name} "
        f"with dispatch key {backend_idx.dispatch_key}"
        f" has a namespace {backend_metadata.cpp_namespace} and it's not ending with '::native'."
    )
    return (
        backend_metadata.cpp_namespace if backend_metadata else DEFAULT_KERNEL_NAMESPACE
    )


# Return native function definitions grouped by dispatch key and custom namespace.
# Used in RegisterDispatchKey.cpp and etc.
def get_native_function_definitions(
    *,
    fm: FileManager,
    grouped_native_functions: Sequence[NativeFunction | NativeFunctionsGroup],
    dispatch_key: DispatchKey,
    backend_idx: BackendIndex,
    selector: SelectiveBuilder,
    rocm: bool,
    symint: bool,
    skip_dispatcher_op_registration: bool,
    gen_dispatch_helpers: bool,
) -> list[str]:
    definitions: list[str] = []
    ns_definitions: dict[str, list[str]] = defaultdict(list)
    anonymous_definitions: dict[str, list[str]] = defaultdict(list)
    registrations: dict[str, dict[str, list[str]]] = defaultdict(dict)
    newline = "\n"
    ns_gen = dest.RegisterDispatchKey(
        backend_idx,
        Target.NAMESPACED_DEFINITION,
        selector,
        rocm=rocm,
        symint=symint,
        class_method_name=None,
        skip_dispatcher_op_registration=skip_dispatcher_op_registration,
    )
    anonymous_gen = dest.RegisterDispatchKey(
        backend_idx,
        Target.ANONYMOUS_DEFINITION,
        selector,
        rocm=rocm,
        symint=symint,
        class_method_name=None,
        skip_dispatcher_op_registration=skip_dispatcher_op_registration,
    )
    reg_gen = dest.RegisterDispatchKey(
        backend_idx,
        Target.REGISTRATION,
        selector,
        rocm=rocm,
        symint=symint,
        class_method_name=None,
        skip_dispatcher_op_registration=skip_dispatcher_op_registration,
    )
    for f in grouped_native_functions:
        kernel_namespace = get_kernel_namespace(f=f, backend_idx=backend_idx).replace(
            "::native", ""
        )

        ns_definitions[kernel_namespace].extend(
            ns_gen(f),
        )
        anonymous_definitions[kernel_namespace].extend(
            anonymous_gen(f),
        )
        namespace = (
            f.namespace if isinstance(f, NativeFunction) else f.functional.namespace
        )
        if namespace not in registrations[kernel_namespace]:
            registrations[kernel_namespace] = defaultdict(list)
        registrations[kernel_namespace][namespace].extend(
            reg_gen(f),
        )

    for kernel_namespace in ns_definitions:
        if len(ns_definitions[kernel_namespace]) == 0:
            continue
        ns_helper = NamespaceHelper(namespace_str=kernel_namespace)
        registration_body = ""
        for namespace in registrations[kernel_namespace]:
            if not registrations[kernel_namespace][namespace]:
                continue
            registration_body += f"""
TORCH_LIBRARY_IMPL({namespace}, {dispatch_key}, m) {{
    {newline.join(registrations[kernel_namespace][namespace])}
}};"""
        definitions.extend(
            fm.substitute_with_template(
                "RegisterDispatchDefinitions.ini",
                lambda: {
                    "ns_prologue": ns_helper.prologue,
                    "ns_epilogue": ns_helper.epilogue,
                    "dispatch_helpers": dest.gen_registration_helpers(backend_idx)
                    if gen_dispatch_helpers
                    else [],
                    "dispatch_anonymous_definitions": anonymous_definitions[
                        kernel_namespace
                    ],
                    "static_init_dispatch_registrations": ""
                    if skip_dispatcher_op_registration
                    else registration_body,
                    "deferred_dispatch_registrations": "",
                    "dispatch_namespace": dispatch_key.lower(),
                    "dispatch_namespaced_definitions": ns_definitions[kernel_namespace],
                },
            ).split(newline)
        )

    return definitions


# Return native function declarations grouped by dispatch key and custom namespace.
# Used in CPUFunctions_inl.h and etc.
def get_namespaced_declaration(
    *,
    grouped_native_functions: Sequence[NativeFunction | NativeFunctionsGroup],
    dispatch_key: DispatchKey,
    backend_idx: BackendIndex,
    selector: SelectiveBuilder,
    rocm: bool,
    symint: bool,
) -> list[str]:
    declarations: list[str] = []
    ns_grouped_kernels: dict[str, list[str]] = defaultdict(list)
    newline = "\n"
    func = dest.RegisterDispatchKey(
        backend_idx,
        Target.NAMESPACED_DECLARATION,
        selector,
        rocm=rocm,
        class_method_name=None,
        skip_dispatcher_op_registration=False,
        symint=symint,
    )
    for f in grouped_native_functions:
        namespace = get_kernel_namespace(f=f, backend_idx=backend_idx).replace(
            "native", dispatch_key.lower()
        )

        ns_grouped_kernels[namespace].extend(
            func(f),
        )

    for namespace, kernels in ns_grouped_kernels.items():
        if len(kernels) == 0:
            continue
        ns_helper = NamespaceHelper(
            namespace_str=namespace, entity_name="", max_level=3
        )
        ordered_kernels = list(OrderedDict.fromkeys(kernels))
        declarations.extend(
            f"""
{ns_helper.prologue}
{newline.join(ordered_kernels)}
{ns_helper.epilogue}
        """.split(
                newline
            )
        )
    return declarations


# Return native function schema registration code for aten and other namespaces.
def get_native_function_schema_registrations(
    *,
    native_functions: Sequence[NativeFunction],
    schema_selector: SelectiveBuilder,
) -> tuple[list[str], str]:
    ns_native_functions: dict[str, list[NativeFunction]] = defaultdict(list)
    for native_function in native_functions:
        ns_native_functions[native_function.namespace].append(native_function)
    schema_registrations = ""
    aten_schema_registrations = []
    custom_namespace = None
    for namespace, funcs in ns_native_functions.items():
        schema_registrations_body = list(
            mapMaybe(RegisterSchema(schema_selector), funcs)
        )
        # NB: we have to separate aten namespace registration from other namespaces,
        # because in the template we hardcoded an operator for ATen already.
        if namespace == "aten":
            aten_schema_registrations = schema_registrations_body
        else:
            custom_namespace = namespace
            tab = "\t"
            # if the namespace is predefined, we should use define a library fragment
            # instead of a new library
            torch_library_macro = (
                "TORCH_LIBRARY_FRAGMENT"
                if namespace in FRAGMENT_NAMESPACES
                else "TORCH_LIBRARY"
            )
            schema_registrations += f"""
{torch_library_macro}({custom_namespace}, m) {{
  {tab.join(schema_registrations_body)}
}};"""
    return (aten_schema_registrations, schema_registrations)


def gen_aggregated_headers(
    *,
    native_functions: Sequence[NativeFunction],
    grouped_native_functions: Sequence[NativeFunction | NativeFunctionsGroup],
    structured_native_functions: Sequence[NativeFunctionsGroup],
    static_dispatch_idx: list[BackendIndex],
    selector: SelectiveBuilder,
    backend_indices: dict[DispatchKey, BackendIndex],
    cpu_fm: FileManager,
    cuda_fm: FileManager,
    functions_keys: set[DispatchKey],
    dispatch_keys: Sequence[DispatchKey],
    rocm: bool,
) -> None:
    # Buck doesn't support dynamic output files, so we aggregate all operator
    # headers into a single file
    cpu_fm.write(
        "NativeMetaFunctions.h",
        lambda: {
            "NativeMetaFunctions_includes": [],
            "NativeMetaFunctions_declarations": list(
                mapMaybe(compute_meta_function_declaration, structured_native_functions)
            ),
        },
    )
    method_native_functions = [
        fn for fn in native_functions if Variant.method in fn.variants
    ]
    non_method_native_functions = [
        fn for fn in native_functions if fn not in method_native_functions
    ]
    cpu_fm.write(
        "MethodOperators.h",
        lambda: {
            "MethodOperators_includes": [],
            "MethodOperators_declarations": list(
                mapMaybe(
                    ComputeOperators(
                        Target.DECLARATION,
                        static_dispatch_backend_indices=static_dispatch_idx,
                    ),
                    method_native_functions,
                )
            ),
        },
    )
    cpu_fm.write(
        "Operators.h",
        lambda: {
            "Operators_includes": ["#include <ATen/MethodOperators.h>"],
            "Operators_declarations": list(
                mapMaybe(
                    ComputeOperators(
                        Target.DECLARATION,
                        static_dispatch_backend_indices=static_dispatch_idx,
                    ),
                    non_method_native_functions,
                )
            ),
        },
    )
    cpu_fm.write(
        "Functions.h",
        lambda: {
            "static_dispatch_extra_headers": static_dispatch_extra_headers(
                static_dispatch_idx
            ),
            "Functions_includes": ["#include <ATen/Operators.h>"],
            "Functions_declarations": list(
                mapMaybe(
                    ComputeFunction(),
                    native_functions,
                )
            ),
        },
    )
    declarations = get_native_function_declarations(
        grouped_native_functions=grouped_native_functions,
        backend_indices=backend_indices,
    )
    cpu_fm.write(
        "NativeFunctions.h",
        lambda: {
            "NativeFunctions_includes": ["#include <ATen/NativeMetaFunctions.h>"],
            "NativeFunctions_declarations": declarations,
        },
    )

    for dispatch_key in dispatch_keys:
        fm = cuda_fm if is_cuda_dispatch_key(dispatch_key) else cpu_fm
        if dispatch_key in functions_keys:
            inl_headers = f"#include <ATen/{dispatch_key}Functions_inl.h>"

            fm.write_with_template(
                f"{dispatch_key}Functions.h",
                "DispatchKeyFunctions.h",
                lambda: {
                    "dispatch_key": str(dispatch_key),
                    "inline_headers": inl_headers,
                },
            )
            fm.write_with_template(
                f"{dispatch_key}Functions_inl.h",
                "DispatchKeyFunctions_inl.h",
                lambda: {
                    "DispatchKeyFunctions_inl_includes": [],
                    "dispatch_namespace": dispatch_key.lower(),
                    "dispatch_namespaced_declarations": get_namespaced_declaration(
                        grouped_native_functions=grouped_native_functions,
                        dispatch_key=dispatch_key,
                        backend_idx=backend_indices[dispatch_key],
                        selector=selector,
                        rocm=rocm,
                        symint=True,
                    ),
                },
            )

        del fm


def gen_per_operator_headers(
    *,
    native_functions: Sequence[NativeFunction],
    grouped_native_functions: Sequence[NativeFunction | NativeFunctionsGroup],
    static_dispatch_idx: list[BackendIndex],
    selector: SelectiveBuilder,
    backend_indices: dict[DispatchKey, BackendIndex],
    cpu_fm: FileManager,
    cuda_fm: FileManager,
    ops_fm: FileManager,
    functions_keys: set[DispatchKey],
    dispatch_keys: Sequence[DispatchKey],
    rocm: bool,
) -> None:
    # For CMake builds, split operator declarations into separate headers in
    # the ATen/ops folder to split up header dependencies
    functions_by_root_name: dict[str, list[NativeFunction]] = defaultdict(list)
    for fn in native_functions:
        functions_by_root_name[fn.root_name].append(fn)

    grouped_functions_by_root_name: dict[
        str, list[NativeFunction | NativeFunctionsGroup]
    ] = defaultdict(list)
    for group in grouped_native_functions:
        name = group.root_name
        grouped_functions_by_root_name[name].append(group)

    for name, functions in functions_by_root_name.items():
        ops_fm.write_with_template(
            f"{name}_ops.h",
            "Operator.h",
            lambda: {
                "declarations": list(
                    mapMaybe(
                        ComputeOperators(
                            Target.DECLARATION,
                            static_dispatch_backend_indices=static_dispatch_idx,
                        ),
                        functions,
                    )
                ),
            },
        )

        ops_fm.write_with_template(
            f"{name}.h",
            "Function.h",
            lambda: {
                "static_dispatch_ops_headers": list(
                    mapMaybe(
                        lambda fn: static_dispatch_ops_header(
                            fn, backend_index=static_dispatch_idx
                        ),
                        functions,
                    )
                ),
                "operator_includes": f"#include <ATen/ops/{name}_ops.h>",
                "function_definitions": list(
                    mapMaybe(
                        ComputeFunction(),
                        functions,
                    )
                ),
            },
        )

        grouped_functions = grouped_functions_by_root_name.get(name, [])
        structured_functions = [
            fn
            for fn in grouped_functions
            if isinstance(fn, NativeFunctionsGroup) and fn.structured
        ]
        is_structured = len(structured_functions) > 0

        if is_structured:
            ops_fm.write_with_template(
                f"{name}_meta.h",
                "NativeMetaFunction.h",
                lambda: {
                    "meta_function_declarations": list(
                        mapMaybe(
                            compute_meta_function_declaration, structured_functions
                        )
                    ),
                },
            )
        declarations = get_native_function_declarations(
            grouped_native_functions=grouped_functions,
            backend_indices=backend_indices,
            native_function_decl_gen=dest.compute_native_function_declaration,
        )
        ops_fm.write_with_template(
            f"{name}_native.h",
            "NativeFunction.h",
            lambda: {
                "extra_includes": (
                    f"#include <ATen/ops/{name}_meta.h>" if is_structured else []
                ),
                "native_function_declarations": declarations,
            },
        )

    for category, suffix in [
        ("Functions", ""),
        ("Operators", "_ops"),
        ("NativeMetaFunctions", "_meta"),
        ("NativeFunctions", "_native"),
    ]:
        cpu_fm.write(
            f"{category}.h",
            lambda: {
                f"{category}_includes": [
                    f"#include <ATen/ops/{name}{suffix}.h>"
                    for name in sorted(functions_by_root_name.keys())
                ],
                f"{category}_declarations": [],
            },
        )

    for dispatch_key in dispatch_keys:
        if dispatch_key not in functions_keys:
            continue

        dispatch_namespace = dispatch_key.lower()
        dispatch_names = []

        for name, functions in functions_by_root_name.items():
            grouped_functions = grouped_functions_by_root_name.get(name, [])
            declarations = list(
                concatMap(
                    dest.RegisterDispatchKey(
                        backend_indices[dispatch_key],
                        Target.NAMESPACED_DECLARATION,
                        selector,
                        rocm=rocm,
                        symint=True,
                        class_method_name=None,
                        skip_dispatcher_op_registration=False,
                    ),
                    grouped_functions,
                )
            )

            if len(declarations) == 0:
                continue

            dispatch_names.append(name)
            ops_fm.write_with_template(
                f"{name}_{dispatch_namespace}_dispatch.h",
                "DispatchKeyFunction.h",
                lambda: {
                    "dispatch_namespace": dispatch_namespace,
                    "dispatch_namespaced_declarations": declarations,
                },
            )

        fm = cuda_fm if is_cuda_dispatch_key(dispatch_key) else cpu_fm
        inl_headers = f"#include <ATen/{dispatch_key}Functions_inl.h>"

        fm.write_with_template(
            f"{dispatch_key}Functions.h",
            "DispatchKeyFunctions.h",
            lambda: {
                "dispatch_key": str(dispatch_key),
                "inline_headers": inl_headers,
            },
        )
        fm.write_with_template(
            f"{dispatch_key}Functions_inl.h",
            "DispatchKeyFunctions_inl.h",
            lambda: {
                "dispatch_namespace": dispatch_namespace,
                "DispatchKeyFunctions_inl_includes": [
                    f"#include <ATen/ops/{name}_{dispatch_namespace}_dispatch.h>"
                    for name in sorted(dispatch_names)
                ],
                "dispatch_namespaced_declarations": [],
            },
        )
        del fm

    cpu_fm.write(
        "MethodOperators.h",
        lambda: {
            "MethodOperators_includes": sorted(
                f"#include <ATen/ops/{name}_ops.h>"
                for name, functions in functions_by_root_name.items()
                if any(Variant.method in fn.variants for fn in functions)
            ),
            "MethodOperators_declarations": [],
        },
    )


def gen_headers(
    *,
    native_functions: Sequence[NativeFunction],
    valid_tags: set[str],
    grouped_native_functions: Sequence[NativeFunction | NativeFunctionsGroup],
    structured_native_functions: Sequence[NativeFunctionsGroup],
    static_dispatch_idx: list[BackendIndex],
    selector: SelectiveBuilder,
    backend_indices: dict[DispatchKey, BackendIndex],
    core_fm: FileManager,
    cpu_fm: FileManager,
    cuda_fm: FileManager,
    ops_fm: FileManager,
    dispatch_keys: Sequence[DispatchKey],
    functions_keys: set[DispatchKey],
    rocm: bool,
    per_operator_headers: bool,
) -> None:
    if per_operator_headers:
        gen_per_operator_headers(
            native_functions=native_functions,
            grouped_native_functions=grouped_native_functions,
            static_dispatch_idx=static_dispatch_idx,
            selector=selector,
            backend_indices=backend_indices,
            cpu_fm=cpu_fm,
            cuda_fm=cuda_fm,
            ops_fm=ops_fm,
            dispatch_keys=dispatch_keys,
            functions_keys=functions_keys,
            rocm=rocm,
        )
    else:
        gen_aggregated_headers(
            native_functions=native_functions,
            grouped_native_functions=grouped_native_functions,
            structured_native_functions=structured_native_functions,
            static_dispatch_idx=static_dispatch_idx,
            selector=selector,
            backend_indices=backend_indices,
            cpu_fm=cpu_fm,
            cuda_fm=cuda_fm,
            dispatch_keys=dispatch_keys,
            functions_keys=functions_keys,
            rocm=rocm,
        )

    core_fm.write(
        "TensorBody.h",
        lambda: {
            "tensor_method_declarations": list(
                mapMaybe(
                    ComputeTensorMethod(
                        target=Target.DECLARATION,
                        static_dispatch_backend_indices=static_dispatch_idx,
                    ),
                    native_functions,
                )
            ),
            "tensor_method_definitions": list(
                mapMaybe(
                    ComputeTensorMethod(
                        target=Target.DEFINITION,
                        static_dispatch_backend_indices=static_dispatch_idx,
                    ),
                    native_functions,
                )
            ),
        },
    )

    cpu_fm.write(
        "RedispatchFunctions.h",
        lambda: {
            "function_redispatch_definitions": list(
                mapMaybe(ComputeRedispatchFunction(), native_functions)
            ),
        },
    )

    cpu_fm.write(
        "RegistrationDeclarations.h",
        lambda: {
            "registration_declarations": [
                compute_registration_declarations(f, backend_indices)
                for f in native_functions
            ],
        },
    )

    cpu_fm.write(
        "VmapGeneratedPlumbing.h", lambda: gen_all_vmap_plumbing(native_functions)
    )

    def gen_aten_interned_strings() -> dict[str, str]:
        attrs: set[str] = set()  # All function argument names
        names = set()  # All ATen function names
        for func in native_functions:
            names.add(str(func.func.name.name))
            # Some operators don't have a functional variant but we still create a
            # symbol without the underscore
            names.add(func.func.name.name.base)

            attrs.update(arg.name for arg in func.func.schema_order_arguments())

        # These are keywords in C++, so aren't valid symbol names
        # https://en.cppreference.com/w/cpp/language/operator_alternative
        names -= {
            "and",
            "and_eq",
            "bitand",
            "bitor",
            "compl",
            "not",
            "not_eq",
            "or",
            "or_eq",
            "xor",
            "xor_eq",
        }

        return {
            "aten_symbols": " \\\n".join(
                [f"_(aten, {name})" for name in sorted(names)]
            ),
            "attr_symbols": " \\\n".join(
                [f"_(attr, {name})" for name in sorted(attrs)]
            ),
        }

    core_fm.write("aten_interned_strings.h", gen_aten_interned_strings)

    def gen_tags_enum() -> dict[str, str]:
        return {"enum_of_valid_tags": (",\n".join(sorted(valid_tags)))}

    core_fm.write("enum_tag.h", gen_tags_enum)


def gen_source_files(
    *,
    native_functions: Sequence[NativeFunction],
    grouped_native_functions: Sequence[NativeFunction | NativeFunctionsGroup],
    structured_native_functions: Sequence[NativeFunctionsGroup],
    view_groups: Sequence[NativeFunctionsViewGroup],
    selector: SelectiveBuilder,
    static_dispatch_idx: list[BackendIndex],
    backend_indices: dict[DispatchKey, BackendIndex],
    aoti_fm: FileManager,
    core_fm: FileManager,
    cpu_fm: FileManager,
    cpu_vec_fm: FileManager,
    cuda_fm: FileManager,
    dispatch_keys: Sequence[DispatchKey],
    functions_keys: set[DispatchKey],
    rocm: bool,
    force_schema_registration: bool,
    per_operator_headers: bool,
    skip_dispatcher_op_registration: bool,
    update_aoti_c_shim: bool,
) -> None:
    extra_cuda_headers = """\
#include <c10/cuda/CUDAGuard.h>
#include <ATen/cuda/ATenCUDAGeneral.h>
#include <ATen/cuda/CUDADevice.h>
#include <ATen/cuda/CUDAContext.h>"""
    if rocm:
        extra_cuda_headers = """\
#include <ATen/hip/impl/HIPGuardImplMasqueradingAsCUDA.h>
#include <ATen/hip/ATenHIPGeneral.h>
#include <ATen/hip/HIPDevice.h>
#include <ATen/hip/HIPContext.h>"""

    for dispatch_key in dispatch_keys:
        fm = cuda_fm if is_cuda_dispatch_key(dispatch_key) else cpu_fm

        if per_operator_headers:

            def operator_headers() -> list[str]:
                headers = []
                for g in grouped_native_functions:
                    is_registered = False
                    if backend_index.has_kernel(g):
                        is_registered = True
                    # The above has_kernel test on a group will only test for
                    # the existence of out dispatch, because that's how
                    # structured kernels work. But sometimes functions can be
                    # grouped but not be structured, and then you need to check
                    # each individual piece, as they may have manual dispatch
                    # entries.
                    elif isinstance(g, NativeFunctionsGroup) and any(
                        backend_index.has_kernel(fn) for fn in g.functions()
                    ):
                        is_registered = True
                    # TODO: this condition is a bit questionable
                    # (It has to do with the fact that structured kernels get generated kernels
                    # to the Meta + CompositeExplicitAutogradNonFunctional keys).
                    elif g.structured and dispatch_key in (
                        DispatchKey.Meta,
                        DispatchKey.CompositeExplicitAutogradNonFunctional,
                    ):
                        is_registered = True
                    if not is_registered:
                        continue

                    headers.append(f"#include <ATen/ops/{g.root_name}_native.h>")
                    if (
                        dispatch_key
                        == DispatchKey.CompositeExplicitAutogradNonFunctional
                    ):
                        headers.append(f"#include <ATen/ops/{g.root_name}.h>")
                    if dispatch_key in functions_keys:
                        headers.append(
                            f"#include <ATen/ops/{g.root_name}_{dispatch_namespace}_dispatch.h>"
                        )

                return sorted(set(headers))

        else:

            def operator_headers() -> list[str]:
                headers = ["#include <ATen/NativeFunctions.h>"]
                if dispatch_key == DispatchKey.CompositeExplicitAutogradNonFunctional:
                    headers.append("#include <ATen/Functions.h>")
                if dispatch_key in functions_keys:
                    headers.append(f"#include <ATen/{dispatch_key!s}Functions.h>")
                return headers

        backend_index = backend_indices[dispatch_key]
        ns_grouped_native_functions = defaultdict(list)
        for grouped_native_function in grouped_native_functions:
            namespace = (
                grouped_native_function.namespace
                if isinstance(grouped_native_function, NativeFunction)
                else grouped_native_function.functional.namespace
            )
            ns_grouped_native_functions[namespace].append(grouped_native_function)

        dispatch_namespace = str(dispatch_key).lower()

        # CompositeImplicitAutogradNestdTensor does not currently user the helpers generated
        # compilation will fail when `-Werror=unused-function` flag is set
        gen_dispatch_helpers: bool = (
            dispatch_key != DispatchKey.CompositeImplicitAutogradNestedTensor
        )

        dispatch_definitions = get_native_function_definitions(
            fm=fm,
            grouped_native_functions=grouped_native_functions,
            dispatch_key=dispatch_key,
            backend_idx=backend_index,
            selector=selector,
            rocm=rocm,
            symint=True,
            skip_dispatcher_op_registration=skip_dispatcher_op_registration,
            gen_dispatch_helpers=gen_dispatch_helpers,
        )
        fm.write_with_template(
            f"Register{dispatch_key}.cpp",
            "RegisterDispatchKey.cpp",
            lambda: {
                "extra_cuda_headers": extra_cuda_headers
                if is_cuda_dispatch_key(dispatch_key)
                else "",
                "external_backend_headers": "",
                "dispatch_headers": dest.gen_registration_headers(
                    backend_index, per_operator_headers, rocm
                ),
                "ops_headers": operator_headers(),
                "dispatch_helpers": "",
                "dispatch_definitions": dispatch_definitions,
            },
        )

        for g in structured_native_functions:
            if not g.out.ufunc_inner_loop or not is_ufunc_dispatch_key(dispatch_key):
                continue
            name = g.functional.func.name.name
            if dispatch_key is DispatchKey.CPU:
                assert fm is cpu_fm
                fm.write_with_template(
                    f"UfuncCPU_{name}.cpp",
                    "UfuncCPU.cpp",
                    lambda: {
                        "meta_declaration": compute_meta_function_declaration(g),
                        "native_declaration": dest.compute_native_function_declaration(
                            g, backend_indices[dispatch_key]
                        ),
                        "native_definitions": dest.compute_ufunc_cpu(g),
                    },
                )
                cpu_vec_fm.write_with_template(
                    f"UfuncCPUKernel_{name}.cpp",
                    "UfuncCPUKernel.cpp",
                    lambda: {
                        "name": name,
                        "native_definitions": dest.compute_ufunc_cpu_kernel(g),
                    },
                )
            elif dispatch_key is DispatchKey.CUDA:
                cuda_headers = "#include <ATen/native/cuda/Loops.cuh>"
                if rocm:
                    cuda_headers = "#include <ATen/native/hip/Loops.cuh>"
                fm.write_with_template(
                    f"UfuncCUDA_{name}.cu",
                    "UfuncCUDA.cu",
                    lambda: {
                        "name": name,
                        "cuda_headers": cuda_headers,
                        "meta_declaration": compute_meta_function_declaration(g),
                        "native_declaration": dest.compute_native_function_declaration(
                            g, backend_indices[dispatch_key]
                        ),
                        "native_definitions": dest.compute_ufunc_cuda(g),
                    },
                )
            else:
                raise AssertionError(f"unrecognized {dispatch_key} for ufunc")

        structured_func_group_dict = dict()
        for func_group in structured_native_functions:
            for func in func_group.functions():
                if func.structured_delegate is not None:
                    structured_func_group_dict[func.structured_delegate] = func_group
                    break

        if dispatch_key in (DispatchKey.CPU, DispatchKey.CUDA):
            fallbacks = dict()
            for func in native_functions:
                op_name = get_fallback_op_name(func)
                if op_name in inductor_fallback_ops:
                    fallbacks[op_name] = func
            fallback_native_functions = tuple(
                value for _, value in sorted(fallbacks.items())
            )

            # header files were checked in for ABI-compatiblilty checking
            header_file_name = f"c_shim_{dispatch_key.lower()}.h"
            new_header = gen_aoti_c_shim(
                fallback_native_functions,
                structured_func_group_dict,
                dispatch_key,
                backend_indices,
                header=True,
                includes="",
            )
            if update_aoti_c_shim:
                aoti_fm.write(
                    header_file_name,
                    lambda: new_header,
                )
            else:
                try:
                    with open(
                        os.path.join(aoti_fm.install_dir, header_file_name)
                    ) as old_file:
                        old_header = old_file.read()
                        assert (
                            old_header == new_header
                        ), """

WARNING: The generated AOTInductor C shim header files have unexpectedly changed. This
indicates an AOTInductor fallback operator ABI backward compatibility breakage!!!
Only in a limited number of situations, this is allowed:

1. You added a fallback op to the inductor_fallback_ops list in torchgen/aoti/fallback_ops.py.
If that's the case, run `python torchgen/gen.py --update-aoti-c-shim` to update the existing
C shim header files.

2. You added a new default argument to an existing fallback op. This is clearly a BC breaking
change in the AOTInductor land. In this case, you need to keep a manual copy of that existing
fallback op in a file, e.g. torch/csrc/inductor/aoti_torch/c/shim.h, bump up the version
number of that fallback op in the newly generated C shim files, and update the cpp wrapper
codegen to generate the correct cpp call for this op. Contact AOTInductor team for assistance.

                        """
                except FileNotFoundError:
                    print(
                        f"{os.path.join(aoti_fm.install_dir, header_file_name)} not found"
                    )

            # cpp files are always generated on-the-fly
            def headers_for_aoti() -> str:
                headers = []
                for func in fallback_native_functions:
                    header = get_header_for_aoti(
                        func, structured_func_group_dict, dispatch_key, backend_indices
                    )
                    if header is not None:
                        headers.append(header)
                return "\n".join(sorted(set(headers)))

            extra_headers = (
                extra_cuda_headers if is_cuda_dispatch_key(dispatch_key) else ""
            )

            aoti_fm.write(
                f"c_shim_{dispatch_key.lower()}.cpp",
                lambda: gen_aoti_c_shim(
                    fallback_native_functions,
                    structured_func_group_dict,
                    dispatch_key,
                    backend_indices,
                    header=False,
                    includes=headers_for_aoti() + "\n" + extra_headers,
                ),
            )

        del fm

    # BackendSelect is generated specially
    def gen_backend_select() -> dict[str, list[str]]:
        relevant_fns = [
            fn for fn in native_functions if needs_backend_select(fn, selector)
        ]
        return {
            "ops_headers": [
                f"#include <ATen/ops/{fn.root_name}_ops.h>" for fn in relevant_fns
            ],
            "backend_select_method_definitions": list(
                mapMaybe(
                    ComputeBackendSelect(Target.DEFINITION, selector), relevant_fns
                )
            ),
            "backend_select_function_registrations": list(
                mapMaybe(
                    ComputeBackendSelect(Target.REGISTRATION, selector), relevant_fns
                )
            ),
        }

    cpu_fm.write("RegisterBackendSelect.cpp", gen_backend_select)

    schema_selector = selector
    if force_schema_registration:
        schema_selector = SelectiveBuilder.get_nop_selector()

    (
        aten_schema_registrations,
        schema_registrations,
    ) = get_native_function_schema_registrations(
        native_functions=native_functions, schema_selector=schema_selector
    )
    cpu_fm.write(
        "RegisterSchema.cpp",
        lambda: {
            "aten_schema_registrations": []
            if skip_dispatcher_op_registration
            else aten_schema_registrations,
            "schema_registrations": []
            if skip_dispatcher_op_registration
            else schema_registrations,
        },
    )

    def key_func(
        fn: NativeFunction | NativeFunctionsGroup | NativeFunctionsViewGroup,
    ) -> str:
        return fn.root_name

    cpu_fm.write_sharded(
        "Operators.cpp",
        native_functions,
        key_fn=key_func,
        env_callable=lambda fn: {
            "operator_headers": [f"#include <ATen/ops/{fn.root_name}.h>"],
            "definitions": [
                ComputeOperators(
                    Target.DEFINITION,
                    static_dispatch_backend_indices=static_dispatch_idx,
                )(fn)
            ],
        },
        base_env={
            "static_dispatch_extra_headers": static_dispatch_extra_headers(
                static_dispatch_idx
            ),
        },
        num_shards=5,
        sharded_keys={
            "operator_headers",
            "definitions",
            "static_dispatch_extra_headers",
        },
    )

    cpu_fm.write("Functions.cpp", dict)

    core_fm.write("TensorMethods.cpp", dict)

    core_fm.write(
        "ATenOpList.cpp",
        lambda: {
            "aten_ops": list(mapMaybe(compute_aten_op, native_functions)),
        },
    )

    def functionalization_env_callable(
        g: NativeFunction | NativeFunctionsGroup | NativeFunctionsViewGroup,
    ) -> dict[str, list[str]]:
        def gen_op_headers(
            g: NativeFunction | NativeFunctionsGroup | NativeFunctionsViewGroup,
        ) -> list[str]:
            if isinstance(g, NativeFunctionsViewGroup):
                # view ops always get a functionalization kernel
                headers = [
                    f"#include <ATen/ops/{g.view.root_name}_native.h>",
                    f"#include <ATen/ops/{g.view.root_name}_ops.h>",
                ]
                if g.view_copy is not None:
                    headers += [
                        f"#include <ATen/ops/{g.view_copy.root_name}_native.h>",
                        f"#include <ATen/ops/{g.view_copy.root_name}_ops.h>",
                    ]
                return headers
            elif isinstance(g, NativeFunctionsGroup):
                headers = [
                    f"#include <ATen/ops/{g.functional.root_name}_native.h>",
                    f"#include <ATen/ops/{g.functional.root_name}_ops.h>",
                    f"#include <ATen/ops/{g.out.root_name}_native.h>",
                    f"#include <ATen/ops/{g.out.root_name}_ops.h>",
                ]
                if g.inplace is not None:
                    headers += [
                        f"#include <ATen/ops/{g.inplace.root_name}_native.h>",
                        f"#include <ATen/ops/{g.inplace.root_name}_ops.h>",
                    ]
                if g.mutable is not None:
                    headers += [
                        f"#include <ATen/ops/{g.mutable.root_name}_native.h>",
                        f"#include <ATen/ops/{g.mutable.root_name}_ops.h>",
                    ]
                return headers
            else:
                return [
                    f"#include <ATen/ops/{g.root_name}_native.h>",
                    f"#include <ATen/ops/{g.root_name}_ops.h>",
                ]

        return {
            "ops_headers": gen_op_headers(g),
            "func_definitions": gen_functionalization_definition(
                selector,
                g,
            ),
            "func_registrations": gen_functionalization_registration(
                selector,
                g,
                backend_indices[DispatchKey.CompositeImplicitAutograd],
            ),
        }

    all_groups: list[
        NativeFunction | NativeFunctionsGroup | NativeFunctionsViewGroup
    ] = list(structured_native_functions) + list(
        view_groups  # type: ignore[assignment, arg-type, operator]
    )
    # Note: all operators that functionalization needs to handle (mutable and aliasing ops) should be grouped properly.
    # The only reason we really need to deal with direct NativeFunctions here (instead of the groups) is because:
    # (1) We can provide better error checking (error out if someone introduces a mutable op that doesn't obey the grouping logic)
    # (2) functionalization needs to manually register CompositeImplicitAutograd kernels, which might not be grouped.
    #     Although this could go away long-term if we add a dedicated dispatch key for decompositions.
    structured_map: dict[OperatorName, NativeFunction] = {
        f.func.name: f
        for f in concatMap(lambda g: list(g.functions()), structured_native_functions)
    }
    view_map: dict[OperatorName, NativeFunction] = {
        f.func.name: f for f in concatMap(lambda g: list(g.functions()), view_groups)
    }
    for f in native_functions:
        if f.func.name not in structured_map and f.func.name not in view_map:
            all_groups.append(f)

    cpu_fm.write_sharded(
        "RegisterFunctionalization.cpp",
        all_groups,
        key_fn=key_func,
        env_callable=functionalization_env_callable,
        num_shards=4,
        sharded_keys={
            "ops_headers",
            "func_definitions",
            "func_registrations",
            "func_add_back_views_definitions",
            "func_add_back_views_registrations",
        },
    )

    cpu_fm.write(
        "FunctionalInverses.h",
        lambda: {
            "view_inverse_declarations": list(
                mapMaybe(
                    lambda g: gen_functionalization_view_inverse_declaration(
                        selector, g
                    ),
                    view_groups,
                )
            )
        },
    )

    # Note [view_copy NativeFunctions]
    # Every view operator in native_functions.yaml that is not CompositeImplicitAutograd
    # needs to have a corresponding non-aliasing {view}_copy variant.
    # Backends that use functionalization and don't know how to handle aliasing ops
    # are expected to implement kernels for these {view}_copy kernels instead.
    # The code for {view}_copy operators in core is pretty boilerplate-heavy however,
    # so we codegen the following:
    # (1) A CompositeExplicitAutogradNonFunctional kernel for every {view}_copy operator.
    #     These are never explicitly invoked by the functionalization pass,
    #     but they could theoretically be called from user code (I added these kernels for completeness,
    #     since the ops are part of the public API).
    # (2) A derivative formula for every {view}_copy operator
    #     {view}_copy operators can re-use the same derivative formulas as their {view} op counterparts,
    #     so rather than stamping all of the entries out in derivatives.yaml,
    #     we codegen them in.
    #     This is similar to how autograd codegen doesn't require inplace ops to have a derivatives.yaml entry.
    cpu_fm.write(
        "CompositeViewCopyKernels.cpp",
        lambda: {
            "ops_headers": [
                "\n".join(
                    f"#include <ATen/ops/{f.root_name}_ops.h>\n"
                    # NB: this include is important as it ensures we
                    # set the visibility on generated view_copy kernels
                    # correctly
                    f"#include <ATen/ops/{f.root_name}_native.h>"
                    for f in (
                        [g.view] if g.view_copy is None else [g.view, g.view_copy]
                    )
                )
                for g in view_groups
            ]
            + [
                "\n".join(
                    f"#include <ATen/ops/{f.root_name}_ops.h>"
                    for f in [g.inplace, g.mutable, g.functional]
                    if f is not None and "generated" not in f.tags
                )
                for g in structured_native_functions
            ],
            "CompositeViewCopyKernel_Definitions": list(
                mapMaybe(
                    GenCompositeViewCopyKernel(
                        backend_indices[
                            DispatchKey.CompositeExplicitAutogradNonFunctional
                        ]
                    ),
                    view_groups,
                )
            ),
            "GeneratedCompositeFunctional_Definitions": list(
                mapMaybe(
                    gen_composite_functional_kernel,
                    structured_native_functions,
                )
            ),
            "GeneratedCompositeOut_Definitions": list(
                mapMaybe(
                    gen_composite_out_kernel,
                    structured_native_functions,
                )
            ),
        },
    )


def gen_declarations_yaml(
    cpu_fm: FileManager, native_functions: Sequence[NativeFunction]
) -> None:
    cpu_fm.write(
        "Declarations.yaml",
        lambda: format_yaml([compute_declaration_yaml(f) for f in native_functions]),
    )


def get_torchgen_root() -> Path:
    """
    If you're depending on torchgen out-of-tree, you can use the root to figure
    out the path to native_functions.yaml
    """
    return Path(__file__).absolute().parent


def main() -> None:
    parser = argparse.ArgumentParser(description="Generate ATen source files")
    parser.add_argument(
        "-s",
        "--source-path",
        help="path to source directory for ATen",
        default="aten/src/ATen",
    )
    parser.add_argument(
        "-o",
        "--output-dependencies",
        help="output a list of dependencies into the given file and exit",
    )
    parser.add_argument(
        "--dry-run",
        action="store_true",
        help="run without writing any files (still updates outputs)",
    )
    parser.add_argument(
        "--per-operator-headers",
        action="store_true",
        help="generate separate headers per operator in ATen/ops",
    )
    parser.add_argument(
        "-d",
        "--install-dir",
        "--install_dir",
        help="output directory",
        default="build/aten/src/ATen",
    )
    parser.add_argument(
        "--aoti-install-dir",
        "--aoti_install_dir",
        help="output directory for AOTInductor shim",
        default="torch/csrc/inductor/aoti_torch/generated",
    )
    parser.add_argument(
        "--rocm",
        action="store_true",
        help="reinterpret CUDA as ROCm/HIP and adjust filepaths accordingly",
    )
    parser.add_argument(
        "--mps",
        action="store_true",
        help="Generate MPS registration code when set",
    )
    # TODO: --op-registration-whitelist will be removed when all call-sites
    # for gen.py are moved over to using the operator YAML file for mobile
    # custom build.
    parser.add_argument(
        "--op-registration-whitelist",
        "--op_registration_whitelist",
        nargs="*",
        help="filter op registrations by the whitelist (if set); "
        "each item is `namespace`::`operator name` without overload name; "
        "e.g.: aten::empty aten::conv2d ...",
    )
    parser.add_argument(
        "--op-selection-yaml-path",
        "--op_selection_yaml_path",
        help="Provide a path to the operator selection (for custom build) YAML "
        "that contains the information about the set of selected operators "
        "and their categories (training, ...). Each operator is either a "
        "full operator name with overload or just a bare operator name. "
        "The operator names also contain the namespace prefix (e.g. aten::)",
    )
    parser.add_argument(
        "--backend-whitelist",
        "--backend_whitelist",
        nargs="*",
        help="filter dispatch backend by the whitelist (if set), "
        "e.g.: CPU CUDA QuantizedCPU ...",
    )
    parser.add_argument(
        "--static-dispatch-backend",
        "--static_dispatch_backend",
        nargs="*",
        help="generate static dispatch code for the specific backend (if set)",
    )
    parser.add_argument(
        "--skip-dispatcher-op-registration",
        "--skip_dispatcher_op_registration",
        action="store_true",
        help="Avoid registering operators into the dispatcher.",
    )
    parser.add_argument(
        "--force-schema-registration",
        "--force_schema_registration",
        action="store_true",
        help="force it to generate schema-only registrations for all ops, including"
        "those that are not listed on --op-registration-whitelist",
    )
    parser.add_argument(
        "--generate",
        type=str,
        nargs="*",
        choices=["headers", "sources", "declarations_yaml"],
        default=["headers", "sources", "declarations_yaml"],
        help="Generate only a subset of files",
    )
    parser.add_argument(
        "--update-aoti-c-shim",
        action="store_true",
        help="Update AOTInductor C shim after adding an entry to inductor_fallback_ops in torchgen/aoti/fallback_ops.py. "
        "WARNING: Do not use this unless you are sure what you are doing!!!",
    )

    options = parser.parse_args()

    selector = get_custom_build_selector(
        options.op_registration_whitelist,
        options.op_selection_yaml_path,
    )

    native_yaml_path = os.path.join(options.source_path, "native/native_functions.yaml")
    tags_yaml_path = os.path.join(options.source_path, "native/tags.yaml")

    from torchgen.model import dispatch_keys

    # TODO: stop generating CUDA kernels for non-CUDA builds
    ignore_keys = set()
    if not options.mps:
        ignore_keys.add(DispatchKey.MPS)

        if DispatchKey.MPS in dispatch_keys:
            del dispatch_keys[dispatch_keys.index(DispatchKey.MPS)]

    parsed_yaml = parse_native_yaml(native_yaml_path, tags_yaml_path, ignore_keys)
    valid_tags = _GLOBAL_PARSE_TAGS_YAML_CACHE[tags_yaml_path]
    native_functions, backend_indices = (
        parsed_yaml.native_functions,
        parsed_yaml.backend_indices,
    )

    grouped_native_functions = get_grouped_native_functions(native_functions)

    structured_native_functions = [
        g for g in grouped_native_functions if isinstance(g, NativeFunctionsGroup)
    ]
    native_functions_with_view_groups = get_grouped_by_view_native_functions(
        native_functions
    )
    view_groups = [
        g
        for g in native_functions_with_view_groups
        if isinstance(g, NativeFunctionsViewGroup)
    ]

    # NB: It is mandatory to NOT use os.path.join here, as the install directory
    # will eventually be ingested by cmake, which does not respect Windows style
    # path slashes.  If you switch this to use os.path.join, you'll get an error
    # like:
    #
    #   Syntax error in cmake code when parsing string
    #
    #     C:/Jenkins/workspace/pytorch-builds/pytorch-win-ws2016-cuda9-cudnn7-py3-build/build/aten/src/ATen\core/TensorMethods.h
    #
    #   Invalid character escape '\c'.
    core_install_dir = f"{options.install_dir}/core"
    Path(core_install_dir).mkdir(parents=True, exist_ok=True)
    ops_install_dir = f"{options.install_dir}/ops"
    Path(ops_install_dir).mkdir(parents=True, exist_ok=True)
    aoti_install_dir = f"{options.aoti_install_dir}"
    Path(aoti_install_dir).mkdir(parents=True, exist_ok=True)

    core_fm = make_file_manager(options=options, install_dir=core_install_dir)
    cpu_fm = make_file_manager(options=options)
    cpu_vec_fm = make_file_manager(options=options)
    cuda_fm = make_file_manager(options=options)
    ops_fm = make_file_manager(options=options, install_dir=ops_install_dir)
    aoti_fm = make_file_manager(options=options, install_dir=aoti_install_dir)

    # Only a limited set of dispatch keys get CPUFunctions.h headers generated
    # for them; this is the set
    functions_keys = {
        DispatchKey.CPU,
        DispatchKey.CUDA,
        DispatchKey.CompositeImplicitAutograd,
        DispatchKey.CompositeImplicitAutogradNestedTensor,
        DispatchKey.CompositeExplicitAutograd,
        DispatchKey.CompositeExplicitAutogradNonFunctional,
        DispatchKey.Meta,
    }
    if options.mps:
        functions_keys.add(DispatchKey.MPS)

    if options.backend_whitelist:
        dispatch_keys = [
            k
            for k in dispatch_keys
            if is_generic_dispatch_key(k) or str(k) in options.backend_whitelist
        ]

    static_dispatch_idx: list[BackendIndex] = []
    if options.static_dispatch_backend:
        static_dispatch_idx = [
            backend_indices[DispatchKey.parse(key)]
            for key in options.static_dispatch_backend
        ]
        for key in options.static_dispatch_backend:
            dp_key = DispatchKey.parse(key)
            if dp_key not in functions_keys:
                functions_keys.add(dp_key)

    if "sources" in options.generate:
        gen_source_files(
            native_functions=native_functions,
            grouped_native_functions=grouped_native_functions,
            structured_native_functions=structured_native_functions,
            view_groups=view_groups,
            selector=selector,
            static_dispatch_idx=static_dispatch_idx,
            backend_indices=backend_indices,
            aoti_fm=aoti_fm,
            core_fm=core_fm,
            cpu_fm=cpu_fm,
            cpu_vec_fm=cpu_vec_fm,
            cuda_fm=cuda_fm,
            dispatch_keys=dispatch_keys,
            functions_keys=functions_keys,
            rocm=options.rocm,
            force_schema_registration=options.force_schema_registration,
            per_operator_headers=options.per_operator_headers,
            skip_dispatcher_op_registration=options.skip_dispatcher_op_registration,
            update_aoti_c_shim=options.update_aoti_c_shim,
        )

    if "headers" in options.generate:
        gen_headers(
            native_functions=native_functions,
            valid_tags=valid_tags,
            grouped_native_functions=grouped_native_functions,
            structured_native_functions=structured_native_functions,
            static_dispatch_idx=static_dispatch_idx,
            selector=selector,
            backend_indices=backend_indices,
            core_fm=core_fm,
            cpu_fm=cpu_fm,
            cuda_fm=cuda_fm,
            ops_fm=ops_fm,
            dispatch_keys=dispatch_keys,
            functions_keys=functions_keys,
            rocm=options.rocm,
            per_operator_headers=options.per_operator_headers,
        )

    if "declarations_yaml" in options.generate:
        gen_declarations_yaml(native_functions=native_functions, cpu_fm=cpu_fm)

    if options.output_dependencies:
        depfile_path = Path(options.output_dependencies).resolve()
        depfile_name = depfile_path.name
        depfile_stem = depfile_path.stem

        for fm, prefix in [
            (cpu_fm, ""),
            (cpu_vec_fm, "cpu_vec_"),
            (core_fm, "core_"),
            (cuda_fm, "cuda_"),
            (ops_fm, "ops_"),
        ]:
            varname = prefix + depfile_stem
            path = depfile_path.parent / (prefix + depfile_name)
            fm.write_outputs(varname, str(path))


if __name__ == "__main__":
    main()<|MERGE_RESOLUTION|>--- conflicted
+++ resolved
@@ -6,24 +6,8 @@
 import os
 from collections import defaultdict, namedtuple, OrderedDict
 from dataclasses import dataclass, field
-<<<<<<< HEAD
+from pathlib import Path
 from typing import Any, Callable, Literal, Sequence, TypeVar
-=======
-from pathlib import Path
-from typing import (
-    Any,
-    Callable,
-    Dict,
-    List,
-    Literal,
-    Optional,
-    Sequence,
-    Set,
-    Tuple,
-    TypeVar,
-    Union,
-)
->>>>>>> 4b607fa5
 
 import yaml
 
