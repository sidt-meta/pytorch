--- conflicted
+++ resolved
@@ -8,26 +8,16 @@
     const c10::OperatorHandle& op,
     c10::DispatchKeySet dispatch_keys,
     torch::jit::Stack* stack) {
-<<<<<<< HEAD
-  c10::Dispatcher::singleton().throwIfHasPyStub(op.operator_name());
-=======
   c10::Dispatcher::singleton().throwIfHasPythonModule(op.operator_name());
->>>>>>> c13e03c8
   TORCH_CHECK_NOT_IMPLEMENTED(
       false,
       op.operator_name(),
       ": attempted to run this operator with Meta tensors, but there was no ",
       "fake impl or Meta kernel registered. You may have run into this message "
       "while using an operator with PT2 compilation APIs (torch.compile/torch.export); "
-<<<<<<< HEAD
-      "in order to use this operator with those APIs you'll need to add a fake impl."
-      "Please see the following doc for next steps: "
-      "https://docs.google.com/document/d/1_W62p8WJOQQUzPsJYa7s701JXt0qf2OfLub2sbkHOaU/edit");
-=======
       "in order to use this operator with those APIs you'll need to add a fake impl. "
       "Please see the following for next steps:  "
       "https://pytorch.org/docs/main/notes/custom_operators.html");
->>>>>>> c13e03c8
 }
 
 TORCH_LIBRARY_IMPL(_, Meta, m) {
