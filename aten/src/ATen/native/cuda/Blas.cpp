#include <cstdint>
#include <c10/util/Exception.h>
#include <c10/core/Scalar.h>
#include <c10/core/ScalarType.h>
#define TORCH_ASSERT_ONLY_METHOD_OPERATORS
#include <ATen/core/Tensor.h>
#include <ATen/core/NamedTensor.h>
#include <ATen/Dispatch.h>
#include <ATen/ExpandUtils.h>
#include <ATen/OpMathType.h>
#include <ATen/TensorUtils.h>
#include <ATen/cuda/CUDABlas.h>
#include <ATen/cuda/tunable/Tunable.h>
#include <ATen/cuda/tunable/TunableGemm.h>
#include <ATen/native/Resize.h>
#include <c10/util/MaybeOwned.h>
#include <ATen/native/cuda/RowwiseScaledMM.h>

#ifndef AT_PER_OPERATOR_HEADERS
#include <ATen/Functions.h>
#include <ATen/NativeFunctions.h>
#else
#include <ATen/ops/_addmm_activation_native.h>
#include <ATen/ops/_efficientzerotensor.h>
#include <ATen/ops/_scaled_mm_native.h>
#include <ATen/ops/_unsafe_view_native.h>
#include <ATen/ops/abs.h>
#include <ATen/ops/addmm_native.h>
#include <ATen/ops/addmv_native.h>
#include <ATen/ops/baddbmm_native.h>
#include <ATen/ops/bmm_native.h>
#include <ATen/ops/copy_native.h>
#include <ATen/ops/dot_native.h>
#include <ATen/ops/empty.h>
#include <ATen/ops/gelu.h>
#include <ATen/ops/max.h>
#include <ATen/ops/mm_native.h>
#include <ATen/ops/mul.h>
#include <ATen/ops/relu.h>
#include <ATen/ops/ones.h>
#include <ATen/ops/scalar_tensor_native.h>
#include <ATen/ops/vdot_native.h>
#endif

namespace at::native {

namespace {

// TODO: https://github.com/pytorch/pytorch/pull/59380#pullrequestreview-725310492
c10::MaybeOwned<Tensor> inline resolve_conj_if_indicated(const Tensor& tensor, bool resolve_conj) {
  if (resolve_conj && tensor.is_conj()) {
    return c10::MaybeOwned<Tensor>::owned(tensor.resolve_conj());
  } else {
    return c10::MaybeOwned<Tensor>::borrowed(tensor);
  }
}

c10::MaybeOwned<Tensor> inline prepare_matrix_for_cublas(const Tensor& tensor, bool& transpose_tensor, bool transpose_result) {
  if (tensor.is_non_overlapping_and_dense()) { // common case
      transpose_tensor = tensor.is_contiguous();
      return resolve_conj_if_indicated(tensor, transpose_result ? transpose_tensor : !transpose_tensor);
  }
  IntArrayRef tensor_strides = tensor.strides();
  IntArrayRef tensor_sizes = tensor.sizes();
  if ((tensor_strides[0] == 1) && (tensor_strides[1] >= std::max<int64_t>(1, tensor_sizes[0]))) {
    transpose_tensor = false;
    return resolve_conj_if_indicated(tensor, !transpose_result);
  } else if ((tensor_strides[1] == 1) && (tensor_strides[0] >= std::max<int64_t>(1, tensor_sizes[1]))) {
    transpose_tensor = true;
    return resolve_conj_if_indicated(tensor, transpose_result);
  } else {
    transpose_tensor = true;
    return c10::MaybeOwned<Tensor>::owned(tensor.clone(at::MemoryFormat::Contiguous));
  }
}

c10::MaybeOwned<Tensor> inline prepare_matrix_for_cublas(const Tensor& tensor, bool& transpose_tensor) {
  if (tensor.is_non_overlapping_and_dense()) { // common case
      transpose_tensor = tensor.is_contiguous();
      return resolve_conj_if_indicated(tensor, true);
  }
  IntArrayRef tensor_strides = tensor.strides();
  IntArrayRef tensor_sizes = tensor.sizes();
  if ((tensor_strides[0] == 1) && (tensor_strides[1] >= std::max<int64_t>(1, tensor_sizes[0]))) {
    transpose_tensor = false;
    return resolve_conj_if_indicated(tensor, true);
  } else if ((tensor_strides[1] == 1) && (tensor_strides[0] >= std::max<int64_t>(1, tensor_sizes[1]))) {
    transpose_tensor = true;
    return resolve_conj_if_indicated(tensor, true);
  } else {
    transpose_tensor = true;
    return c10::MaybeOwned<Tensor>::owned(tensor.clone(at::MemoryFormat::Contiguous));
  }
}

struct cublasCommonArgs {
  cublasCommonArgs(const Tensor& mat1, const Tensor& mat2, Tensor& c) {
    bool transpose_result, transpose_mat1, transpose_mat2;
    result = prepare_matrix_for_cublas(c, transpose_result);
    mata = prepare_matrix_for_cublas(transpose_result ? mat2 : mat1, transpose_mat1, transpose_result);
    matb = prepare_matrix_for_cublas(transpose_result ? mat1 : mat2, transpose_mat2, transpose_result);
    auto mat1_sizes = mat1.sizes();
    auto mat2_sizes = mat2.sizes();
    if (transpose_result) {
      transpose_mat1 = !transpose_mat1;
      transpose_mat2 = !transpose_mat2;
      mat1_sizes = mata->sizes();
      mat2_sizes = matb->sizes();
    }

    m = mat1_sizes[transpose_result ? 1 : 0];
    k = mat1_sizes[transpose_result ? 0 : 1];
    n = mat2_sizes[transpose_result ? 0 : 1];
    lda = mata->stride((transpose_mat1 == transpose_result) ? 1 : 0);
    ldb = matb->stride((transpose_mat2 == transpose_result) ? 1 : 0);
    result_ld = result->stride(transpose_result ? 0 : 1);
    transa = transpose_mat1 ?  mata->is_conj() ? 'c' : 't' : 'n';
    transb = transpose_mat2 ?  matb->is_conj() ? 'c' : 't' : 'n';
  }
  char transa, transb;
  int64_t m, n, k;
  int64_t lda, ldb, result_ld;
  c10::MaybeOwned<Tensor> mata, matb, result;
};
} // namespace

c10::MaybeOwned<Tensor> prepare_batch_matrix_for_cublas(const Tensor& tensor, bool& transpose_tensor, int64_t& ld_tensor, bool transpose_result, int64_t m, int64_t n) {
  IntArrayRef tensor_strides = tensor.strides();
  c10::MaybeOwned<Tensor> tensor_;
  int fast_dim = transpose_result ? 2 : 1;
  int leading_dim = transpose_result ? 1 : 2;

  if (tensor_strides[fast_dim] == 1 &&
    (tensor_strides[leading_dim] >= std::max<int64_t>(1, m))) {
    transpose_tensor = false;
    tensor_ = resolve_conj_if_indicated(tensor, true);
    ld_tensor = tensor_->strides()[leading_dim];
  } else if ((tensor_strides[leading_dim] == 1) &&
    (tensor_strides[fast_dim] >= std::max<int64_t>(1, n))) {
    transpose_tensor = true;
    tensor_ = resolve_conj_if_indicated(tensor, false);
    ld_tensor = tensor_->strides()[fast_dim];
  } else {
    transpose_tensor = !transpose_result;
    // gemm call requires leading dimension and stride parameters to be non-zero
    bool is_stride_non_zero = tensor.strides()[1] != 0 && tensor.strides()[2] != 0;
    if (tensor.is_contiguous() && is_stride_non_zero) {
      tensor_ = resolve_conj_if_indicated(tensor, transpose_result);
    } else {
      tensor_ = c10::MaybeOwned<Tensor>::owned(tensor.clone(at::MemoryFormat::Contiguous));
    }
    ld_tensor = tensor_->strides()[1];
  }

  return tensor_;
}

namespace {

enum class Activation {
  None,
  RELU,
  GELU,
};

cuda::blas::GEMMAndBiasActivationEpilogue activation_to_gemm_and_blas_arg(Activation a) {
  switch (a) {
    case Activation::None:
      return cuda::blas::GEMMAndBiasActivationEpilogue::None;
    case Activation::RELU:
      return cuda::blas::GEMMAndBiasActivationEpilogue::RELU;
    case Activation::GELU:
      return cuda::blas::GEMMAndBiasActivationEpilogue::GELU;
    default:
      TORCH_CHECK(false);
      return cuda::blas::GEMMAndBiasActivationEpilogue::None;
  }
}

static bool getDisableAddmmCudaLt() {
    static const char* env_value = std::getenv("DISABLE_ADDMM_CUDA_LT");
#ifdef USE_ROCM
    // if we enable tunable op, it'll take priority over just hipblaslt (heuristics)
    // note the current tunable op is not the hipblaslt path (gemm_and_bias)
    auto tuning_ctx = at::cuda::tunable::getTuningContext();
    if (tuning_ctx->IsTunableOpEnabled()) {
      return true;
    }
    // allow both CUDA and HIP env var names for ROCm builds
    // also, current default for ROCm builds is disable by default
    if (env_value == nullptr) {
        env_value = std::getenv("DISABLE_ADDMM_HIP_LT");
    }
    if (env_value != nullptr && strcmp(env_value, "0") == 0) {
      return false;
    }
    return true;
#else
    if (env_value != nullptr && strcmp(env_value, "1") == 0) {
      return true;
    }
    return false;
#endif
}

#ifdef USE_ROCM
static bool isSupportedHipLtROCmArch(int index) {
    hipDeviceProp_t* prop = at::cuda::getDeviceProperties(index);
    std::string device_arch = prop->gcnArchName;
    static const std::vector<std::string> archs = {"gfx90a", "gfx940", "gfx941", "gfx942"};
    for (std::string arch : archs) {
        size_t substring = device_arch.find(arch);
        if (substring != std::string::npos) {
            return true;
        }
    }
    TORCH_CHECK(false, "Attempting to use hipBLASLt on a unsupported architecture!");
    return false;
}
#endif

Tensor& addmm_out_cuda_impl(Tensor& result, const Tensor& self, const Tensor& mat1, const Tensor& mat2, const Scalar& beta, const Scalar& alpha, Activation activation=Activation::None) {
  // Make sure to keep addmm_cuda below in sync with this code; it
  // preflights a check to try to avoid actually needing to call
  // expand().
  TORCH_CHECK(mat1.dim() == 2 && mat2.dim() == 2, "tensors must be 2-D");
  TORCH_CHECK(
    mat1.dtype() == mat2.dtype(),
    "expected mat1 and mat2 to have the same dtype, but got: ", mat1.dtype(), " != ", mat2.dtype()
  )

  TensorArg targs[]{{result, "out", 0}, {self, "self", 1}, {mat1, "mat1", 2}, {mat2, "mat2", 3}};
  checkAllSameGPU(__func__, targs);

  IntArrayRef mat1_sizes = mat1.sizes();
  IntArrayRef mat2_sizes = mat2.sizes();
  IntArrayRef self__sizes;
  bool useLtInterface = false;
  static bool disable_addmm_cuda_lt = getDisableAddmmCudaLt();
  at::ScalarType scalar_type = self.scalar_type();
  c10::MaybeOwned<Tensor> self_;
  if (&result != &self) {
#if (defined(CUDA_VERSION) && (CUDA_VERSION >= 11040)) || defined(USE_ROCM)
    // Strangely, if mat2 has only 1 row or column, we get
    // CUBLAS_STATUS_INVALID_VALUE error from cublasLtMatmulAlgoGetHeuristic.
    // self.dim() == 1 && result.dim() == 2 && self.sizes()[0] == mat2_sizes[1]
    // is to use lt interface only when self is bias.
    // for cuda 11.4, cublasLtMatmul is activated
    // the last two conditions is to skip 16b transA and non-trans-B having
    // leading dim >> rows when they are sliced from a large tensor
    // see fbcode/caffe2/test/test_linalg.py:test_corner_cases_of_cublasltmatmul
    if (!disable_addmm_cuda_lt) {
      useLtInterface = beta.toComplexDouble() == 1.0 && self.dim() == 1 &&
          result.dim() == 2 && self.sizes()[0] == mat2_sizes[1] &&
          self.is_contiguous() && result.is_contiguous() &&
#ifdef USE_ROCM
          isSupportedHipLtROCmArch(self.device().index()) &&
          (scalar_type == at::ScalarType::Float ||
           scalar_type == at::ScalarType::Half ||
           scalar_type == at::ScalarType::BFloat16) &&
#else
          (scalar_type == at::ScalarType::Double ||
           scalar_type == at::ScalarType::Float ||
           scalar_type == at::ScalarType::Half ||
           scalar_type == at::ScalarType::BFloat16) &&
#endif
#if (defined(CUDA_VERSION) && CUDA_VERSION >= 12010 && !defined(USE_ROCM))
          mat2_sizes[0] > 1 && mat2_sizes[1] > 1;
#else
          mat2_sizes[0] > 1 && mat2_sizes[1] > 1 &&
          mat2_sizes[0] < 65535 * 32 && mat2_sizes[1] < 65535 * 32 &&
          mat1_sizes[0] < 65535 * 32 && mat1_sizes[1] < 65535 * 32 &&
          // avoid leading dim >> rows bugs
          ((mat1.strides()[0] == 1 && mat1.strides()[1] == mat1_sizes[0]) ||
           (mat1.strides()[1] == 1 && mat1.strides()[0] == mat1_sizes[1]) ||
           (scalar_type != at::ScalarType::Half &&
            scalar_type != at::ScalarType::BFloat16)) &&
          ((mat2.strides()[0] == 1 && mat2.strides()[1] == mat2_sizes[0]) ||
           (mat2.strides()[1] == 1 && mat2.strides()[0] == mat2_sizes[1]) ||
           (scalar_type != at::ScalarType::Half &&
            scalar_type != at::ScalarType::BFloat16));
#endif
    }
#endif
    if (!useLtInterface) {
      self_ = expand_size(self, {mat1_sizes[0], mat2_sizes[1]}, "addmm");
    }
    self__sizes = self_->sizes();
  } else {
#if defined(USE_ROCM)
    useLtInterface = !disable_addmm_cuda_lt &&
        result.dim() == 2 && result.is_contiguous() &&
        isSupportedHipLtROCmArch(self.device().index()) &&
        (scalar_type == at::ScalarType::Float ||
          scalar_type == at::ScalarType::Half ||
          scalar_type == at::ScalarType::BFloat16);
#endif
    self_ = c10::MaybeOwned<Tensor>::borrowed(self);
    self__sizes = self_->sizes();
    TORCH_CHECK(result.dim() == 2, "tensors must be 2-D");
    TORCH_CHECK(self__sizes[0] == mat1_sizes[0], "self_ dim 0 must match mat1 dim 0");
    TORCH_CHECK(self__sizes[1] == mat2_sizes[1], "self_ dim 1 must match mat2 dim 1");
  }

  if (&result != &self) {
    at::native::resize_output(result, {mat1_sizes[0], mat2_sizes[1]});
    if (beta.toComplexDouble() != 0.0 && !useLtInterface) {
      at::native::copy_(result, *self_);
    }
  }


  IntArrayRef result_sizes = result.sizes();
  if ((result_sizes[0] == 0) || (result_sizes[1] == 0)) {
    return result;
  }

  cublasCommonArgs args(mat1, mat2, result);

  if (mat1.numel() == 0) {
    // By definition, when beta==0, values in self should be ignored. nans and infs
    // should not propagate
    if (beta.toComplexDouble() == 0.) {
      return result.zero_();
    }
    // TODO: We could squeeze some perf by calling at::cuda::mul_out here instead, to bypass the dispatcher.
    // That requires some fixing some internal build dependencies though.
    return at::mul_out(
        result,
        self.expand(result.sizes()),
        at::native::scalar_tensor(
            beta,
            self.scalar_type(),
            c10::nullopt /* layout */,
            at::kCPU,
            c10::nullopt /* pin_memory */));
  }

  TORCH_INTERNAL_ASSERT_DEBUG_ONLY(!args.result->is_conj());

  if (useLtInterface) {
#if defined(USE_ROCM)
    AT_DISPATCH_FLOATING_TYPES_AND2(
        at::ScalarType::Half,
        at::ScalarType::BFloat16,
        scalar_type,
        "addmm_cuda_lt",
        [&] {
          at::cuda::blas::gemm_and_bias<scalar_t>(
              args.transa == 't',
              args.transb == 't',
              args.m,
              args.n,
              args.k,
              alpha.to<at::opmath_type<scalar_t>>(),
              args.mata->const_data_ptr<scalar_t>(),
              args.lda,
              args.matb->const_data_ptr<scalar_t>(),
              args.ldb,
              // This condition is needed for mm case on ROCm for hipblasLt path.
              // Passing the bias ptr as null to avoid accuracy issues for mm case.
              (&result != &self) ? self.const_data_ptr<scalar_t>() : nullptr,
              args.result->data_ptr<scalar_t>(),
              args.result_ld,
              activation_to_gemm_and_blas_arg(activation)
          );
        });
#else
    auto activation_epilogue = activation_to_gemm_and_blas_arg(activation);
#if (defined(CUDA_VERSION) && (CUDA_VERSION < 11080))
    // GELU is not supported (and does not compile!) prior
    // to CUDA 11.4. Have observed accuracy issues with
    // GELU epilogue in 11.4; disabling the GELU epilogue
    // path for CUDA version < 11.8.
    if (activation == Activation::GELU)
      activation_epilogue = cuda::blas::GEMMAndBiasActivationEpilogue::None;
#endif

    AT_DISPATCH_FLOATING_TYPES_AND2(
        at::ScalarType::Half,
        at::ScalarType::BFloat16,
        scalar_type,
        "addmm_cuda_lt",
        [&] {
          at::cuda::blas::gemm_and_bias<scalar_t>(
              args.transa == 't',
              args.transb == 't',
              args.m,
              args.n,
              args.k,
              alpha.to<at::opmath_type<scalar_t>>(),
              args.mata->const_data_ptr<scalar_t>(),
              args.lda,
              args.matb->const_data_ptr<scalar_t>(),
              args.ldb,
              self.const_data_ptr<scalar_t>(),
              args.result->data_ptr<scalar_t>(),
              args.result_ld,
              activation_epilogue
          );
        });
#endif
  } else
  {
    AT_DISPATCH_FLOATING_AND_COMPLEX_TYPES_AND2(
        at::ScalarType::Half,
        at::ScalarType::BFloat16,
        scalar_type,
        "addmm_cuda",
        [&] {
          using opmath_t = at::opmath_type<scalar_t>;
          opmath_t alpha_val = alpha.to<opmath_t>();
          opmath_t beta_val = beta.to<opmath_t>();
          const scalar_t* mat1_ptr = args.mata->const_data_ptr<scalar_t>();
          const scalar_t* mat2_ptr = args.matb->const_data_ptr<scalar_t>();
          scalar_t* result_ptr = args.result->mutable_data_ptr<scalar_t>();
          at::cuda::blas::gemm<scalar_t>(
              args.transa,
              args.transb,
              args.m,
              args.n,
              args.k,
              alpha_val,
              mat1_ptr,
              args.lda,
              mat2_ptr,
              args.ldb,
              beta_val,
              result_ptr,
              args.result_ld);
        });
    switch (activation) {
      case Activation::RELU:
        at::relu_(const_cast<Tensor&>(*args.result));
        break;
      case Activation::GELU:
        at::gelu_(const_cast<Tensor&>(*args.result), "tanh");
        break;
      default: break;
    }
  }

// Preprocessor gate here needs to match the inverse of the check
// gating activation_to_gemm_and_blas_arg above; here we are manually
// performing a post-GELU because we weren't able to use the GELU
// epilogue above.
#if !(defined(CUDA_VERSION) && CUDA_VERSION >= 11080) && !defined(USE_ROCM)
  if (useLtInterface && activation == Activation::GELU) {
    at::gelu_(const_cast<Tensor&>(*args.result), "tanh");
  }
#endif

  if (!result.is_same(*args.result)) {
    result.copy_(*args.result);
  }
  return result;
}

const Tensor& baddbmm_out_cuda_impl(const Tensor& result, const Tensor& self, const Tensor& batch1, const Tensor& batch2, const Scalar& beta, const Scalar& alpha) {
  // handle pathological cases that blas may not like
  if (result.numel() == 0) {
    return result;
  } else if (batch1.size(2) == 0) {
    if (beta.to<c10::complex<double>>() == 0.0) {
      return result.zero_();
    } else {
      return result.mul_(beta);
    }
  }

  bool transpose_result = false;
  c10::MaybeOwned<Tensor> result_;
  IntArrayRef result_strides = result.strides();
  IntArrayRef result_sizes = result.sizes();

  if ((result_strides[1] == 1) &&
      ((result_sizes[2] == 1) || (result_strides[2] >= std::max<int64_t>(1, result_sizes[1])))) {
    result_ = resolve_conj_if_indicated(result, true);
  } else if ((result_strides[2] == 1) &&
    (result_sizes[1] == 1 || (result_strides[1] >= std::max<int64_t>(1, result_sizes[2])))) {
    transpose_result = true;
    result_ = resolve_conj_if_indicated(result, true);
  } else {
    result_ = c10::MaybeOwned<Tensor>::owned(result.transpose(1, 2).clone(at::MemoryFormat::Contiguous).transpose(1, 2));
  }

  int leading_dim = transpose_result ? 1 : 2;

  int64_t m = result_sizes[transpose_result ? 2 : 1];
  int64_t n = result_sizes[leading_dim];
  int64_t k = (transpose_result ? batch2 : batch1).sizes()[leading_dim];

  int64_t lda, ldb, ldc;
  bool transpose_batch1, transpose_batch2;
  auto batch1_ = prepare_batch_matrix_for_cublas(transpose_result ? batch2 : batch1, transpose_batch1, lda, transpose_result, m, k);
  auto batch2_ = prepare_batch_matrix_for_cublas(transpose_result ? batch1 : batch2, transpose_batch2, ldb, transpose_result, k, n);

  ldc = result_->strides()[leading_dim];
  int64_t num_batches = result_->sizes()[0];

  TORCH_INTERNAL_ASSERT_DEBUG_ONLY(!result_->is_conj());

  AT_DISPATCH_FLOATING_AND_COMPLEX_TYPES_AND2(at::ScalarType::Half, at::ScalarType::BFloat16, self.scalar_type(), "baddbmm_cuda", [&] {
    using opmath_t = at::opmath_type<scalar_t>;
    opmath_t alpha_val = alpha.to<opmath_t>();
    opmath_t beta_val = beta.to<opmath_t>();
    const scalar_t* batch1_ptr = batch1_->const_data_ptr<scalar_t>();
    const scalar_t* batch2_ptr = batch2_->const_data_ptr<scalar_t>();
    scalar_t* result_ptr = result_->mutable_data_ptr<scalar_t>();
    const auto transa = transpose_batch1 ? batch1_->is_conj() ? 'c' : 't' : 'n';
    const auto transb = transpose_batch2 ? batch2_->is_conj() ? 'c' : 't' : 'n';
    // If batch is 1 call gemm rather than bgemm
    if (num_batches == 1) {
      at::cuda::blas::gemm<scalar_t>(
          transa, transb,
          m, n, k,
          alpha_val,
          batch1_ptr, lda,
          batch2_ptr, ldb,
          beta_val,
          result_ptr, ldc);
    } else {
      at::cuda::blas::bgemm<scalar_t>(
        transa, transb,
        m, n, k,
        alpha_val,
        batch1_ptr, lda, batch1_->strides()[0],
        batch2_ptr, ldb, batch2_->strides()[0],
        beta_val,
        result_ptr, ldc, result_->strides()[0],
        num_batches
      );
   }
  });
  if (!result.is_same(*result_)) {
    result.copy_(*result_);
  }
  return result;
}

} // anonymous namespace

TORCH_IMPL_FUNC(addmm_out_cuda)(const Tensor& self, const Tensor& mat1, const Tensor& mat2, const Scalar& beta, const Scalar& alpha, const Tensor& result) {
  addmm_out_cuda_impl(const_cast<Tensor&>(result), self, mat1, mat2, beta, alpha);
}

TORCH_IMPL_FUNC(addmm_activation_out_cuda)(const Tensor& self, const Tensor& mat1, const Tensor& mat2, const Scalar& beta, const Scalar& alpha, bool use_gelu, const Tensor& result) {
  addmm_out_cuda_impl(const_cast<Tensor&>(result), self, mat1, mat2, beta, alpha, use_gelu ? Activation::GELU : Activation::RELU);
}

TORCH_IMPL_FUNC(mm_out_cuda)(const Tensor& self, const Tensor& mat2, const Tensor& result) {
  addmm_out_cuda_impl(const_cast<Tensor&>(result), result, self, mat2, 0, 1);
}

TORCH_IMPL_FUNC(baddbmm_out_cuda)(const Tensor& self, const Tensor& batch1, const Tensor& batch2, const Scalar& beta, const Scalar& alpha, const Tensor& result) {
  {
    at::NoNamesGuard guard;
    baddbmm_out_cuda_impl(result, self, batch1, batch2, beta, alpha);
  }
}

TORCH_IMPL_FUNC(bmm_out_cuda)(const Tensor& batch1, const Tensor& batch2, const Tensor &result) {
  Scalar beta(0.0);
  Scalar alpha(1.0);
  {
    NoNamesGuard guard;
    baddbmm_out_cuda_impl(result, result, batch1, batch2, beta, alpha);
  }
}

namespace {

inline void dot_check(const Tensor& self, const Tensor& other) {
  TORCH_CHECK(
      self.dim() == 1 && other.dim() == 1,
      "1D tensors expected, but got ",
      self.dim(),
      "D and ",
      other.dim(),
      "D tensors");
  TORCH_CHECK(
      self.scalar_type() == other.scalar_type(),
      "dot : expected both vectors to have same dtype, but found ",
      self.scalar_type(),
      " and ",
      other.scalar_type());
  TORCH_CHECK(
      self.numel() == other.numel(),
      "inconsistent tensor size, expected tensor [",
      self.numel(),
      "] and src [",
      other.numel(),
      "] to have the same number of elements, but got ",
      self.numel(),
      " and ",
      other.numel(),
      " elements respectively");
  TORCH_CHECK(
      (self.numel() <= INT_MAX) && (self.stride(0) <= INT_MAX) &&
          (other.stride(0) <= INT_MAX),
      "dot only supports n, incx, incy with the bound [val] <= %d",
      INT_MAX);
}

} // anonymous namespace

Tensor dot_cuda(const Tensor& self, const Tensor& other) {
  if (self.is_complex()) {
    if (self.is_conj()) {
      if (other.is_conj()) {
        return (dot_cuda(self.conj(), other.conj())).conj();
       } else {
         return vdot_cuda(self.conj(), other);
       }
    } else if (other.is_conj()) {
      return vdot_cuda(other.conj(), self);
    }
  }

  at::NoNamesGuard guard;
  dot_check(self, other);

  const int n = static_cast<int>(self.numel());
  int incx = static_cast<int>(self.stride(0));
  int incy = static_cast<int>(other.stride(0));
  if (n == 1) {
    incx = 1;
    incy = 1;
  }

if (self._is_zerotensor() || other._is_zerotensor()) {
  return at::_efficientzerotensor({}, self.options());
}

return AT_DISPATCH_FLOATING_AND_COMPLEX_TYPES_AND2(
      ScalarType::Half, ScalarType::BFloat16,
      self.scalar_type(), "dot",
      [&] {
        Tensor result = at::empty({}, self.options());

        auto handle = at::cuda::getCurrentCUDABlasHandle();
        at::cuda::blas::PointerModeGuard pointerModeGuard(handle, CUBLAS_POINTER_MODE_DEVICE);
        at::cuda::blas::dot<scalar_t>(
            handle,
            n,
            self.const_data_ptr<scalar_t>(),
            incx,
            other.const_data_ptr<scalar_t>(),
            incy,
            result.mutable_data_ptr<scalar_t>());

        return result;
      });
}

Tensor vdot_cuda(const Tensor& self, const Tensor& other) {
  if (!self.is_complex()) {
    return dot_cuda(self, other);
  }

  if (self.is_conj()) {
    if (other.is_conj()) {
      return vdot_cuda(other.conj(), self.conj());
    } else {
      return dot_cuda(self.conj(), other);
    }
  } else if (other.is_conj()) {
    return (dot_cuda(self, other.conj())).conj();
  }

  at::NoNamesGuard guard;
  dot_check(self, other);

  if (self._is_zerotensor() || other._is_zerotensor()) {
    return at::_efficientzerotensor({}, self.options());
  }

  const int n = static_cast<int>(self.numel());
  int incx = static_cast<int>(self.stride(0));
  int incy = static_cast<int>(other.stride(0));
  if (n == 1) {
    incx = 1;
    incy = 1;
  }

  return AT_DISPATCH_COMPLEX_TYPES(self.scalar_type(), "vdot", [&] {
    Tensor result = at::empty({}, self.options());

    auto handle = at::cuda::getCurrentCUDABlasHandle();
    at::cuda::blas::PointerModeGuard pointerModeGuard(
        handle, CUBLAS_POINTER_MODE_DEVICE);
    at::cuda::blas::vdot<scalar_t>(
        handle,
        n,
        self.const_data_ptr<scalar_t>(),
        incx,
        other.const_data_ptr<scalar_t>(),
        incy,
        result.mutable_data_ptr<scalar_t>());

    return result;
  });
}

TORCH_IMPL_FUNC(addmv_out_cuda)(const Tensor &self, const Tensor &mat, const Tensor &vec, const Scalar& beta_, const Scalar& alpha_, const Tensor& result) {
  c10::MaybeOwned<Tensor> self_ = expand_size(self, {mat.size(0)});
  auto betaval = beta_.toComplexDouble();
  if (mat.numel() == 0) {
    // shortcut for an empty matrix
    // By definition, when beta==0, values in self should be ignored. nans and infs
    // should not propagate
    if (betaval == 0.0) {
      result.zero_();
    } else {
      at::mul_out(
          const_cast<Tensor&>(result),
          self,
          at::native::scalar_tensor(
              beta_, self.scalar_type(), c10::nullopt /* layout */, at::kCPU, c10::nullopt /* pin_memory */));
    }
  } else {
    if (!result.is_same(*self_) && betaval != 0.0) { //if beta is 0, result contents will be zeroed later
      at::native::copy_(const_cast<Tensor&>(result), *self_);
    }
    if (result.numel() != 0) {
      auto r_stride = result.stride(0);
      auto vec_stride = vec.stride(0);

      // Check for contiguity of `vec` and update `vec_stride` accordingly
      const auto vec_contiguous = vec_stride == 0 ? vec.contiguous() : vec;
      // A vector can be contiguous and have a stride of zero if it has it is of length 1
      vec_stride = std::max<int64_t>(vec_contiguous.stride(0), 1LL);

      AT_DISPATCH_FLOATING_AND_COMPLEX_TYPES_AND2(at::ScalarType::Half, at::ScalarType::BFloat16, mat.scalar_type(), "addmv_impl_cuda", [&] {
        auto beta = beta_.to<scalar_t>();
        auto alpha = alpha_.to<scalar_t>();
        if (mat.stride(0) == 1 && mat.stride(1) >= std::max<int64_t>(1, mat.size(0))) {
          at::cuda::blas::gemv<scalar_t>('n',
            mat.size(0), mat.size(1), alpha, mat.const_data_ptr<scalar_t>(), mat.stride(1), vec_contiguous.const_data_ptr<scalar_t>(),
            vec_stride, beta, result.mutable_data_ptr<scalar_t>(), r_stride);
        }
        else if (mat.stride(1) == 1 && mat.stride(0) >= std::max<int64_t>(1, mat.size(1))) {
          at::cuda::blas::gemv<scalar_t>('t',
            mat.size(1), mat.size(0), alpha, mat.const_data_ptr<scalar_t>(), mat.stride(0),
            vec_contiguous.const_data_ptr<scalar_t>(), vec_stride, beta, result.mutable_data_ptr<scalar_t>(), r_stride);
        }
        else {
          Tensor cmat = mat.contiguous();
          at::cuda::blas::gemv<scalar_t>('t',
              mat.size(1), mat.size(0), alpha, cmat.const_data_ptr<scalar_t>(), cmat.stride(0),
              vec_contiguous.const_data_ptr<scalar_t>(), vec_stride, beta, result.mutable_data_ptr<scalar_t>(), r_stride);
        }
      });
    }
  }
}

Tensor& _int_mm_out_cuda(const Tensor& self, const Tensor& mat2, Tensor& result) {
  // NOTE: cuBLAS is currently broken for some combination of transposed inputs.
  TORCH_CHECK(self.dim() == 2, "Expected self to be of dimension 2 but got ", self.dim());
  TORCH_CHECK(mat2.dim() == 2, "Expected mat2 to be of dimension 2 but got ", mat2.dim());
  TORCH_CHECK(self.size(0) > 16, "self.size(0) needs to be greater than 16, but got ", self.size(0));
  TORCH_CHECK(self.size(1) > 0 && self.size(1) % 8 == 0, "self.size(1) needs to be greater than 0 and a multiple of 8, but got ", self.size(1));
  TORCH_CHECK(self.size(1) == mat2.size(0), "self.size(1) needs to match mat2.size(0) but got ", self.size(1), " and ", mat2.size(0));
  TORCH_CHECK(mat2.size(1) > 0 && mat2.size(1) % 8 == 0, "mat2.size(1) needs to be greater than 0 and a multiple of 8, but got ", mat2.size(1));

  TORCH_CHECK(result.dtype() == at::kInt, "Expected result dtype to be of type kInt but got ", result.dtype());
  TORCH_CHECK(result.size(0) == self.size(0), "Expected result.size(0) to be ", self.size(0), " but got ", result.size(0));
  TORCH_CHECK(result.size(1) == mat2.size(1), "Expected result.size(1) to be ", mat2.size(1), " but got ", result.size(1));

  TORCH_CHECK(result.dim() == 2, "Expected result to be of dimension 2 but got ", result.dim());

  TORCH_CHECK(result.is_contiguous(), "Expected result to be contiguous.");

#if (defined(CUDA_VERSION) && (CUDA_VERSION >= 11070)) || defined(USE_ROCM)
  cublasCommonArgs args(self, mat2, result);

  at::cuda::blas::int8_gemm(
      args.transa == 't',
      args.transb == 't',
      args.m,
      args.n,
      args.k,
      args.mata->data_ptr<int8_t>(),
      args.lda,
      args.matb->data_ptr<int8_t>(),
      args.ldb,
      args.result->data_ptr<int32_t>(),
      args.result_ld);

  if (!result.is_same(*args.result)) {
    result.copy_(*args.result);
  }
#else
#if !defined(USE_ROCM) && defined(CUDA_VERSION)
  TORCH_CHECK(false, "_int_mm_out_cuda not compiled for CUDA ", CUDA_VERSION);
#else
  TORCH_CHECK(false, "_int_mm_out_cuda not compiled for this platform.");
#endif
#endif

  return result;
}

Tensor _int_mm_cuda(const Tensor& self, const Tensor& mat2) {
  Tensor result = at::empty({self.size(0), mat2.size(1)}, self.options().dtype(at::kInt));
  return _int_mm_out_cuda(self, mat2, result);
}

static bool _scaled_mm_allowed_device() {
    auto dprops = at::cuda::getCurrentDeviceProperties();
#ifdef USE_ROCM
    std::string device_arch = dprops->gcnArchName;
    static const std::vector<std::string> archs = {"gfx940", "gfx941", "gfx942"};
    for (std::string arch : archs) {
        size_t substring = device_arch.find(arch);
        if (substring != std::string::npos) {
            return true;
        }
    }
    return false;
#else
    return dprops->major >= 9 || (dprops->major == 8 && dprops->minor == 9);
#endif
}

namespace{

enum class ScalingType {
  TensorWise,
  RowWise,
  Error
};
/*
 * Scaling Type Determination:
 * ---------------------------
 * Conditions and corresponding Scaling Types:
 *
 * - If scale_a.numel() == 1 && scale_b.numel() == 1:
 *   - Returns TensorWise.
 *
 * - Else if scale_a.dim() == 1 && scale_a.size(0) == dim_m && scale_b.size(0) == dim_n:
 *   - Returns RowWise.
 *
 * - Otherwise:
 *   - Returns Error.
 */

// Validates the scale tensors to scaled_mm
// And returns the type of scaling/which kernel to use
ScalingType get_scaling_type(
    const at::Tensor& scale_a,
    const at::Tensor& scale_b,
    int64_t dim_m,
    int64_t dim_n) {
  // Both Per-Tensor and Row-wise scaling expect fp32 tensors
  TORCH_CHECK(
      scale_a.scalar_type() == kFloat && scale_b.scalar_type() == kFloat,
      "Both scale_a and scale_b must be float (fp32) tensors.");


  // Check the singluar scale case for per-tensor scaling
  if (scale_a.numel() == 1 && scale_b.numel() == 1) {
    return ScalingType::TensorWise;
  } else if (scale_a.dim() == 1 && scale_a.size(0) == dim_m) {
// Check the per-row scaling case
#if !defined(USE_ROCM) && !defined(_MSC_VER) || \
    (defined(USE_ROCM) && ROCM_VERSION >= 60000)
    TORCH_CHECK(
        scale_a.dim() == 1 && scale_b.dim() == 1,
        "Both scale_a and scale_b must be 1-dimensional tensors");
    TORCH_CHECK(
        scale_b.size(0) == dim_n,
        "For row-wise scaling, scale_b must have size ",
        dim_n,
        " but got ",
        scale_b.size(0),
        ".");
    TORCH_CHECK(
        scale_a.is_contiguous() && scale_b.is_contiguous(),
        "Both scale_a and scale_b must be contiguous.");
    return ScalingType::RowWise;
#else
    TORCH_CHECK(false, "Per-row scaling is not supported for this platform!");
    return ScalingType::Error;
#endif // !defined(USE_ROCM) && !defined(_MSC_VER) || (defined(USE_ROCM) &&
       // ROCM_VERSION >= 60000)
  } else {
    // Prettier Error Case messaging
    TORCH_CHECK(
        false,
        "For row-wise scaling, scale_a must be size ",
        dim_m,
        " but got ",
        scale_a.numel(),
        " and scale_b must be size ",
        dim_n,
        " but got ",
        scale_b.numel(),
        ".");
    // Unreachable
    return ScalingType::RowWise;
  }
  return ScalingType::Error;
}

} // namespace

// Computes matrix multiply + bias while applying scaling to input and output matrices and computes amax
// Scales are only applicable when matrices are of Float8 type and assumbed to be equal to 1.0 by default.
// If output matrix type is 16 or 32-bit type, neither scale_result is applied nor amax is computed.
// Known limitations:
//  - Only works if mat1 is row-major and mat2 is column-major
//  - Only works if matrices sizes are divisible by 32
//  - If 1-dimensional tensors are used then scale_a should be size = mat1.size(0)
//    and scale_b should have size = to mat2.size(1)
//  Arguments:
//    - `mat1`: the first operand of the matrix multiply, can be type `torch.float8_e4m3fn` or `torch.float8_e5m2`
//    - `mat2`: the second operand of the matrix multiply, can be type `torch.float8_e4m3fn` or `torch.float8_e5m2`
//    - `bias`: the bias, can be type `torch.float16` or `torch.bfloat16`
//    - `out_dtype`: the output dtype, can either be a float8 or a higher precision floating point type
//    - `scale_a`: a scalar or 1-dimensional tensor with the inverse scale of `mat1`, only needed if `mat1` is a float8 type
//    - `scale_b`: a scalar or 1-dimensional tensor with the inverse scale of `mat2`, only needed if `mat2` is a float8 type
//    - `scale_result`: a scalar tensor with the scale of the output, only utilized if the output is a float8 type
//    - `use_fast_accum`: if true, enables fast float8 accumulation
//    - `out`: a reference to the output tensor

std::tuple<Tensor&, Tensor&>
_scaled_mm_out_cuda(const Tensor& mat1, const Tensor& mat2,
          const std::optional<at::Tensor>& bias,
          std::optional<c10::ScalarType> out_dtype,
          const std::optional<at::Tensor>& scale_a,
          const std::optional<at::Tensor>& scale_b,
          const std::optional<at::Tensor>& scale_result,
          bool use_fast_accum,
          Tensor& out, Tensor& amax) {
  // Check sizes
  bool allowed_device = _scaled_mm_allowed_device();
  TORCH_CHECK(allowed_device, "torch._scaled_mm is only supported on CUDA devices with compute capability >= 9.0 or 8.9, or ROCm MI300+");
  TORCH_CHECK(mat1.dim() == 2, "mat1 must be a matrix");
  TORCH_CHECK(mat2.dim() == 2, "mat2 must be a matrix");
  TORCH_CHECK(
      mat1.sizes()[1] == mat2.sizes()[0], "mat1 and mat2 shapes cannot be multiplied (",
      mat1.sizes()[0], "x", mat1.sizes()[1], " and ", mat2.sizes()[0], "x", mat2.sizes()[1], ")");
<<<<<<< HEAD
  TORCH_CHECK(!scale_a || (scale_a->numel() == 1 && scale_a->scalar_type() == kFloat),
       "scale_a must be float scalar");
  TORCH_CHECK(!scale_b || (scale_b->numel() == 1 && scale_b->scalar_type() == kFloat),
       "scale_b must be a float scalar");
=======

  // Check what type of scaling we are doing based on inputs
  ScalingType scaling_choice = get_scaling_type(scale_a, scale_b, mat1.size(0), mat2.size(1));
  TORCH_INTERNAL_ASSERT(scaling_choice != ScalingType::Error, "Scaling type not supported");

>>>>>>> e53d9590
  TORCH_CHECK(!scale_result || (scale_result->numel() == 1 && scale_result->scalar_type() == kFloat),
       "scale_result must be a float scalar");
  TORCH_CHECK(!bias || bias->numel() == mat2.sizes()[1], "Bias must be size ", mat2.sizes()[1],
       " but got ", bias->numel());
  TORCH_CHECK(
      mat1.sizes()[1] % 16 == 0,
      "Expected trailing dimension of mat1 to be divisible by 16 ",
      "but got mat1 shape: (",
      mat1.sizes()[0],
      "x",
      mat1.sizes()[1],
      ".");
  TORCH_CHECK(mat2.sizes()[0] % 16 == 0 && mat2.sizes()[1] % 16 == 0, "mat2 shape (", mat2.sizes()[0], "x",
       mat2.sizes()[1], " must be divisible by 16");
  // Check types
  TORCH_CHECK(!out_dtype || *out_dtype == out.scalar_type(), "out_dtype must match output matrix type");
  TORCH_CHECK(amax.scalar_type() == kFloat, "amax must be a float scalar");
  TORCH_CHECK(isFloat8Type(mat1.scalar_type()), "Expected mat1 to be Float8 matrix got ", mat1.scalar_type());
  TORCH_CHECK(isFloat8Type(mat2.scalar_type()), "Expected mat2 to be Float8 matrix got ", mat2.scalar_type());
  // Type restrictions imposed by CuBLASLt as of CUDA-12.1
  TORCH_CHECK(mat1.scalar_type() != ScalarType::Float8_e5m2 || mat2.scalar_type() != ScalarType::Float8_e5m2,
        "Multiplication of two Float8_e5m2 matrices is not supported");
  if (bias) {
    TORCH_CHECK(out.scalar_type() != kFloat, "Bias is not supported when out_dtype is set to Float32");
    TORCH_CHECK(bias->scalar_type() == ScalarType::BFloat16 || bias->scalar_type() == ScalarType::Half,
         "Bias must be either Half or BFloat16, but got ", bias->scalar_type());
    TORCH_CHECK((out.scalar_type() != kFloat && out.scalar_type() != ScalarType::BFloat16) ||
          bias->scalar_type() == ScalarType::BFloat16,
          "Bias must be BFloat16 to compute ", out.scalar_type(), " output, but got ", bias->scalar_type());
    TORCH_CHECK(out.scalar_type() != ScalarType::Half || bias->scalar_type() == ScalarType::Half,
          "Bias must be Float16 to compute ", out.scalar_type(), " output, but got ", bias->scalar_type());
  }
  {
    auto bias_ = bias.value_or(Tensor());
    auto scale_a_ = scale_a.value_or(Tensor());
    auto scale_b_ = scale_b.value_or(Tensor());
    auto scale_result_ = scale_result.value_or(Tensor());
    TensorArg targs[]{{out, "out", 0}, {amax, "amax", 1}, {mat1, "mat1", 2}, {mat2, "mat2", 3},
                      {bias_, "bias", 4}, {scale_a_, "scale_a", 5}, {scale_b_, "scale_b", 6},
                      {scale_result_, "scale_result", 7}};
    checkAllSameGPU(__func__, targs);
  }
  // Validation checks have passed lets resize the output to actual size
  IntArrayRef mat1_sizes = mat1.sizes();
  IntArrayRef mat2_sizes = mat2.sizes();
  at::native::resize_output(out, {mat1_sizes[0], mat2_sizes[1]});
  at::native::resize_output(amax, {});

  // We are doing row-wise scaling
  if (scaling_choice == ScalingType::RowWise) {
    TORCH_CHECK(out.dtype() == kBFloat16, "Only bf16 high precsion output types are supported for row-wise scaling.");
    at::cuda::detail::f8f8bf16_rowwise(
        mat1,
        mat2,
        scale_a,
        scale_b,
        bias,
        use_fast_accum,
        out);
    return out;
  }

  cublasCommonArgs args(mat1, mat2, out);
  const auto out_dtype_ = args.result->scalar_type();
  TORCH_CHECK(args.transa == 't' && args.transb == 'n', "Only multiplication of row-major and column-major matrices is supported by cuBLASLt");
#ifdef USE_ROCM
  auto tuning_ctx = at::cuda::tunable::getTuningContext();
  if (tuning_ctx->IsTunableOpEnabled()) {
#define TUNABLE_DISPATCH(BLASOP_A, BLASOP_B)                            \
        if (mat1.scalar_type() == ScalarType::Float8_e4m3fnuz) {        \
          if (mat2.scalar_type() == ScalarType::Float8_e4m3fnuz) {      \
            static at::cuda::tunable::ScaledGemmTunableOp<              \
                at::Float8_e4m3fnuz, at::Float8_e4m3fnuz, scalar_t,     \
                BLASOP_A, BLASOP_B> scaledgemm{};                       \
            scaledgemm(&params);                                        \
          }                                                             \
          else if (mat2.scalar_type() == ScalarType::Float8_e5m2fnuz) { \
            static at::cuda::tunable::ScaledGemmTunableOp<              \
                at::Float8_e4m3fnuz, at::Float8_e5m2fnuz, scalar_t,     \
                BLASOP_A, BLASOP_B> scaledgemm{};                       \
            scaledgemm(&params);                                        \
          }                                                             \
        }                                                               \
        else if (mat1.scalar_type() == ScalarType::Float8_e5m2fnuz) {   \
          if (mat2.scalar_type() == ScalarType::Float8_e4m3fnuz) {      \
            static at::cuda::tunable::ScaledGemmTunableOp<              \
                at::Float8_e5m2fnuz, at::Float8_e4m3fnuz, scalar_t,     \
                BLASOP_A, BLASOP_B> scaledgemm{};                       \
            scaledgemm(&params);                                        \
          }                                                             \
          else if (mat2.scalar_type() == ScalarType::Float8_e5m2fnuz) { \
            static at::cuda::tunable::ScaledGemmTunableOp<              \
                at::Float8_e5m2fnuz, at::Float8_e5m2fnuz, scalar_t,     \
                BLASOP_A, BLASOP_B> scaledgemm{};                       \
            scaledgemm(&params);                                        \
          }                                                             \
        }
    AT_DISPATCH_V2(out_dtype_, "_tunable_scaled_gemm", AT_WRAP([&] {
      bool transa_ = ((args.transa != 'n') && (args.transa != 'N'));
      bool transb_ = ((args.transb != 'n') && (args.transb != 'N'));
      at::cuda::tunable::ScaledGemmParams<scalar_t> params;
      params.transa = args.transa;
      params.transb = args.transb;
      params.m = args.m;
      params.n = args.n;
      params.k = args.k;
      params.a = args.mata->data_ptr();
      params.a_scale_ptr = scale_a ? scale_a->data_ptr() : nullptr;
      params.lda = args.lda;
      params.a_dtype = args.mata->scalar_type();
      params.b = args.matb->data_ptr();
      params.b_scale_ptr = scale_b ? scale_b->data_ptr() : nullptr;
      params.ldb = args.ldb;
      params.b_dtype = args.matb->scalar_type();
      params.bias_ptr = bias ? bias->data_ptr(): nullptr;
      params.bias_dtype = bias ? bias->scalar_type() : isFloat8Type(out_dtype_) ? at::ScalarType::Half : out_dtype_;
      params.c = args.result->data_ptr();
      params.c_scale_ptr = scale_result ? scale_result->data_ptr() : nullptr;
      params.ldc = args.result_ld;
      params.c_dtype = out_dtype_;
      params.amax_ptr = amax.data_ptr();
      params.use_fast_accum = use_fast_accum;
      if (transa_ && transb_) {
        TUNABLE_DISPATCH(at::cuda::tunable::BlasOp::T, at::cuda::tunable::BlasOp::T)
      }
      else if (transa_ && !transb_) {
        TUNABLE_DISPATCH(at::cuda::tunable::BlasOp::T, at::cuda::tunable::BlasOp::N)
      }
      else if (!transa_ && transb_) {
        TUNABLE_DISPATCH(at::cuda::tunable::BlasOp::N, at::cuda::tunable::BlasOp::T)
      }
      else if (!transa_ && !transb_) {
        TUNABLE_DISPATCH(at::cuda::tunable::BlasOp::N, at::cuda::tunable::BlasOp::N)
      }
      else {
        TORCH_CHECK(false, "unreachable");
      }
    }),
    kHalf, kBFloat16, kFloat8_e4m3fnuz, kFloat8_e5m2fnuz, AT_EXPAND(AT_FLOATING_TYPES));
#undef TUNABLE_DISPATCH
  }
  else
#endif
  {
#if defined(USE_ROCM) && ROCM_VERSION >= 60200
  // hipBlasLT requires scaleD to be set to something in order to use AMAX
    auto dummy_options = TensorOptions().dtype(kFloat).device(kCUDA);
    auto dummy_scale = at::ones(1, dummy_options);
#endif
    at::cuda::blas::scaled_gemm(
        args.transa,
        args.transb,
        args.m,
        args.n,
        args.k,
        args.mata->data_ptr(),
        scale_a ? scale_a->data_ptr() : nullptr,
        args.lda,
        args.mata->scalar_type(),
        args.matb->data_ptr(),
        scale_b ? scale_b->data_ptr() : nullptr,
        args.ldb,
        args.matb->scalar_type(),
        bias ? bias->data_ptr(): nullptr,
        bias ? bias->scalar_type() : isFloat8Type(out_dtype_) ? at::ScalarType::Half : out_dtype_,
        args.result->data_ptr(),
#if defined(USE_ROCM) && ROCM_VERSION >= 60200
        scale_result ? scale_result->data_ptr() : dummy_scale.data_ptr(),
#else
        scale_result ? scale_result->data_ptr() : nullptr,
#endif
        args.result_ld,
        out_dtype_,
        amax.data_ptr(),
        use_fast_accum);
  }

#if defined(USE_ROCM) && ROCM_VERSION >= 60000 && ROCM_VERSION < 60200
  // ROCm's hipBLASLt does not support amax before 6.2, so calculate separately
  amax = at::max(at::abs(out.to(kFloat)));
#endif

  return {out, amax};
}

std::tuple<Tensor, Tensor>
_scaled_mm_cuda(const Tensor& mat_a, const Tensor& mat_b,
          const std::optional<at::Tensor>& bias,
          std::optional<c10::ScalarType> out_dtype,
          const std::optional<at::Tensor>& scale_a,
          const std::optional<at::Tensor>& scale_b,
          const std::optional<at::Tensor>& scale_result,
          bool use_fast_accum) {
  const auto out_dtype_ = out_dtype.value_or(mat_a.scalar_type());
  Tensor out = at::empty({0}, mat_a.options().dtype(out_dtype_));
  Tensor amax = at::empty({0}, mat_a.options().dtype(ScalarType::Float));
  return _scaled_mm_out_cuda(mat_a, mat_b, bias, out_dtype, scale_a, scale_b, scale_result, use_fast_accum, out, amax);
}

} // namespace at::native<|MERGE_RESOLUTION|>--- conflicted
+++ resolved
@@ -925,15 +925,15 @@
 //    - `use_fast_accum`: if true, enables fast float8 accumulation
 //    - `out`: a reference to the output tensor
 
-std::tuple<Tensor&, Tensor&>
+Tensor&
 _scaled_mm_out_cuda(const Tensor& mat1, const Tensor& mat2,
+          const Tensor& scale_a,
+          const Tensor& scale_b,
           const std::optional<at::Tensor>& bias,
+          const std::optional<at::Tensor>& scale_result,
           std::optional<c10::ScalarType> out_dtype,
-          const std::optional<at::Tensor>& scale_a,
-          const std::optional<at::Tensor>& scale_b,
-          const std::optional<at::Tensor>& scale_result,
           bool use_fast_accum,
-          Tensor& out, Tensor& amax) {
+          Tensor& out) {
   // Check sizes
   bool allowed_device = _scaled_mm_allowed_device();
   TORCH_CHECK(allowed_device, "torch._scaled_mm is only supported on CUDA devices with compute capability >= 9.0 or 8.9, or ROCm MI300+");
@@ -942,18 +942,11 @@
   TORCH_CHECK(
       mat1.sizes()[1] == mat2.sizes()[0], "mat1 and mat2 shapes cannot be multiplied (",
       mat1.sizes()[0], "x", mat1.sizes()[1], " and ", mat2.sizes()[0], "x", mat2.sizes()[1], ")");
-<<<<<<< HEAD
-  TORCH_CHECK(!scale_a || (scale_a->numel() == 1 && scale_a->scalar_type() == kFloat),
-       "scale_a must be float scalar");
-  TORCH_CHECK(!scale_b || (scale_b->numel() == 1 && scale_b->scalar_type() == kFloat),
-       "scale_b must be a float scalar");
-=======
 
   // Check what type of scaling we are doing based on inputs
   ScalingType scaling_choice = get_scaling_type(scale_a, scale_b, mat1.size(0), mat2.size(1));
   TORCH_INTERNAL_ASSERT(scaling_choice != ScalingType::Error, "Scaling type not supported");
 
->>>>>>> e53d9590
   TORCH_CHECK(!scale_result || (scale_result->numel() == 1 && scale_result->scalar_type() == kFloat),
        "scale_result must be a float scalar");
   TORCH_CHECK(!bias || bias->numel() == mat2.sizes()[1], "Bias must be size ", mat2.sizes()[1],
@@ -970,7 +963,6 @@
        mat2.sizes()[1], " must be divisible by 16");
   // Check types
   TORCH_CHECK(!out_dtype || *out_dtype == out.scalar_type(), "out_dtype must match output matrix type");
-  TORCH_CHECK(amax.scalar_type() == kFloat, "amax must be a float scalar");
   TORCH_CHECK(isFloat8Type(mat1.scalar_type()), "Expected mat1 to be Float8 matrix got ", mat1.scalar_type());
   TORCH_CHECK(isFloat8Type(mat2.scalar_type()), "Expected mat2 to be Float8 matrix got ", mat2.scalar_type());
   // Type restrictions imposed by CuBLASLt as of CUDA-12.1
@@ -988,19 +980,17 @@
   }
   {
     auto bias_ = bias.value_or(Tensor());
-    auto scale_a_ = scale_a.value_or(Tensor());
-    auto scale_b_ = scale_b.value_or(Tensor());
     auto scale_result_ = scale_result.value_or(Tensor());
-    TensorArg targs[]{{out, "out", 0}, {amax, "amax", 1}, {mat1, "mat1", 2}, {mat2, "mat2", 3},
-                      {bias_, "bias", 4}, {scale_a_, "scale_a", 5}, {scale_b_, "scale_b", 6},
-                      {scale_result_, "scale_result", 7}};
+
+    TensorArg targs[]{{out, "out", 0}, {mat1, "mat1", 1}, {mat2, "mat2", 2},
+                      {bias_, "bias", 3}, {scale_a, "scale_a", 4}, {scale_b, "scale_b", 5},
+                      {scale_result_, "scale_result", 6}};
     checkAllSameGPU(__func__, targs);
   }
   // Validation checks have passed lets resize the output to actual size
   IntArrayRef mat1_sizes = mat1.sizes();
   IntArrayRef mat2_sizes = mat2.sizes();
   at::native::resize_output(out, {mat1_sizes[0], mat2_sizes[1]});
-  at::native::resize_output(amax, {});
 
   // We are doing row-wise scaling
   if (scaling_choice == ScalingType::RowWise) {
@@ -1019,6 +1009,10 @@
   cublasCommonArgs args(mat1, mat2, out);
   const auto out_dtype_ = args.result->scalar_type();
   TORCH_CHECK(args.transa == 't' && args.transb == 'n', "Only multiplication of row-major and column-major matrices is supported by cuBLASLt");
+
+  // Some scaled_gemms require an amax to populate lets create one here
+  Tensor amax = at::empty({0}, mat1.options().dtype(ScalarType::Float));
+
 #ifdef USE_ROCM
   auto tuning_ctx = at::cuda::tunable::getTuningContext();
   if (tuning_ctx->IsTunableOpEnabled()) {
@@ -1061,11 +1055,11 @@
       params.n = args.n;
       params.k = args.k;
       params.a = args.mata->data_ptr();
-      params.a_scale_ptr = scale_a ? scale_a->data_ptr() : nullptr;
+      params.a_scale_ptr = scale_a.data_ptr();
       params.lda = args.lda;
       params.a_dtype = args.mata->scalar_type();
       params.b = args.matb->data_ptr();
-      params.b_scale_ptr = scale_b ? scale_b->data_ptr() : nullptr;
+      params.b_scale_ptr = scale_b.data_ptr();
       params.ldb = args.ldb;
       params.b_dtype = args.matb->scalar_type();
       params.bias_ptr = bias ? bias->data_ptr(): nullptr;
@@ -1110,11 +1104,11 @@
         args.n,
         args.k,
         args.mata->data_ptr(),
-        scale_a ? scale_a->data_ptr() : nullptr,
+        scale_a.data_ptr(),
         args.lda,
         args.mata->scalar_type(),
         args.matb->data_ptr(),
-        scale_b ? scale_b->data_ptr() : nullptr,
+        scale_b.data_ptr(),
         args.ldb,
         args.matb->scalar_type(),
         bias ? bias->data_ptr(): nullptr,
@@ -1131,26 +1125,20 @@
         use_fast_accum);
   }
 
-#if defined(USE_ROCM) && ROCM_VERSION >= 60000 && ROCM_VERSION < 60200
-  // ROCm's hipBLASLt does not support amax before 6.2, so calculate separately
-  amax = at::max(at::abs(out.to(kFloat)));
-#endif
-
-  return {out, amax};
-}
-
-std::tuple<Tensor, Tensor>
+  return out;
+}
+
+Tensor
 _scaled_mm_cuda(const Tensor& mat_a, const Tensor& mat_b,
+          const Tensor& scale_a,
+          const Tensor& scale_b,
           const std::optional<at::Tensor>& bias,
+          const std::optional<at::Tensor>& scale_result,
           std::optional<c10::ScalarType> out_dtype,
-          const std::optional<at::Tensor>& scale_a,
-          const std::optional<at::Tensor>& scale_b,
-          const std::optional<at::Tensor>& scale_result,
           bool use_fast_accum) {
   const auto out_dtype_ = out_dtype.value_or(mat_a.scalar_type());
   Tensor out = at::empty({0}, mat_a.options().dtype(out_dtype_));
-  Tensor amax = at::empty({0}, mat_a.options().dtype(ScalarType::Float));
-  return _scaled_mm_out_cuda(mat_a, mat_b, bias, out_dtype, scale_a, scale_b, scale_result, use_fast_accum, out, amax);
+  return _scaled_mm_out_cuda(mat_a, mat_b, scale_a, scale_b, bias, scale_result, out_dtype, use_fast_accum, out);
 }
 
 } // namespace at::native