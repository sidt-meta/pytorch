--- conflicted
+++ resolved
@@ -645,392 +645,6 @@
         *(shared_scale + (sgitg % 2) * 4 + tiisg) = *(scalesAndZeros + (threadgroup_N * NB_Q8_0) + (sgitg % 2) * 4 + tiisg);
     }
 
-<<<<<<< HEAD
-// ------------------------------ int8 MM For M >= 12 ------------------------------------
-/**
- * The following code is heavily inspired by llama.cpp (https://github.com/ggerganov/llama.cpp).
- * The original code is under MIT License: https://github.com/ggerganov/llama.cpp/blob/master/LICENSE
- *
- * Matrix Multiplication Algorithm:
- * 1. Load A and B blocks (32x32 and 64x32 respectively) into shared memory.
- * 2. In 4 simdgroups, calculate the outer product of the loaded blocks. Each simdgroup produces a 2x4 8x8 result.
- *      2.1 For how to use outer product to perform matrix multiplication, refer to
- *           http://mlwiki.org/index.php/Matrix-Matrix_Multiplication#Sum_of_Outer_Products
- * 3. Repeat 1 & 2 along K axis, with K block size 32, accumulate the result in the 2x4 8x8 block.
- * 4. Dequantize the final result and store it in the output matrix.
- *
- * Variable names are changed to adapt to PyTorch convention such as M, N, K, etc.
- * Assuming row major order.
- * For more details please see inline comments.
- */
-#include <metal_stdlib>
-using namespace metal;
-template <typename T> struct BlockType {};
-
-template <> struct BlockType<float> {
-  using simdgroup_type8x8 = simdgroup_float8x8;
-  using type4 = float4;
-};
-
-template <> struct BlockType<half> {
-  using simdgroup_type8x8 = simdgroup_half8x8;
-  using type4 = half4;
-};
-#if __METAL_VERSION__ >= 310
-template <> struct BlockType<bfloat> {
-  using simdgroup_type8x8 = simdgroup_bfloat8x8;
-  using type4 = bfloat4;
-};
-#endif
-
-template<typename T>
-float2 get_scale_zero(constant T * scalesAndZeros, uint2 index) {
-    return float2(1.0, 0.0);
-}
-
-template<typename T>
-float2 get_scale_zero_q8(constant T * scalesAndZeros, uint2 index) {
-    T scale = scalesAndZeros[index[0]];
-    return float2(scale, 0.0);
-}
-
-#define BLOCK_SIZE_M 32 // each block takes 32 rows in matrix A
-#define BLOCK_SIZE_N 64 // each block takes 64 rows in matrix B
-#define BLOCK_SIZE_K 32
-#define THREAD_MAT_M 2 // in data loading stage, each thread load 2 simdgroup matrices from matrix A
-#define THREAD_MAT_N 4 // in data loading stage, each thread load 4 simdgroup matrices from matrix B
-#define THREAD_PER_ROW_A 4 // 4 thread for each row in matrix A to load numbers
-#define THREAD_PER_ROW_B 2 // 2 thread for each row in matrix B to load numbers
-#define SG_MAT_SIZE 64 // simdgroup matrix is of shape 8x8
-#define SG_MAT_ROW 8
-
-// T: input type, W: weight type
-template<typename T, typename W, float2 (*get_scale_zero_func)(constant T *, uint2)>
-kernel void kernel_mul_mm(
-    constant T                 * A              [[buffer(0)]],
-    constant char              * B              [[buffer(1)]],
-    constant T                 * scalesAndZeros [[buffer(2)]],
-    device T                   * outputData     [[buffer(3)]],
-    constant uint3             & sizes          [[buffer(4)]],
-    threadgroup char           * shared_memory  [[threadgroup(0)]], // threadgroup buffer at index 0
-    uint3                        tgpig          [[threadgroup_position_in_grid]], // 3d coordinates
-    uint                         tiitg          [[thread_index_in_threadgroup]], // 128 per threadgroup
-    uint                         sgitg          [[simdgroup_index_in_threadgroup]]) {
-
-    using T4 = typename BlockType<T>::type4;
-    using Tsimd8x8 = typename BlockType<T>::simdgroup_type8x8;
-    // sizes: x = M, y = K, z = N
-    // pytorch: M x K @ N x K -> M x N
-    // ggml: K x N @ K x M -> N x M
-    uint32_t M = sizes.x; // M
-    uint32_t K = sizes.y; // K
-    uint32_t N = sizes.z; // N
-    uint32_t nbytes_B = sizeof(W); // number of bytes for one element in B
-    uint32_t nbytes_B_row = nbytes_B * K; // number of bytes for one row in B
-    uint32_t nbytes_A = sizeof(T); // number of bytes for one element in A
-    uint32_t nbytes_A_row = nbytes_A * K; // number of bytes for one row in A
-
-    // shared memory for A and B
-    threadgroup T    * shared_memory_A = (threadgroup T    *)(shared_memory);
-    // using half here to store int8, gives us about 8% perf gain comparing to bfloat but not sure why
-    threadgroup half * shared_memory_B = (threadgroup half *)(shared_memory + 8192);
-
-    const uint threadgroup_M = tgpig.x; // total number (M + 31)/32, the index of this threadgroup along M axis
-    const uint threadgroup_N = tgpig.y; // total number (N + 63)/64, the index of this threadgroup along N axis
-
-    // if this block is of 64x32 shape or smaller, bound the number of rows for A and B in this block.
-    short n_rows_A = min(uint32_t(M - threadgroup_M * BLOCK_SIZE_M), uint32_t(BLOCK_SIZE_M));
-    short n_rows_B = min(uint32_t(N - threadgroup_N * BLOCK_SIZE_N), uint32_t(BLOCK_SIZE_N));
-
-    // a thread shouldn't load data outside of the matrix
-    short thread_row_A = min(((short)tiitg/THREAD_PER_ROW_A), n_rows_A - 1);
-    short thread_row_B = min(((short)tiitg/THREAD_PER_ROW_B), n_rows_B - 1);
-
-    Tsimd8x8 simdgroup_A[2]; // input, each simdgroup load 128 values of input
-    simdgroup_half8x8 simdgroup_B[4]; // weight, each simdgroup load 256 values of weight
-    simdgroup_float8x8 simdgroup_C[8]; // outer product result, 2x4 8x8 blocks.
-    for (short i = 0; i < 8; i++){
-        simdgroup_C[i] = make_filled_simdgroup_matrix<float, 8>(0.f);
-    }
-
-    constant T * a_ptr = (constant T *)((constant char *)A
-        + nbytes_A_row * (threadgroup_M * BLOCK_SIZE_M + thread_row_A)
-        + nbytes_A * (BLOCK_SIZE_K / THREAD_PER_ROW_A * (tiitg % THREAD_PER_ROW_A)));
-
-    constant W * b_ptr = (constant W *)(B
-        + nbytes_B_row * (threadgroup_N * BLOCK_SIZE_N + thread_row_B)
-        + nbytes_B * (BLOCK_SIZE_K / THREAD_PER_ROW_B * (tiitg % THREAD_PER_ROW_B)));
-/**
-Load weight and input into shared memory:
-8192: BLOCK_SIZE_M x BLOCK_SIZE_K x 4(max bytes per value) <----- numbers don't checkout, should be 4096. Changing it to 4096 gives wrong value.
-4096: BLOCK_SIZE_N x BLOCK_SIZE_K x 2(storing int8 in half)
-
-                          K
-               ┌────────────────────────┐              8192(A)             4096(B)
-               │                        │   ┌────────────────────────┬────────────┐
-               │                        │   │++++++++++++++++++++++++│++++++++++++│
-               │                        │   └────────────────────────┴────────────┘
-               │                        │
-               │32(BLOCK_SIZE_K)        │
-               ├──┬──┬──────────────────┤                           K
-               │++│  │                  │               ┌────────────────────────┐
-             64│++│  │...               │               │                        │
- (BLOCK_SIZE_N)│++│  │                  │               │                        │
-               ├──┴──┴──────────────────┤               │                        │
-               │                        │               │                        │
-               │      ───────────►      │               │32(BLOCK_SIZE_K)        │
-               │       for loop         │               ├──┬──┬──────────────────┤
-               │                        │             32│++│  │ ...              │
-               │                        │ (BLOCK_SIZE_M)├──┴──┴──────────────────┤
-               │                        │               │         ────────────►  │
-               │                        │               │            for loop    │
-               └────────────────────────┘               └────────────────────────┘
-                           B                                        A
-
- */
-    for (uint32_t loop_k = 0; loop_k < K; loop_k += BLOCK_SIZE_K) {
-        // load data and store to threadgroup memory
-        threadgroup_barrier(mem_flags::mem_threadgroup);
-
-        #pragma unroll(16)
-        for (short i = 0; i < 16; i++) {
-            half weight = *(b_ptr + i);
-            // for example, tiitg 32, i 12 -> 0 + 1 = 1, it needs to work on sg mat grid row 1
-            short sg_mat_grid_row_index = (tiitg % THREAD_PER_ROW_B) * THREAD_PER_ROW_B + i / 8;
-            // same example, sg mat grid col index: 32 / 2 / 8 = 2, so currently need to work with sg mat at (1, 2)
-            short sg_mat_grid_col_index = tiitg / THREAD_PER_ROW_B / 8;
-            // now inside sg mat, which index to write to? starting point is SG_MAT_SIZE * sg_mat_offset
-            short row_offset = i % 8;
-            short col_offset = (tiitg / THREAD_PER_ROW_B) % 8;
-            // now calculates the overall offset for shared_memory_B
-            short sb_offset = (sg_mat_grid_row_index * 8 + sg_mat_grid_col_index) * 64 + (row_offset * 8 + col_offset);
-            *(shared_memory_B + sb_offset) = weight;
-        }
-        // read 8 values for input matrix
-
-        #pragma unroll(2)
-        for (short i = 0; i < 2; i++) {
-            *((threadgroup T4 *)(shared_memory_A + (tiitg % THREAD_PER_ROW_A) * 8 * 32 + 8 * (tiitg / THREAD_PER_ROW_A)) + i) = *((constant T4 *)a_ptr + i);
-        }
-
-        a_ptr += BLOCK_SIZE_K;
-        b_ptr += BLOCK_SIZE_K;
-
-        threadgroup_barrier(mem_flags::mem_threadgroup);
-
-        // load matrices from threadgroup memory and conduct outer products
-        // pointing to the shared memory starting address for A, for current simdgroup.
-        threadgroup T    * simdgroup_A_ptr = (shared_memory_A + THREAD_MAT_M * SG_MAT_SIZE * (sgitg / 2));
-        // pointing to the shared memory starting address for B, for current simdgroup.
-        threadgroup half * simdgroup_B_ptr = (shared_memory_B + THREAD_MAT_N * SG_MAT_SIZE * (sgitg % 2));
-
-/**
-Outer product:
-              K
-       ────────────►
-     8    for loop              8   8
-   ┌───┬───┬───┬───┐          ┌───┬───┬───┬───┬───┬───┬───┬───┐
- 8 │+++│   │   │   │      │  8│+++│+++│+++│+++│###│###│###│###│
-   ├───┼───┼───┼───┤      │   ├───┼───┼───┼───┼───┼───┼───┼───┤
-   │+++│   │   │   │      │   │   │   │   │   │   │   │   │   │
-   ├───┼───┼───┼───┤      │ K ├───┼───┼───┼───┼───┼───┼───┼───┤
-   │###│   │   │   │      │   │   │   │   │   │   │   │   │   │
-   ├───┼───┼───┼───┤      │   ├───┼───┼───┼───┼───┼───┼───┼───┤
-   │###│   │   │   │      │   │   │   │   │   │   │   │   │   │
-   └───┴───┴───┴───┘      ▼   └───┴───┴───┴───┴───┴───┴───┴───┘
-                       for loop
-    + simdgroup 0,1                + simdgroup 0,2
-    # simdgroup 2,3                # simdgroup 1,3
- */
-        #pragma unroll(4)
-        for (short ik = 0; ik < BLOCK_SIZE_K / 8; ik++) {
-            #pragma unroll(4)
-            for (short i = 0; i < 4; i++) {
-                simdgroup_load(simdgroup_B[i], simdgroup_B_ptr + SG_MAT_SIZE * i);
-            }
-            simdgroup_barrier(mem_flags::mem_none);
-            #pragma unroll(2)
-            for (short i = 0; i < 2; i++) {
-                simdgroup_load(simdgroup_A[i], simdgroup_A_ptr + SG_MAT_SIZE * i);
-            }
-
-            simdgroup_A_ptr += BLOCK_SIZE_M / SG_MAT_ROW * SG_MAT_SIZE;
-            simdgroup_B_ptr += BLOCK_SIZE_N / SG_MAT_ROW * SG_MAT_SIZE;
-
-            #pragma unroll(8)
-            for (short i = 0; i < 8; i++){
-                simdgroup_multiply_accumulate(simdgroup_C[i], simdgroup_A[i/4], simdgroup_B[i%4], simdgroup_C[i]);
-            }
-        }
-    }
-
-    /**
- * Each sgitg 0,1,2,3 handles 2x4 8x8.
-    8   8
-  ┌───┬───┬───┬───┬───┬───┬───┬───┐
- 8│ 0 │ 0 │ 0 │ 0 │ 1 │ 1 │ 1 │ 1 │
-  ├───┼───┼───┼───┼───┼───┼───┼───┤
-  │ 0 │ 0 │ 0 │ 0 │ 1 │ 1 │ 1 │ 1 │
-  ├───┼───┼───┼───┼───┼───┼───┼───┤
-  │ 2 │ 2 │ 2 │ 2 │ 3 │ 3 │ 3 │ 3 │
-  ├───┼───┼───┼───┼───┼───┼───┼───┤
-  │ 2 │ 2 │ 2 │ 2 │ 3 │ 3 │ 3 │ 3 │
-  └───┴───┴───┴───┴───┴───┴───┴───┘
-
-   scale: 8 x BLOCK_SIZE_N, starting from shared_memory_A. Each sgitg handles 4 8x8 diagonal matrix.
-    8   8
-  ┌───┬───┬───┬───┬───┬───┬───┬───┐
- 8│   │   │   │   │   │   │   │   │
-  └───┴───┴───┴───┴───┴───┴───┴───┘
- */
-
-    threadgroup float * temp_str = ((threadgroup float *)shared_memory) \
-                                  + 32 * (sgitg&1) + (16 * (sgitg>>1)) * BLOCK_SIZE_N;
-    for (int i = 0; i < 8; i++) {
-        int block_start = 4 * 8 * (sgitg & 1) + (i % 4) * 8;
-        threadgroup float * temp_scale = (threadgroup float *)shared_memory_B + block_start;
-        threadgroup float * scale_iter = temp_scale;
-        // dequantize
-        for (int j = 0; j < 8; j++) {
-            // clear next 8 values of scale_iter
-            *((threadgroup float2x4 *)scale_iter) = float2x4(0.f);
-            // find scale
-            int scale_index = threadgroup_N * BLOCK_SIZE_N + block_start + j;
-            float2 scale_zero = get_scale_zero_func(scalesAndZeros, uint2(scale_index, 0));
-            // create diagonal matrix of scales
-            *(scale_iter + j) = scale_zero[0];
-            // go to next row
-            scale_iter += BLOCK_SIZE_N;
-        }
-        threadgroup_barrier(mem_flags::mem_threadgroup);
-        simdgroup_float8x8 simd_scale;
-        simdgroup_load(simd_scale, temp_scale, BLOCK_SIZE_N);
-        simdgroup_multiply(simdgroup_C[i], simdgroup_C[i], simd_scale);
-        simdgroup_store(simdgroup_C[i], temp_str + 8 * (i%4) + 8 * BLOCK_SIZE_N * (i/4), BLOCK_SIZE_N);
-    }
-
-    device T * C = outputData + (BLOCK_SIZE_N * threadgroup_N) + (BLOCK_SIZE_M * threadgroup_M) * N;
-    if (sgitg == 0) {
-        for (int i = 0; i < n_rows_B; i++) {
-            for (int j = tiitg; j < n_rows_A; j += BLOCK_SIZE_M) {
-                float temp = *(temp_str + i + j * BLOCK_SIZE_N);
-                *(C + i + j * N) = (device T)(temp);
-            }
-        }
-    }
-}
-
-#define INSTANTIATE_MM(DTYPE, WDTYPE, DEQUANT_FUNC)                      \
-template                                                                 \
-[[host_name("large_m_int8pack_mm_" #DTYPE)]]                             \
-kernel void kernel_mul_mm<DTYPE, WDTYPE, DEQUANT_FUNC>(                  \
-    constant DTYPE             * A              [[buffer(0)]],           \
-    constant char              * B              [[buffer(1)]],           \
-    constant DTYPE             * scalesAndZeros [[buffer(2)]],           \
-    device   DTYPE             * outputData     [[buffer(3)]],           \
-    constant uint3             & sizes          [[buffer(4)]],           \
-    threadgroup char           * shared_memory  [[threadgroup(0)]],      \
-    uint3                        tgpig          [[threadgroup_position_in_grid]], \
-    uint                         tiitg          [[thread_index_in_threadgroup]],  \
-    uint                         sgitg          [[simdgroup_index_in_threadgroup]])
-
-
-INSTANTIATE_MM(float, char, get_scale_zero_q8);
-INSTANTIATE_MM(half, char, get_scale_zero_q8);
-#if __METAL_VERSION__ >= 310
-INSTANTIATE_MM(bfloat, char, get_scale_zero_q8);
-#endif
-// ------------------------------ int8 MM For M < 12 ------------------------------------
-/* Matrix vector multiplication, used for small M size for matrix multiplication as well.
-
-                      for loop ->
-                       1  1  1  1                                 1
-  ┌──────────────────┬──┬──┬──┬──┬───────────┬─────┐             ┌──┐
-  │      thread 0-> 8│  │  │  │  │           │     │            8│  │
-  │                  ├──┼──┼──┼──┤           │     │             ├──┤
-  │      thread 1-> 8│  │  │  │  │           │     │            8│  │
-  │                  ├──┼──┼──┼──┤           │     │             ├──┤
-  │      thread 2-> 8│  │  │  │  │           │     │            8│  │
-  │                  ├──┼──┼──┼──┤           │     │             ├──┤
-  │      thread 3-> 8│  │  │  │  │           │     │            8│  │
-  │                  ├──┼──┼──┼──┤           │     │             ├──┤
-  │                  │  │  │  │  │           │     │             │  │
-  │    thread 4-7  32│  │  │  │  │           │     │           32│  │
-  │                  │  │  │  │  │   SIMD    │     │             │  │
-K │                  ├──┼──┼──┼──┤  Group 1  │     │             ├──┤
-  │                  │  │  │  │  │           │     │             │  │
-  │    thread 8-15 64│  │  │  │  │           │     │           64│  │
-  │                  │  │  │  │  │           │     │             │  │
-  │                  ├──┼──┼──┼──┤           │     │             ├──┤
-  │                  │  │  │  │  │           │     │             │  │
-  │  thread 16-31 128│  │  │  │  │           │     │          128│  │
-  │                  │  │  │  │  │           │     │             │  │
-  │                  ├──┼──┼──┼──┼───────────┤     │             ├──┤
-  │                  │  │  │  │  │           │     │             │  │
-  └──────────────────┴──┴──┴──┴──┴───────────┴─────┘             └──┘
-                      SIMD Group 0                                input
-
-                          N
-  ┌──────────────────┬──┬──┬──┬──┬───────────┬─────┐
-  │                  │  │  │  │  │           │     │
-  └──────────────────┴──┴──┴──┴──┴───────────┴─────┘
-                      scale
-
-*/
-// putting them in the kernel causes a significant performance penalty, could use function constant to optimize?
-#define NB_Q8_0 8
-#define N_DST 4        // each SIMD group works on 4 rows
-#define N_SIMDGROUP 2  // number of SIMD groups in a thread group
-#define N_SIMDWIDTH 32 // assuming SIMD group size is 32
-
-template<typename T>
-kernel void kernel_mul_mv(
-    constant T                 * A              [[buffer(0)]],
-    constant char              * B              [[buffer(1)]],
-    constant T                 * scalesAndZeros [[buffer(2)]],
-    device T                   * outputData     [[buffer(3)]],
-    constant uint3             & sizes          [[buffer(4)]],
-    threadgroup char           * shared_memory  [[threadgroup(0)]],
-    uint3                        tgpig          [[threadgroup_position_in_grid]],
-    uint                         tiisg          [[thread_index_in_simdgroup]],
-    uint                         sgitg          [[simdgroup_index_in_threadgroup]]) {
-
-    using T4 = typename BlockType<T>::type4;
-
-    const int nr  = N_DST;
-    const int nsg = N_SIMDGROUP;
-    const int nw  = N_SIMDWIDTH;
-
-    // sizes: x = M, y = K, z = N, given mv, x = M = 1
-    // pytorch: M x K @ N x K -> M x N
-    // ggml: K x N @ K x M -> N x M
-    uint32_t K = sizes.y; // K
-    uint32_t N = sizes.z; // N
-
-    const int nb = K/N_SIMDWIDTH; // number of blocks of 32 elements along K axis
-    const int threadgroup_N = tgpig.x; // threadgroup index along N axis.
-    const int threadgroup_M = tgpig.y; // threadgroup index along M axis. For matvec multiplication this will always be 0 but keep it for future usage.
-    /*
-     * Each SIMD group in a threadgroup handles N_DST = nr = 4 rows.
-     *      - threadgroup_N is the x index of the threadgroup. threadgroup_N * nsg -> the overall offset of SIMD groups, for this threadgroup.
-     *      - threadgroup_N * nsg + sgitg -> the overall index of SIMD group, in all SIMD groups.
-     *      - (threadgroup_N * nsg + sgitg) * nr -> the starting index of the row that this SIMD group needs to handle.
-     */
-    const int first_row = (threadgroup_N * nsg + sgitg) * nr;
-
-    const uint offset0 = first_row * K;
-
-    // x: weight, y: input
-    constant char * x = (constant char *) B + offset0;
-    constant T    * y = (constant T    *) A + threadgroup_M*K;
-
-    // Load data to shared memory
-    threadgroup T * shared_scale = (threadgroup T *)(shared_memory); // length 8 * sizeof(float)
-    // Load scale:
-    if (tiisg < 4) {
-        *(shared_scale + (sgitg % 2) * 4 + tiisg) = *(scalesAndZeros + (threadgroup_N * NB_Q8_0) + (sgitg % 2) * 4 + tiisg);
-    }
-
     // Accumulate on float4
     float2x4 yl;
     float4x4 xl[2];
@@ -1077,54 +691,6 @@
     }
 }
 
-=======
-    // Accumulate on float4
-    float2x4 yl;
-    float4x4 xl[2];
-    float4 sumf = 0;
-
-    // Group threads in SIMD group into 8x4 block, each thread handles 8 input values.
-    const int ix = tiisg/4;
-    const int il = tiisg%4;
-
-    // N_SIMDWIDTH = 32 means we have 32 weights in 1 simdgroup.
-    // Find the starting point of input that this thread need to work on, load yb into yl.
-    constant T * yb = y + ix * N_SIMDWIDTH + NB_Q8_0*il;
-
-    // each thread in a SIMD group deals with NB_Q8_0 quants at a time
-    for (short ib = ix; ib < nb; ib += nw/4) {
-        // Load y data
-        for (short i = 0; i < 2; i++) {
-            short offset = i * 4;
-            yl[i] = {*(yb + offset), *(yb + offset + 1), *(yb + offset + 2), *(yb + offset + 3)};
-        }
-
-        for (short row = 0; row < nr; row++) {
-            // Locate where x should be.
-            // row offset: row * K
-            // col offset: ib * N_SIMDWIDTH + il * NB_Q8_0
-            // x index: row * K + ib * N_SIMDWIDTH + il * NB_Q8_0
-            constant int8_t * qs = (constant int8_t *)(x + row * K + ib * N_SIMDWIDTH + il * NB_Q8_0);
-            for (short batch = 0; batch < 2; batch++) {
-                short offset = batch * 4;
-                xl[batch][row] = {(float)qs[offset], (float)qs[offset+1], (float)qs[offset+2], (float)qs[offset+3]};
-            }
-        }
-        sumf += yl[0] * xl[0];
-        sumf += yl[1] * xl[1];
-        yb += NB_Q8_0 * nw;
-    }
-
-    for (int row = 0; row < nr; ++row) {
-        const float tot = simd_sum(sumf[row]);
-        float scale = *(shared_scale + (sgitg % 2) * 4 + row);
-        if (tiisg == 0 && first_row + row < N) {
-            outputData[threadgroup_M*N + first_row + row] = (device T)(tot * scale);
-        }
-    }
-}
-
->>>>>>> d21f311a
 
 #define INSTANTIATE_MV(DTYPE)                                                   \
 template                                                                        \
