#pragma once
#include <ATen/core/Tensor.h>

namespace at::native::mps {

void _fused_adamw_amsgrad_mps_impl_(
    TensorList params,
    TensorList grads,
    TensorList exp_avgs,
    TensorList exp_avg_sqs,
    TensorList max_exp_avg_sqs,
    TensorList state_steps,
    const double lr,
    const double beta1,
    const double beta2,
    const double weight_decay,
    const double eps,
    const bool maximize,
<<<<<<< HEAD
    const c10::optional<at::Tensor>& grad_scale,
    const c10::optional<at::Tensor>& found_inf
=======
    const std::optional<Tensor>& grad_scale,
    const std::optional<Tensor>& found_inf
>>>>>>> a205a53c
);

void _fused_adamw_amsgrad_mps_impl_(
    TensorList params,
    TensorList grads,
    TensorList exp_avgs,
    TensorList exp_avg_sqs,
    TensorList max_exp_avg_sqs,
    TensorList state_steps,
    const Tensor& lr,
    const double beta1,
    const double beta2,
    const double weight_decay,
    const double eps,
    const bool maximize,
<<<<<<< HEAD
    const c10::optional<at::Tensor>& grad_scale,
    const c10::optional<at::Tensor>& found_inf
=======
    const std::optional<Tensor>& grad_scale,
    const std::optional<Tensor>& found_inf
>>>>>>> a205a53c
);
} // namespace at::native::mps<|MERGE_RESOLUTION|>--- conflicted
+++ resolved
@@ -16,13 +16,8 @@
     const double weight_decay,
     const double eps,
     const bool maximize,
-<<<<<<< HEAD
-    const c10::optional<at::Tensor>& grad_scale,
-    const c10::optional<at::Tensor>& found_inf
-=======
     const std::optional<Tensor>& grad_scale,
     const std::optional<Tensor>& found_inf
->>>>>>> a205a53c
 );
 
 void _fused_adamw_amsgrad_mps_impl_(
@@ -38,12 +33,7 @@
     const double weight_decay,
     const double eps,
     const bool maximize,
-<<<<<<< HEAD
-    const c10::optional<at::Tensor>& grad_scale,
-    const c10::optional<at::Tensor>& found_inf
-=======
     const std::optional<Tensor>& grad_scale,
     const std::optional<Tensor>& found_inf
->>>>>>> a205a53c
 );
 } // namespace at::native::mps