--- conflicted
+++ resolved
@@ -16,13 +16,9 @@
 import textwrap
 from dataclasses import dataclass
 from itertools import product
-<<<<<<< HEAD
 from typing import Any
-=======
-from typing import Any, Dict, List, Optional, Set, Tuple, Union
 
 import yaml
->>>>>>> 64187670
 from yaml.constructor import ConstructorError
 from yaml.nodes import MappingNode
 
