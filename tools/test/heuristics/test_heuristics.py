--- conflicted
+++ resolved
@@ -6,12 +6,7 @@
 import pathlib
 import sys
 import unittest
-<<<<<<< HEAD
-from pathlib import Path
 from typing import Any
-=======
-from typing import Any, Dict, List, Set
->>>>>>> ba2171bb
 from unittest import mock
 
 REPO_ROOT = pathlib.Path(__file__).resolve().parent.parent.parent.parent
