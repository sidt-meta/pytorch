from __future__ import annotations

import functools
import random
import sys
import unittest
from collections import defaultdict
<<<<<<< HEAD
=======
from pathlib import Path
from typing import Dict, List, Tuple
>>>>>>> 5a02efd5


REPO_ROOT = Path(__file__).absolute().parents[2]
try:
    # using tools/ to optimize test run.
    sys.path.append(str(REPO_ROOT))
    from tools.testing.test_run import ShardedTest, TestRun
    from tools.testing.test_selections import calculate_shards, THRESHOLD
except ModuleNotFoundError:
    print("Can't import required modules, exiting")
    sys.exit(1)


def gen_class_times(test_times: dict[str, float]) -> dict[str, dict[str, float]]:
    return {k: {"class1": v} for k, v in test_times.items()}


class TestCalculateShards(unittest.TestCase):
    tests: list[TestRun] = [
        TestRun("super_long_test"),
        TestRun("long_test1"),
        TestRun("long_test2"),
        TestRun("normal_test1"),
        TestRun("normal_test2"),
        TestRun("normal_test3"),
        TestRun("short_test1"),
        TestRun("short_test2"),
        TestRun("short_test3"),
        TestRun("short_test4"),
        TestRun("short_test5"),
    ]

    test_times: dict[str, float] = {
        "super_long_test": 55,
        "long_test1": 22,
        "long_test2": 18,
        "normal_test1": 9,
        "normal_test2": 7,
        "normal_test3": 5,
        "short_test1": 1,
        "short_test2": 0.6,
        "short_test3": 0.4,
        "short_test4": 0.3,
        "short_test5": 0.01,
    }

    test_class_times: dict[str, dict[str, float]] = {
        "super_long_test": {"class1": 55},
        "long_test1": {"class1": 1, "class2": 21},
        "long_test2": {"class1": 10, "class2": 8},
        "normal_test1": {"class1": 9},
        "normal_test2": {"class1": 7},
        "normal_test3": {"class1": 5},
        "short_test1": {"class1": 1},
        "short_test2": {"class1": 0.6},
        "short_test3": {"class1": 0.4},
        "short_test4": {"class1": 0.3},
        "short_test5": {"class1": 0.01},
    }

    def assert_shards_equal(
        self,
        expected_shards: list[tuple[float, list[ShardedTest]]],
        actual_shards: list[tuple[float, list[ShardedTest]]],
    ) -> None:
        for expected, actual in zip(expected_shards, actual_shards):
            self.assertAlmostEqual(expected[0], actual[0])
            self.assertListEqual(expected[1], actual[1])

    def test_no_times(self) -> None:
        # Check that round robin sharding is used when no times are provided
        expected_shards = [
            (
                0.0,
                [
                    ShardedTest(
                        test="super_long_test", shard=1, num_shards=1, time=None
                    ),
                    ShardedTest(test="long_test2", shard=1, num_shards=1, time=None),
                    ShardedTest(test="normal_test2", shard=1, num_shards=1, time=None),
                    ShardedTest(test="short_test1", shard=1, num_shards=1, time=None),
                    ShardedTest(test="short_test3", shard=1, num_shards=1, time=None),
                    ShardedTest(test="short_test5", shard=1, num_shards=1, time=None),
                ],
            ),
            (
                0.0,
                [
                    ShardedTest(test="long_test1", shard=1, num_shards=1, time=None),
                    ShardedTest(test="normal_test1", shard=1, num_shards=1, time=None),
                    ShardedTest(test="normal_test3", shard=1, num_shards=1, time=None),
                    ShardedTest(test="short_test2", shard=1, num_shards=1, time=None),
                    ShardedTest(test="short_test4", shard=1, num_shards=1, time=None),
                ],
            ),
        ]
        self.assert_shards_equal(
            expected_shards,
            calculate_shards(2, self.tests, {}, {}, sort_by_time=False),
        )

    def test_some_times_with_not_sort_by_time(self) -> None:
        expected_shards = [
            (
                400.0,
                [
                    ShardedTest(test="test_1", shard=1, num_shards=1, time=None),
                    ShardedTest(test="test_2", shard=1, num_shards=1, time=400),
                    ShardedTest(test="test_5", shard=1, num_shards=1, time=None),
                ],
            ),
            (
                300.0,
                [
                    ShardedTest(test="test_3", shard=1, num_shards=1, time=300),
                    ShardedTest(test="test_4", shard=1, num_shards=1, time=None),
                ],
            ),
        ]
        self.assert_shards_equal(
            expected_shards,
            calculate_shards(
                2,
                [
                    TestRun("test_1"),
                    TestRun("test_2"),
                    TestRun("test_3"),
                    TestRun("test_4"),
                    TestRun("test_5"),
                ],
                {"test_2": 400, "test_3": 300},
                {},
                sort_by_time=False,
            ),
        )

    def test_serial_parallel_interleaving(self) -> None:
        expected_shards = [
            (
                300.0,
                [
                    ShardedTest(test="test_1", shard=1, num_shards=1, time=None),
                    ShardedTest(test="test_3", shard=1, num_shards=1, time=300),
                    ShardedTest(test="test_4", shard=1, num_shards=1, time=None),
                ],
            ),
            (
                400.0,
                [
                    ShardedTest(test="test_2", shard=1, num_shards=1, time=400),
                    ShardedTest(test="test_5", shard=1, num_shards=1, time=None),
                ],
            ),
        ]
        self.assert_shards_equal(
            expected_shards,
            calculate_shards(
                2,
                [
                    TestRun("test_1"),
                    TestRun("test_2"),
                    TestRun("test_3"),
                    TestRun("test_4"),
                    TestRun("test_5"),
                ],
                {"test_2": 400, "test_3": 300},
                {},
                must_serial=lambda x: x in ["test_1", "test_3"],
                sort_by_time=False,
            ),
        )

    def test_calculate_2_shards_with_complete_test_times(self) -> None:
        expected_shards = [
            (
                60.0,
                [
                    ShardedTest(test="super_long_test", shard=1, num_shards=1, time=55),
                    ShardedTest(test="normal_test3", shard=1, num_shards=1, time=5),
                ],
            ),
            (
                58.31,
                [
                    ShardedTest(test="long_test1", shard=1, num_shards=1, time=22),
                    ShardedTest(test="long_test2", shard=1, num_shards=1, time=18),
                    ShardedTest(test="normal_test1", shard=1, num_shards=1, time=9),
                    ShardedTest(test="normal_test2", shard=1, num_shards=1, time=7),
                    ShardedTest(test="short_test1", shard=1, num_shards=1, time=1),
                    ShardedTest(test="short_test2", shard=1, num_shards=1, time=0.6),
                    ShardedTest(test="short_test3", shard=1, num_shards=1, time=0.4),
                    ShardedTest(test="short_test4", shard=1, num_shards=1, time=0.3),
                    ShardedTest(test="short_test5", shard=1, num_shards=1, time=0.01),
                ],
            ),
        ]
        self.assert_shards_equal(
            expected_shards,
            calculate_shards(2, self.tests, self.test_times, self.test_class_times),
        )

    def test_calculate_1_shard_with_complete_test_times(self) -> None:
        tests = self.tests.copy()
        class_test1 = TestRun("long_test1", excluded=["class2"])
        class_test2 = TestRun("long_test1", included=["class2"])
        tests.append(class_test1)
        tests.append(class_test2)

        expected_shards = [
            (
                140.31,
                [
                    ShardedTest(test="super_long_test", shard=1, num_shards=1, time=55),
                    ShardedTest(test="long_test1", shard=1, num_shards=1, time=22),
                    ShardedTest(class_test2, shard=1, num_shards=1, time=21),
                    ShardedTest(test="long_test2", shard=1, num_shards=1, time=18),
                    ShardedTest(test="normal_test1", shard=1, num_shards=1, time=9),
                    ShardedTest(test="normal_test2", shard=1, num_shards=1, time=7),
                    ShardedTest(test="normal_test3", shard=1, num_shards=1, time=5),
                    ShardedTest(test="short_test1", shard=1, num_shards=1, time=1),
                    ShardedTest(class_test1, shard=1, num_shards=1, time=1),
                    ShardedTest(test="short_test2", shard=1, num_shards=1, time=0.6),
                    ShardedTest(test="short_test3", shard=1, num_shards=1, time=0.4),
                    ShardedTest(test="short_test4", shard=1, num_shards=1, time=0.3),
                    ShardedTest(test="short_test5", shard=1, num_shards=1, time=0.01),
                ],
            )
        ]
        self.assert_shards_equal(
            expected_shards,
            calculate_shards(1, tests, self.test_times, self.test_class_times),
        )

    def test_calculate_5_shards_with_complete_test_times(self) -> None:
        expected_shards = [
            (
                55.0,
                [ShardedTest(test="super_long_test", shard=1, num_shards=1, time=55)],
            ),
            (22.0, [ShardedTest(test="long_test1", shard=1, num_shards=1, time=22)]),
            (18.0, [ShardedTest(test="long_test2", shard=1, num_shards=1, time=18)]),
            (
                11.31,
                [
                    ShardedTest(test="normal_test1", shard=1, num_shards=1, time=9),
                    ShardedTest(test="short_test1", shard=1, num_shards=1, time=1),
                    ShardedTest(test="short_test2", shard=1, num_shards=1, time=0.6),
                    ShardedTest(test="short_test3", shard=1, num_shards=1, time=0.4),
                    ShardedTest(test="short_test4", shard=1, num_shards=1, time=0.3),
                    ShardedTest(test="short_test5", shard=1, num_shards=1, time=0.01),
                ],
            ),
            (
                12.0,
                [
                    ShardedTest(test="normal_test2", shard=1, num_shards=1, time=7),
                    ShardedTest(test="normal_test3", shard=1, num_shards=1, time=5),
                ],
            ),
        ]
        self.assert_shards_equal(
            expected_shards,
            calculate_shards(5, self.tests, self.test_times, self.test_class_times),
        )

    def test_calculate_2_shards_with_incomplete_test_times(self) -> None:
        incomplete_test_times = {
            k: v for k, v in self.test_times.items() if "test1" in k
        }
        expected_shards = [
            (
                22.0,
                [
                    ShardedTest(test="long_test1", shard=1, num_shards=1, time=22),
                    ShardedTest(
                        test="super_long_test", shard=1, num_shards=1, time=None
                    ),
                    ShardedTest(test="normal_test2", shard=1, num_shards=1, time=None),
                    ShardedTest(test="short_test2", shard=1, num_shards=1, time=None),
                    ShardedTest(test="short_test4", shard=1, num_shards=1, time=None),
                ],
            ),
            (
                10.0,
                [
                    ShardedTest(test="normal_test1", shard=1, num_shards=1, time=9),
                    ShardedTest(test="short_test1", shard=1, num_shards=1, time=1),
                    ShardedTest(test="long_test2", shard=1, num_shards=1, time=None),
                    ShardedTest(test="normal_test3", shard=1, num_shards=1, time=None),
                    ShardedTest(test="short_test3", shard=1, num_shards=1, time=None),
                    ShardedTest(test="short_test5", shard=1, num_shards=1, time=None),
                ],
            ),
        ]
        self.assert_shards_equal(
            expected_shards,
            calculate_shards(
                2,
                self.tests,
                incomplete_test_times,
                gen_class_times(incomplete_test_times),
            ),
        )

    def test_calculate_5_shards_with_incomplete_test_times(self) -> None:
        incomplete_test_times = {
            k: v for k, v in self.test_times.items() if "test1" in k
        }
        expected_shards = [
            (
                22.0,
                [
                    ShardedTest(test="long_test1", shard=1, num_shards=1, time=22),
                    ShardedTest(
                        test="super_long_test", shard=1, num_shards=1, time=None
                    ),
                    ShardedTest(test="short_test3", shard=1, num_shards=1, time=None),
                ],
            ),
            (
                9.0,
                [
                    ShardedTest(test="normal_test1", shard=1, num_shards=1, time=9),
                    ShardedTest(test="long_test2", shard=1, num_shards=1, time=None),
                    ShardedTest(test="short_test4", shard=1, num_shards=1, time=None),
                ],
            ),
            (
                1.0,
                [
                    ShardedTest(test="short_test1", shard=1, num_shards=1, time=1),
                    ShardedTest(test="normal_test2", shard=1, num_shards=1, time=None),
                    ShardedTest(test="short_test5", shard=1, num_shards=1, time=None),
                ],
            ),
            (
                0.0,
                [
                    ShardedTest(test="normal_test3", shard=1, num_shards=1, time=None),
                ],
            ),
            (
                0.0,
                [
                    ShardedTest(test="short_test2", shard=1, num_shards=1, time=None),
                ],
            ),
        ]
        self.assert_shards_equal(
            expected_shards,
            calculate_shards(
                5,
                self.tests,
                incomplete_test_times,
                gen_class_times(incomplete_test_times),
            ),
        )

    def test_split_shards(self) -> None:
        test_times: dict[str, float] = {"test1": THRESHOLD, "test2": THRESHOLD}
        expected_shards = [
            (600.0, [ShardedTest(test="test1", shard=1, num_shards=1, time=THRESHOLD)]),
            (600.0, [ShardedTest(test="test2", shard=1, num_shards=1, time=THRESHOLD)]),
        ]
        self.assert_shards_equal(
            expected_shards,
            calculate_shards(
                2,
                [TestRun(t) for t in test_times.keys()],
                test_times,
                gen_class_times(test_times),
            ),
        )

        test_times = {"test1": THRESHOLD * 4, "test2": THRESHOLD * 2.5}
        expected_shards = [
            (
                2200.0,
                [
                    ShardedTest(test="test1", shard=1, num_shards=4, time=600.0),
                    ShardedTest(test="test1", shard=3, num_shards=4, time=600.0),
                    ShardedTest(test="test2", shard=1, num_shards=3, time=500.0),
                    ShardedTest(test="test2", shard=3, num_shards=3, time=500.0),
                ],
            ),
            (
                1700.0,
                [
                    ShardedTest(test="test1", shard=2, num_shards=4, time=600.0),
                    ShardedTest(test="test1", shard=4, num_shards=4, time=600.0),
                    ShardedTest(test="test2", shard=2, num_shards=3, time=500.0),
                ],
            ),
        ]
        self.assert_shards_equal(
            expected_shards,
            calculate_shards(
                2,
                [TestRun(t) for t in test_times.keys()],
                test_times,
                gen_class_times(test_times),
            ),
        )

        test_times = {"test1": THRESHOLD / 2, "test2": THRESHOLD}
        expected_shards = [
            (600.0, [ShardedTest(test="test2", shard=1, num_shards=1, time=THRESHOLD)]),
            (
                300.0,
                [ShardedTest(test="test1", shard=1, num_shards=1, time=THRESHOLD / 2)],
            ),
        ]
        self.assert_shards_equal(
            expected_shards,
            calculate_shards(
                2,
                [TestRun(t) for t in test_times.keys()],
                test_times,
                gen_class_times(test_times),
            ),
        )

    def test_zero_tests(self) -> None:
        self.assertListEqual([(0.0, []), (0.0, [])], calculate_shards(2, [], {}, None))

    def test_split_shards_random(self) -> None:
        random.seed(120)
        for _ in range(100):
            num_shards = random.randint(1, 10)
            num_tests = random.randint(1, 100)
            test_names = [str(i) for i in range(num_tests)]
            tests = [TestRun(x) for x in test_names]
            serial = [x for x in test_names if random.randint(0, 1) == 0]
            has_times = [x for x in test_names if random.randint(0, 1) == 0]
            random_times: dict[str, float] = {
                i: random.randint(0, THRESHOLD * 10) for i in has_times
            }
            sort_by_time = random.randint(0, 1) == 0

            shards = calculate_shards(
                num_shards,
                tests,
                random_times,
                None,
                must_serial=lambda x: x in serial,
                sort_by_time=sort_by_time,
            )

            times = [x[0] for x in shards]
            max_diff = max(times) - min(times)
            self.assertTrue(max_diff <= THRESHOLD + (num_tests - len(has_times)) * 60)

            all_sharded_tests: dict[str, list[ShardedTest]] = defaultdict(list)
            for _, sharded_tests in shards:
                for sharded_test in sharded_tests:
                    all_sharded_tests[sharded_test.name].append(sharded_test)

            # Check that all test files are represented in the shards
            self.assertListEqual(sorted(test_names), sorted(all_sharded_tests.keys()))
            # Check that for each test file, the pytest shards' times adds up to
            # original and all shards are present
            for test, sharded_tests in all_sharded_tests.items():
                if random_times.get(test) is None:
                    self.assertTrue(len(sharded_tests) == 1)
                    self.assertTrue(sharded_tests[0].time is None)
                else:
                    # x.time is not None because of the above check
                    self.assertAlmostEqual(
                        random_times[test], sum(x.time for x in sharded_tests)  # type: ignore[misc]
                    )
                self.assertListEqual(
                    list(range(sharded_tests[0].num_shards)),
                    sorted(x.shard - 1 for x in sharded_tests),
                )
            # Check that sort_by_time is respected
            if sort_by_time:

                def comparator(a: ShardedTest, b: ShardedTest) -> int:
                    # serial comes first
                    if a.name in serial and b.name not in serial:
                        return -1
                    if a.name not in serial and b.name in serial:
                        return 1
                    # known test times come first
                    if a.time is not None and b.time is None:
                        return -1
                    if a.time is None and b.time is not None:
                        return 1
                    if a.time == b.time:
                        return 0
                    # not None due to the above checks
                    return -1 if a.time > b.time else 1  # type: ignore[operator]

            else:

                def comparator(a: ShardedTest, b: ShardedTest) -> int:
                    # serial comes first
                    if a.name in serial and b.name not in serial:
                        return -1
                    if a.name not in serial and b.name in serial:
                        return 1
                    return test_names.index(a.name) - test_names.index(b.name)

            for _, sharded_tests in shards:
                self.assertListEqual(
                    sorted(sharded_tests, key=functools.cmp_to_key(comparator)),
                    sharded_tests,
                )

    def test_calculate_2_shards_against_optimal_shards(self) -> None:
        random.seed(120)
        for _ in range(100):
            random_times = {k.test_file: random.random() * 10 for k in self.tests}
            # all test times except first two
            rest_of_tests = [
                i
                for k, i in random_times.items()
                if k != "super_long_test" and k != "long_test1"
            ]
            sum_of_rest = sum(rest_of_tests)
            random_times["super_long_test"] = max(sum_of_rest / 2, *rest_of_tests)
            random_times["long_test1"] = sum_of_rest - random_times["super_long_test"]
            # An optimal sharding would look like the below, but we don't need to compute this for the test:
            # optimal_shards = [
            #     (sum_of_rest, ['super_long_test', 'long_test1']),
            #     (sum_of_rest, [i for i in self.tests if i != 'super_long_test' and i != 'long_test1']),
            # ]
            calculated_shards = calculate_shards(
                2, self.tests, random_times, gen_class_times(random_times)
            )
            max_shard_time = max(calculated_shards[0][0], calculated_shards[1][0])
            if sum_of_rest != 0:
                # The calculated shard should not have a ratio worse than 7/6 for num_shards = 2
                self.assertGreaterEqual(7.0 / 6.0, max_shard_time / sum_of_rest)
                sorted_tests = sorted([t.test_file for t in self.tests])
                sorted_shard_tests = sorted(
                    calculated_shards[0][1] + calculated_shards[1][1]
                )
                # All the tests should be represented by some shard
                self.assertEqual(sorted_tests, [x.name for x in sorted_shard_tests])


if __name__ == "__main__":
    unittest.main()<|MERGE_RESOLUTION|>--- conflicted
+++ resolved
@@ -5,11 +5,7 @@
 import sys
 import unittest
 from collections import defaultdict
-<<<<<<< HEAD
-=======
 from pathlib import Path
-from typing import Dict, List, Tuple
->>>>>>> 5a02efd5
 
 
 REPO_ROOT = Path(__file__).absolute().parents[2]
