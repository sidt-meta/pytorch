import decimal
import inspect
import sys
import unittest
from pathlib import Path
<<<<<<< HEAD
from typing import Any, Dict
from unittest import mock


REPO_ROOT = Path(__file__).resolve().parents[2]
=======
from typing import Any
from unittest import mock

REPO_ROOT = Path(__file__).resolve().parent.parent.parent
>>>>>>> 600bf978
sys.path.insert(0, str(REPO_ROOT))

from tools.stats.upload_metrics import add_global_metric, emit_metric
from tools.stats.upload_stats_lib import BATCH_SIZE, upload_to_rockset


sys.path.remove(str(REPO_ROOT))

# default values
REPO = "some/repo"
BUILD_ENV = "cuda-10.2"
TEST_CONFIG = "test-config"
WORKFLOW = "some-workflow"
JOB = "some-job"
RUN_ID = 56
RUN_NUMBER = 123
RUN_ATTEMPT = 3
PR_NUMBER = 6789
JOB_ID = 234
JOB_NAME = "some-job-name"


class TestUploadStats(unittest.TestCase):
    # Before each test, set the env vars to their default values
    def setUp(self) -> None:
        mock.patch.dict(
            "os.environ",
            {
                "CI": "true",
                "BUILD_ENVIRONMENT": BUILD_ENV,
                "TEST_CONFIG": TEST_CONFIG,
                "GITHUB_REPOSITORY": REPO,
                "GITHUB_WORKFLOW": WORKFLOW,
                "GITHUB_JOB": JOB,
                "GITHUB_RUN_ID": str(RUN_ID),
                "GITHUB_RUN_NUMBER": str(RUN_NUMBER),
                "GITHUB_RUN_ATTEMPT": str(RUN_ATTEMPT),
                "JOB_ID": str(JOB_ID),
                "JOB_NAME": str(JOB_NAME),
            },
            clear=True,  # Don't read any preset env vars
        ).start()

    @mock.patch("boto3.Session.resource")
    def test_emits_default_and_given_metrics(self, mock_resource: Any) -> None:
        metric = {
            "some_number": 123,
            "float_number": 32.34,
        }

        # Querying for this instead of hard coding it b/c this will change
        # based on whether we run this test directly from python or from
        # pytest
        current_module = inspect.getmodule(inspect.currentframe()).__name__  # type: ignore[union-attr]

        emit_should_include = {
            "metric_name": "metric_name",
            "calling_file": "test_upload_stats_lib.py",
            "calling_module": current_module,
            "calling_function": "test_emits_default_and_given_metrics",
            "repo": REPO,
            "workflow": WORKFLOW,
            "build_environment": BUILD_ENV,
            "job": JOB,
            "test_config": TEST_CONFIG,
            "run_id": RUN_ID,
            "run_number": RUN_NUMBER,
            "run_attempt": RUN_ATTEMPT,
            "some_number": 123,
            "float_number": decimal.Decimal(str(32.34)),
            "job_id": JOB_ID,
            "job_name": JOB_NAME,
        }

        # Preserve the metric emitted
        emitted_metric: Dict[str, Any] = {}

        def mock_put_item(Item: Dict[str, Any]) -> None:
            nonlocal emitted_metric
            emitted_metric = Item

        mock_resource.return_value.Table.return_value.put_item = mock_put_item

        emit_metric("metric_name", metric)

        self.assertEqual(
            emitted_metric,
            {**emit_should_include, **emitted_metric},
        )

    @mock.patch("boto3.Session.resource")
    def test_when_global_metric_specified_then_it_emits_it(
        self, mock_resource: Any
    ) -> None:
        metric = {
            "some_number": 123,
        }

        global_metric_name = "global_metric"
        global_metric_value = "global_value"

        add_global_metric(global_metric_name, global_metric_value)

        emit_should_include = {
            **metric,
            global_metric_name: global_metric_value,
        }

        # Preserve the metric emitted
        emitted_metric: Dict[str, Any] = {}

        def mock_put_item(Item: Dict[str, Any]) -> None:
            nonlocal emitted_metric
            emitted_metric = Item

        mock_resource.return_value.Table.return_value.put_item = mock_put_item

        emit_metric("metric_name", metric)

        self.assertEqual(
            emitted_metric,
            {**emitted_metric, **emit_should_include},
        )

    @mock.patch("boto3.Session.resource")
    def test_when_local_and_global_metric_specified_then_global_is_overridden(
        self, mock_resource: Any
    ) -> None:
        global_metric_name = "global_metric"
        global_metric_value = "global_value"
        local_override = "local_override"

        add_global_metric(global_metric_name, global_metric_value)

        metric = {
            "some_number": 123,
            global_metric_name: local_override,
        }

        emit_should_include = {
            **metric,
            global_metric_name: local_override,
        }

        # Preserve the metric emitted
        emitted_metric: Dict[str, Any] = {}

        def mock_put_item(Item: Dict[str, Any]) -> None:
            nonlocal emitted_metric
            emitted_metric = Item

        mock_resource.return_value.Table.return_value.put_item = mock_put_item

        emit_metric("metric_name", metric)

        self.assertEqual(
            emitted_metric,
            {**emitted_metric, **emit_should_include},
        )

    @mock.patch("boto3.Session.resource")
    def test_when_optional_envvar_set_to_actual_value_then_emit_vars_emits_it(
        self, mock_resource: Any
    ) -> None:
        metric = {
            "some_number": 123,
        }

        emit_should_include = {
            **metric,
            "pr_number": PR_NUMBER,
        }

        mock.patch.dict(
            "os.environ",
            {
                "PR_NUMBER": str(PR_NUMBER),
            },
        ).start()

        # Preserve the metric emitted
        emitted_metric: Dict[str, Any] = {}

        def mock_put_item(Item: Dict[str, Any]) -> None:
            nonlocal emitted_metric
            emitted_metric = Item

        mock_resource.return_value.Table.return_value.put_item = mock_put_item

        emit_metric("metric_name", metric)

        self.assertEqual(
            emitted_metric,
            {**emit_should_include, **emitted_metric},
        )

    @mock.patch("boto3.Session.resource")
    def test_when_optional_envvar_set_to_a_empty_str_then_emit_vars_ignores_it(
        self, mock_resource: Any
    ) -> None:
        metric = {"some_number": 123}

        emit_should_include: Dict[str, Any] = metric.copy()

        # Github Actions defaults some env vars to an empty string
        default_val = ""
        mock.patch.dict(
            "os.environ",
            {
                "PR_NUMBER": default_val,
            },
        ).start()

        # Preserve the metric emitted
        emitted_metric: Dict[str, Any] = {}

        def mock_put_item(Item: Dict[str, Any]) -> None:
            nonlocal emitted_metric
            emitted_metric = Item

        mock_resource.return_value.Table.return_value.put_item = mock_put_item

        emit_metric("metric_name", metric)

        self.assertEqual(
            emitted_metric,
            {**emit_should_include, **emitted_metric},
            f"Metrics should be emitted when an option parameter is set to '{default_val}'",
        )
        self.assertFalse(
            emitted_metric.get("pr_number"),
            f"Metrics should not include optional item 'pr_number' when it's envvar is set to '{default_val}'",
        )

    @mock.patch("boto3.Session.resource")
    def test_blocks_emission_if_reserved_keyword_used(self, mock_resource: Any) -> None:
        metric = {"repo": "awesome/repo"}

        with self.assertRaises(ValueError):
            emit_metric("metric_name", metric)

    @mock.patch("boto3.Session.resource")
    def test_no_metrics_emitted_if_required_env_var_not_set(
        self, mock_resource: Any
    ) -> None:
        metric = {"some_number": 123}

        mock.patch.dict(
            "os.environ",
            {
                "CI": "true",
                "BUILD_ENVIRONMENT": BUILD_ENV,
            },
            clear=True,
        ).start()

        put_item_invoked = False

        def mock_put_item(Item: Dict[str, Any]) -> None:
            nonlocal put_item_invoked
            put_item_invoked = True

        mock_resource.return_value.Table.return_value.put_item = mock_put_item

        emit_metric("metric_name", metric)

        self.assertFalse(put_item_invoked)

    @mock.patch("boto3.Session.resource")
    def test_no_metrics_emitted_if_required_env_var_set_to_empty_string(
        self, mock_resource: Any
    ) -> None:
        metric = {"some_number": 123}

        mock.patch.dict(
            "os.environ",
            {
                "GITHUB_JOB": "",
            },
        ).start()

        put_item_invoked = False

        def mock_put_item(Item: Dict[str, Any]) -> None:
            nonlocal put_item_invoked
            put_item_invoked = True

        mock_resource.return_value.Table.return_value.put_item = mock_put_item

        emit_metric("metric_name", metric)

        self.assertFalse(put_item_invoked)

    def test_upload_to_rockset_batch_size(self) -> None:
        cases = [
            {
                "batch_size": BATCH_SIZE - 1,
                "expected_number_of_requests": 1,
            },
            {
                "batch_size": BATCH_SIZE,
                "expected_number_of_requests": 1,
            },
            {
                "batch_size": BATCH_SIZE + 1,
                "expected_number_of_requests": 2,
            },
        ]

        for case in cases:
            mock_client = mock.Mock()
            mock_client.Documents.add_documents.return_value = "OK"

            batch_size = case["batch_size"]
            expected_number_of_requests = case["expected_number_of_requests"]

            docs = list(range(batch_size))
            upload_to_rockset(
                collection="test", docs=docs, workspace="commons", client=mock_client
            )
            self.assertEqual(
                mock_client.Documents.add_documents.call_count,
                expected_number_of_requests,
            )


if __name__ == "__main__":
    unittest.main()<|MERGE_RESOLUTION|>--- conflicted
+++ resolved
@@ -1,25 +1,18 @@
+from __future__ import annotations
+
 import decimal
 import inspect
 import sys
 import unittest
 from pathlib import Path
-<<<<<<< HEAD
-from typing import Any, Dict
-from unittest import mock
-
-
-REPO_ROOT = Path(__file__).resolve().parents[2]
-=======
 from typing import Any
 from unittest import mock
 
 REPO_ROOT = Path(__file__).resolve().parent.parent.parent
->>>>>>> 600bf978
 sys.path.insert(0, str(REPO_ROOT))
-
 from tools.stats.upload_metrics import add_global_metric, emit_metric
+
 from tools.stats.upload_stats_lib import BATCH_SIZE, upload_to_rockset
-
 
 sys.path.remove(str(REPO_ROOT))
 
@@ -90,9 +83,9 @@
         }
 
         # Preserve the metric emitted
-        emitted_metric: Dict[str, Any] = {}
-
-        def mock_put_item(Item: Dict[str, Any]) -> None:
+        emitted_metric: dict[str, Any] = {}
+
+        def mock_put_item(Item: dict[str, Any]) -> None:
             nonlocal emitted_metric
             emitted_metric = Item
 
@@ -124,9 +117,9 @@
         }
 
         # Preserve the metric emitted
-        emitted_metric: Dict[str, Any] = {}
-
-        def mock_put_item(Item: Dict[str, Any]) -> None:
+        emitted_metric: dict[str, Any] = {}
+
+        def mock_put_item(Item: dict[str, Any]) -> None:
             nonlocal emitted_metric
             emitted_metric = Item
 
@@ -160,9 +153,9 @@
         }
 
         # Preserve the metric emitted
-        emitted_metric: Dict[str, Any] = {}
-
-        def mock_put_item(Item: Dict[str, Any]) -> None:
+        emitted_metric: dict[str, Any] = {}
+
+        def mock_put_item(Item: dict[str, Any]) -> None:
             nonlocal emitted_metric
             emitted_metric = Item
 
@@ -196,9 +189,9 @@
         ).start()
 
         # Preserve the metric emitted
-        emitted_metric: Dict[str, Any] = {}
-
-        def mock_put_item(Item: Dict[str, Any]) -> None:
+        emitted_metric: dict[str, Any] = {}
+
+        def mock_put_item(Item: dict[str, Any]) -> None:
             nonlocal emitted_metric
             emitted_metric = Item
 
@@ -217,7 +210,7 @@
     ) -> None:
         metric = {"some_number": 123}
 
-        emit_should_include: Dict[str, Any] = metric.copy()
+        emit_should_include: dict[str, Any] = metric.copy()
 
         # Github Actions defaults some env vars to an empty string
         default_val = ""
@@ -229,9 +222,9 @@
         ).start()
 
         # Preserve the metric emitted
-        emitted_metric: Dict[str, Any] = {}
-
-        def mock_put_item(Item: Dict[str, Any]) -> None:
+        emitted_metric: dict[str, Any] = {}
+
+        def mock_put_item(Item: dict[str, Any]) -> None:
             nonlocal emitted_metric
             emitted_metric = Item
 
@@ -273,7 +266,7 @@
 
         put_item_invoked = False
 
-        def mock_put_item(Item: Dict[str, Any]) -> None:
+        def mock_put_item(Item: dict[str, Any]) -> None:
             nonlocal put_item_invoked
             put_item_invoked = True
 
@@ -298,7 +291,7 @@
 
         put_item_invoked = False
 
-        def mock_put_item(Item: Dict[str, Any]) -> None:
+        def mock_put_item(Item: dict[str, Any]) -> None:
             nonlocal put_item_invoked
             put_item_invoked = True
 
