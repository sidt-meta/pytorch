import json
import os
from pathlib import Path
from typing import Any, List


<<<<<<< HEAD
REPO_ROOT = Path(__file__).absolute().parents[3]
=======
REPO_ROOT = Path(__file__).resolve().parents[3]
>>>>>>> 999eec8d


def gen_ci_artifact(included: List[Any], excluded: List[Any]) -> None:
    file_name = f"td_exclusions-{os.urandom(10).hex()}.json"
    with open(REPO_ROOT / "test" / "test-reports" / file_name, "w") as f:
        json.dump({"included": included, "excluded": excluded}, f)<|MERGE_RESOLUTION|>--- conflicted
+++ resolved
@@ -4,11 +4,7 @@
 from typing import Any, List
 
 
-<<<<<<< HEAD
-REPO_ROOT = Path(__file__).absolute().parents[3]
-=======
 REPO_ROOT = Path(__file__).resolve().parents[3]
->>>>>>> 999eec8d
 
 
 def gen_ci_artifact(included: List[Any], excluded: List[Any]) -> None:
