--- conflicted
+++ resolved
@@ -1,18 +1,13 @@
+from __future__ import annotations
+
 import modulefinder
 import os
 import sys
 import warnings
 from pathlib import Path
-<<<<<<< HEAD
-from typing import Any, Dict, List, Set
-
-
-REPO_ROOT = Path(__file__).resolve().parents[2]
-=======
 from typing import Any
 
 REPO_ROOT = Path(__file__).resolve().parent.parent.parent
->>>>>>> 600bf978
 
 # These tests are slow enough that it's worth calculating whether the patch
 # touched any related files first. This list was manually generated, but for every
@@ -58,11 +53,11 @@
 ]
 
 
-_DEP_MODULES_CACHE: Dict[str, Set[str]] = {}
+_DEP_MODULES_CACHE: dict[str, set[str]] = {}
 
 
 def should_run_test(
-    target_det_list: List[str], test: str, touched_files: List[str], options: Any
+    target_det_list: list[str], test: str, touched_files: list[str], options: Any
 ) -> bool:
     test = parse_test_module(test)
     # Some tests are faster to execute than to determine.
@@ -146,7 +141,7 @@
         )
 
 
-def get_dep_modules(test: str) -> Set[str]:
+def get_dep_modules(test: str) -> set[str]:
     # Cache results in case of repetition
     if test in _DEP_MODULES_CACHE:
         return _DEP_MODULES_CACHE[test]
