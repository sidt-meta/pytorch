from __future__ import annotations

import argparse
import os
import re
import subprocess
from pathlib import Path

from setuptools import distutils  # type: ignore[import]


UNKNOWN = "Unknown"
RELEASE_PATTERN = re.compile(r"/v[0-9]+(\.[0-9]+)*(-rc[0-9]+)?/")


def get_sha(pytorch_root: str | Path) -> str:
    try:
        rev = None
        if os.path.exists(os.path.join(pytorch_root, ".git")):
            rev = subprocess.check_output(
                ["git", "rev-parse", "HEAD"], cwd=pytorch_root
            )
        elif os.path.exists(os.path.join(pytorch_root, ".hg")):
            rev = subprocess.check_output(
                ["hg", "identify", "-r", "."], cwd=pytorch_root
            )
        if rev:
            return rev.decode("ascii").strip()
    except Exception:
        pass
    return UNKNOWN


def get_tag(pytorch_root: str | Path) -> str:
    try:
        tag = subprocess.run(
            ["git", "describe", "--tags", "--exact"],
            cwd=pytorch_root,
            encoding="ascii",
            capture_output=True,
        ).stdout.strip()
        if RELEASE_PATTERN.match(tag):
            return tag
        else:
            return UNKNOWN
    except Exception:
        return UNKNOWN


<<<<<<< HEAD
def get_torch_version(sha: str | None = None) -> str:
    pytorch_root = Path(__file__).absolute().parent.parent
=======
def get_torch_version(sha: Optional[str] = None) -> str:
    pytorch_root = Path(__file__).parent.parent
>>>>>>> de08f5f5
    version = open(pytorch_root / "version.txt").read().strip()

    if os.getenv("PYTORCH_BUILD_VERSION"):
        assert os.getenv("PYTORCH_BUILD_NUMBER") is not None
        build_number = int(os.getenv("PYTORCH_BUILD_NUMBER", ""))
        version = os.getenv("PYTORCH_BUILD_VERSION", "")
        if build_number > 1:
            version += ".post" + str(build_number)
    elif sha != UNKNOWN:
        if sha is None:
            sha = get_sha(pytorch_root)
        version += "+git" + sha[:7]
    return version


if __name__ == "__main__":
    parser = argparse.ArgumentParser(
        description="Generate torch/version.py from build and environment metadata."
    )
    parser.add_argument(
        "--is-debug",
        "--is_debug",
        type=distutils.util.strtobool,
        help="Whether this build is debug mode or not.",
    )
    parser.add_argument("--cuda-version", "--cuda_version", type=str)
    parser.add_argument("--hip-version", "--hip_version", type=str)

    args = parser.parse_args()

    assert args.is_debug is not None
    args.cuda_version = None if args.cuda_version == "" else args.cuda_version
    args.hip_version = None if args.hip_version == "" else args.hip_version

    pytorch_root = Path(__file__).parent.parent
    version_path = pytorch_root / "torch" / "version.py"
    # Attempt to get tag first, fall back to sha if a tag was not found
    tagged_version = get_tag(pytorch_root)
    sha = get_sha(pytorch_root)
    if tagged_version == UNKNOWN:
        version = get_torch_version(sha)
    else:
        version = tagged_version

    with open(version_path, "w") as f:
        f.write("from typing import Optional\n\n")
        f.write("__all__ = ['__version__', 'debug', 'cuda', 'git_version', 'hip']\n")
        f.write(f"__version__ = '{version}'\n")
        # NB: This is not 100% accurate, because you could have built the
        # library code with DEBUG, but csrc without DEBUG (in which case
        # this would claim to be a release build when it's not.)
        f.write(f"debug = {repr(bool(args.is_debug))}\n")
        f.write(f"cuda: Optional[str] = {repr(args.cuda_version)}\n")
        f.write(f"git_version = {repr(sha)}\n")
        f.write(f"hip: Optional[str] = {repr(args.hip_version)}\n")<|MERGE_RESOLUTION|>--- conflicted
+++ resolved
@@ -47,13 +47,8 @@
         return UNKNOWN
 
 
-<<<<<<< HEAD
 def get_torch_version(sha: str | None = None) -> str:
     pytorch_root = Path(__file__).absolute().parent.parent
-=======
-def get_torch_version(sha: Optional[str] = None) -> str:
-    pytorch_root = Path(__file__).parent.parent
->>>>>>> de08f5f5
     version = open(pytorch_root / "version.txt").read().strip()
 
     if os.getenv("PYTORCH_BUILD_VERSION"):
