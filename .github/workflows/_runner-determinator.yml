name: Check whether the workflow owner can use ARC runners

on:
  workflow_call:
    inputs:
      triggering_actor:
        required: true
        type: string
        description: The triggering_actor for the workflow. Use github.triggering_actor
      issue_owner:
        required: true
        type: string
        description: The owner of the issue. Use github.event.pull_request.user.login || github.event.issue.user.login
      curr_branch:
        required: true
        type: string
        description: Current branch or tag.
      curr_ref_type:
        required: false
        type: string
        default: branch
        description: The value of "github.ref_type", "branch" or "tag"
      issue_number:
        required: false
        type: string
        default: "5132"
        description: |
          Fetch's GitHub Issue from pytorch/test-infra
          Example: https://github.com/pytorch/test-infra/issues/5132

    outputs:
      label-type:
        description: Type of runners to use
        value: ${{ jobs.runner-determinator.outputs.label-type }}

jobs:
  runner-determinator:
    runs-on: ubuntu-latest
    outputs:
      label-type: ${{ steps.set-condition.outputs.label-type }}
    env:
      GITHUB_TOKEN: ${{ secrets.GITHUB_TOKEN }}
      ISSUE_NUMBER: ${{ inputs.issue_number }}
      TRIGGERING_ACTOR: ${{ inputs.triggering_actor }}
      ISSUE_OWNER: ${{ inputs.issue_owner }}
    steps:
      # - name: Checkout PyTorch
      #   uses: pytorch/pytorch/.github/actions/checkout-pytorch@main
      #   with:
      #     fetch-depth: 1
      #     submodules: true

      # TODO: Remove the hardcoded step below
      # Hardcoding below is temporary for testing ALI runners
<<<<<<< HEAD
      # This file below should match the script found in .github/scripts/get_workflow_type.py
      - name: Hardcode runner-determinator script
        run: |
          cat <<EOF > get_workflow_type.py
          import json
          from argparse import ArgumentParser
          from typing import Any, Tuple
=======
      # This file below should match the script found in .github/scripts/runner_determinator.py
      - name: Hardcode runner-determinator script
        run: |
          cat <<EOF > runner_determinator.py
          import json
          from argparse import ArgumentParser
          from typing import Any, Iterable, Tuple
>>>>>>> 9ae78a57

          from github import Auth, Github
          from github.Issue import Issue


          WORKFLOW_LABEL_META = ""  # use meta runners
          WORKFLOW_LABEL_LF = "lf."  # use runners from the linux foundation
          LABEL_TYPE_KEY = "label_type"
          MESSAGE_KEY = "message"
          MESSAGE = ""  # Debug message to return to the caller


          def parse_args() -> Any:
              parser = ArgumentParser("Get dynamic rollout settings")
              parser.add_argument("--github-token", type=str, required=True, help="GitHub token")
              parser.add_argument(
<<<<<<< HEAD
                  "--github-repo",
=======
                  "--github-issue-repo",
>>>>>>> 9ae78a57
                  type=str,
                  required=False,
                  default="pytorch/test-infra",
                  help="GitHub repo to get the issue",
              )
              parser.add_argument(
<<<<<<< HEAD
                  "--github-issue", type=int, required=True, help="GitHub issue umber"
              )
              parser.add_argument(
                  "--github-user", type=str, required=True, help="GitHub username"
              )
              parser.add_argument(
                  "--github-branch", type=str, required=True, help="Current GitHub branch"
=======
                  "--github-repo",
                  type=str,
                  required=True,
                  help="GitHub repo where CI is running",
              )
              parser.add_argument(
                  "--github-issue", type=int, required=True, help="GitHub issue number"
              )
              parser.add_argument(
                  "--github-actor", type=str, required=True, help="GitHub triggering_actor"
              )
              parser.add_argument(
                  "--github-issue-owner", type=str, required=True, help="GitHub issue owner"
              )
              parser.add_argument(
                  "--github-branch", type=str, required=True, help="Current GitHub branch or tag"
              )
              parser.add_argument(
                  "--github-ref-type",
                  type=str,
                  required=True,
                  help="Current GitHub ref type, branch or tag",
>>>>>>> 9ae78a57
              )

              return parser.parse_args()


          def get_gh_client(github_token: str) -> Github:
              auth = Auth.Token(github_token)
              return Github(auth=auth)


          def get_issue(gh: Github, repo: str, issue_num: int) -> Issue:
              repo = gh.get_repo(repo)
              return repo.get_issue(number=issue_num)


<<<<<<< HEAD
=======
          def get_potential_pr_author(
              gh: Github, repo: str, username: str, ref_type: str, ref_name: str
          ) -> str:
              # If the trigger was a new tag added by a bot, this is a ciflow case
              # Fetch the actual username from the original PR. The PR number is
              # embedded in the tag name: ciflow/<name>/<pr-number>
              if username == "pytorch-bot[bot]" and ref_type == "tag":
                  split_tag = ref_name.split("/")
                  if (
                      len(split_tag) == 3
                      and split_tag[0] == "ciflow"
                      and split_tag[2].isnumeric()
                  ):
                      pr_number = split_tag[2]
                      try:
                          repository = gh.get_repo(repo)
                          pull = repository.get_pull(number=int(pr_number))
                      except Exception as e:
                          raise Exception(  # noqa: TRY002
                              f"issue with pull request {pr_number} from repo {repository}"
                          ) from e
                      return pull.user.login
              # In all other cases, return the original input username
              return username


>>>>>>> 9ae78a57
          def is_exception_branch(branch: str) -> bool:
              return branch.split("/")[0] in {"main", "nightly", "release", "landchecks"}


<<<<<<< HEAD
          def get_workflow_type(issue: Issue, username: str) -> Tuple[str, str]:
              try:
                  user_list = issue.get_comments()[0].body.split()

                  if user_list[0] == "!":
                      MESSAGE = "LF Workflows are disabled for everyone. Using meta runners."
                      return WORKFLOW_LABEL_META, MESSAGE
                  elif user_list[0] == "*":
                      MESSAGE = "LF Workflows are enabled for everyone. Using LF runners."
                      return WORKFLOW_LABEL_LF, MESSAGE
                  elif username in user_list:
                      MESSAGE = f"LF Workflows are enabled for {username}. Using LF runners."
                      return WORKFLOW_LABEL_LF, MESSAGE
                  else:
                      MESSAGE = f"LF Workflows are disabled for {username}. Using meta runners."
                      return WORKFLOW_LABEL_META, MESSAGE
=======
          def get_workflow_type(
              issue: Issue, workflow_requestors: Iterable[str]
          ) -> Tuple[str, str]:
              try:
                  first_comment = issue.get_comments()[0].body.strip("\n\t ")

                  if first_comment[0] == "!":
                      MESSAGE = "LF Workflows are disabled for everyone. Using meta runners."
                      return WORKFLOW_LABEL_META, MESSAGE
                  elif first_comment[0] == "*":
                      MESSAGE = "LF Workflows are enabled for everyone. Using LF runners."
                      return WORKFLOW_LABEL_LF, MESSAGE
                  else:
                      all_opted_in_users = {
                          usr_raw.strip("\n\t@ ") for usr_raw in first_comment.split()
                      }
                      opted_in_requestors = {
                          usr for usr in workflow_requestors if usr in all_opted_in_users
                      }
                      if opted_in_requestors:
                          MESSAGE = f"LF Workflows are enabled for {', '.join(opted_in_requestors)}. Using LF runners."
                          return WORKFLOW_LABEL_LF, MESSAGE
                      else:
                          MESSAGE = f"LF Workflows are disabled for {', '.join(workflow_requestors)}. Using meta runners."
                          return WORKFLOW_LABEL_META, MESSAGE

>>>>>>> 9ae78a57
              except Exception as e:
                  MESSAGE = f"Failed to get determine workflow type. Falling back to meta runners. Exception: {e}"
                  return WORKFLOW_LABEL_META, MESSAGE


          def main() -> None:
              args = parse_args()

<<<<<<< HEAD
              if is_exception_branch(args.github_branch):
=======
              if args.github_ref_type == "branch" and is_exception_branch(args.github_branch):
>>>>>>> 9ae78a57
                  output = {
                      LABEL_TYPE_KEY: WORKFLOW_LABEL_META,
                      MESSAGE_KEY: f"Exception branch: '{args.github_branch}', using meta runners",
                  }
              else:
                  try:
                      gh = get_gh_client(args.github_token)
                      # The default issue we use - https://github.com/pytorch/test-infra/issues/5132
<<<<<<< HEAD
                      issue = get_issue(gh, args.github_repo, args.github_issue)
                      label_type, message = get_workflow_type(issue, args.github_user)
=======
                      issue = get_issue(gh, args.github_issue_repo, args.github_issue)
                      username = get_potential_pr_author(
                          gh,
                          args.github_repo,
                          args.github_actor,
                          args.github_ref_type,
                          args.github_branch,
                      )
                      label_type, message = get_workflow_type(
                          issue,
                          (
                              args.github_issue_owner,
                              username,
                          ),
                      )
>>>>>>> 9ae78a57
                      output = {
                          LABEL_TYPE_KEY: label_type,
                          MESSAGE_KEY: message,
                      }
                  except Exception as e:
                      output = {
                          LABEL_TYPE_KEY: WORKFLOW_LABEL_META,
                          MESSAGE_KEY: f"Failed to get issue. Falling back to meta runners. Exception: {e}",
                      }

              json_output = json.dumps(output)
              print(json_output)


          if __name__ == "__main__":
              main()
          EOF
<<<<<<< HEAD
          cat get_workflow_type.py
=======

          cat runner_determinator.py
>>>>>>> 9ae78a57

      - name: Install dependencies
        run: python3 -m pip install urllib3==1.26.18 PyGithub==2.3.0

      - name: Get the workflow type for the current user
        id: set-condition
        run: |
          curr_branch="${{ inputs.curr_branch }}"
          curr_ref_type="${{ inputs.curr_ref_type }}"
          echo "Current branch is '$curr_branch'"

<<<<<<< HEAD
          output="$(python3 get_workflow_type.py \
=======
          output="$(python3 runner_determinator.py \
>>>>>>> 9ae78a57
            --github-token "$GITHUB_TOKEN" \
            --github-issue "$ISSUE_NUMBER" \
            --github-branch "$curr_branch" \
            --github-actor "$TRIGGERING_ACTOR" \
            --github-issue-owner "$ISSUE_OWNER" \
            --github-ref-type "$curr_ref_type" \
            --github-repo "$GITHUB_REPOSITORY")"

          echo "Output: '${output}'"

          LABEL_TYPE=$(echo "${output}" | jq -r '.label_type')
          echo "label-type=$LABEL_TYPE" >> "$GITHUB_OUTPUT"<|MERGE_RESOLUTION|>--- conflicted
+++ resolved
@@ -52,15 +52,6 @@
 
       # TODO: Remove the hardcoded step below
       # Hardcoding below is temporary for testing ALI runners
-<<<<<<< HEAD
-      # This file below should match the script found in .github/scripts/get_workflow_type.py
-      - name: Hardcode runner-determinator script
-        run: |
-          cat <<EOF > get_workflow_type.py
-          import json
-          from argparse import ArgumentParser
-          from typing import Any, Tuple
-=======
       # This file below should match the script found in .github/scripts/runner_determinator.py
       - name: Hardcode runner-determinator script
         run: |
@@ -68,7 +59,6 @@
           import json
           from argparse import ArgumentParser
           from typing import Any, Iterable, Tuple
->>>>>>> 9ae78a57
 
           from github import Auth, Github
           from github.Issue import Issue
@@ -85,26 +75,13 @@
               parser = ArgumentParser("Get dynamic rollout settings")
               parser.add_argument("--github-token", type=str, required=True, help="GitHub token")
               parser.add_argument(
-<<<<<<< HEAD
-                  "--github-repo",
-=======
                   "--github-issue-repo",
->>>>>>> 9ae78a57
                   type=str,
                   required=False,
                   default="pytorch/test-infra",
                   help="GitHub repo to get the issue",
               )
               parser.add_argument(
-<<<<<<< HEAD
-                  "--github-issue", type=int, required=True, help="GitHub issue umber"
-              )
-              parser.add_argument(
-                  "--github-user", type=str, required=True, help="GitHub username"
-              )
-              parser.add_argument(
-                  "--github-branch", type=str, required=True, help="Current GitHub branch"
-=======
                   "--github-repo",
                   type=str,
                   required=True,
@@ -127,7 +104,6 @@
                   type=str,
                   required=True,
                   help="Current GitHub ref type, branch or tag",
->>>>>>> 9ae78a57
               )
 
               return parser.parse_args()
@@ -143,8 +119,6 @@
               return repo.get_issue(number=issue_num)
 
 
-<<<<<<< HEAD
-=======
           def get_potential_pr_author(
               gh: Github, repo: str, username: str, ref_type: str, ref_name: str
           ) -> str:
@@ -171,29 +145,10 @@
               return username
 
 
->>>>>>> 9ae78a57
           def is_exception_branch(branch: str) -> bool:
               return branch.split("/")[0] in {"main", "nightly", "release", "landchecks"}
 
 
-<<<<<<< HEAD
-          def get_workflow_type(issue: Issue, username: str) -> Tuple[str, str]:
-              try:
-                  user_list = issue.get_comments()[0].body.split()
-
-                  if user_list[0] == "!":
-                      MESSAGE = "LF Workflows are disabled for everyone. Using meta runners."
-                      return WORKFLOW_LABEL_META, MESSAGE
-                  elif user_list[0] == "*":
-                      MESSAGE = "LF Workflows are enabled for everyone. Using LF runners."
-                      return WORKFLOW_LABEL_LF, MESSAGE
-                  elif username in user_list:
-                      MESSAGE = f"LF Workflows are enabled for {username}. Using LF runners."
-                      return WORKFLOW_LABEL_LF, MESSAGE
-                  else:
-                      MESSAGE = f"LF Workflows are disabled for {username}. Using meta runners."
-                      return WORKFLOW_LABEL_META, MESSAGE
-=======
           def get_workflow_type(
               issue: Issue, workflow_requestors: Iterable[str]
           ) -> Tuple[str, str]:
@@ -220,7 +175,6 @@
                           MESSAGE = f"LF Workflows are disabled for {', '.join(workflow_requestors)}. Using meta runners."
                           return WORKFLOW_LABEL_META, MESSAGE
 
->>>>>>> 9ae78a57
               except Exception as e:
                   MESSAGE = f"Failed to get determine workflow type. Falling back to meta runners. Exception: {e}"
                   return WORKFLOW_LABEL_META, MESSAGE
@@ -229,11 +183,7 @@
           def main() -> None:
               args = parse_args()
 
-<<<<<<< HEAD
-              if is_exception_branch(args.github_branch):
-=======
               if args.github_ref_type == "branch" and is_exception_branch(args.github_branch):
->>>>>>> 9ae78a57
                   output = {
                       LABEL_TYPE_KEY: WORKFLOW_LABEL_META,
                       MESSAGE_KEY: f"Exception branch: '{args.github_branch}', using meta runners",
@@ -242,10 +192,6 @@
                   try:
                       gh = get_gh_client(args.github_token)
                       # The default issue we use - https://github.com/pytorch/test-infra/issues/5132
-<<<<<<< HEAD
-                      issue = get_issue(gh, args.github_repo, args.github_issue)
-                      label_type, message = get_workflow_type(issue, args.github_user)
-=======
                       issue = get_issue(gh, args.github_issue_repo, args.github_issue)
                       username = get_potential_pr_author(
                           gh,
@@ -261,7 +207,6 @@
                               username,
                           ),
                       )
->>>>>>> 9ae78a57
                       output = {
                           LABEL_TYPE_KEY: label_type,
                           MESSAGE_KEY: message,
@@ -279,12 +224,8 @@
           if __name__ == "__main__":
               main()
           EOF
-<<<<<<< HEAD
-          cat get_workflow_type.py
-=======
 
           cat runner_determinator.py
->>>>>>> 9ae78a57
 
       - name: Install dependencies
         run: python3 -m pip install urllib3==1.26.18 PyGithub==2.3.0
@@ -296,11 +237,7 @@
           curr_ref_type="${{ inputs.curr_ref_type }}"
           echo "Current branch is '$curr_branch'"
 
-<<<<<<< HEAD
-          output="$(python3 get_workflow_type.py \
-=======
           output="$(python3 runner_determinator.py \
->>>>>>> 9ae78a57
             --github-token "$GITHUB_TOKEN" \
             --github-issue "$ISSUE_NUMBER" \
             --github-branch "$curr_branch" \
