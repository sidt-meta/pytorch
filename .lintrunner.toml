--- conflicted
+++ resolved
@@ -1508,10 +1508,7 @@
     'torch/nn/_reduction.py',
     'torch/nn/common_types.py',
     'torch/nn/cpp.py',
-<<<<<<< HEAD
-=======
     'torch/nn/functional.py',
->>>>>>> b0ae0db8
     'torch/nn/grad.py',
     'torch/nn/init.py',
     'torch/nn/intrinsic/__init__.py',
@@ -1530,8 +1527,6 @@
     'torch/nn/intrinsic/quantized/modules/bn_relu.py',
     'torch/nn/intrinsic/quantized/modules/conv_relu.py',
     'torch/nn/intrinsic/quantized/modules/linear_relu.py',
-<<<<<<< HEAD
-=======
     'torch/nn/modules/__init__.py',
     'torch/nn/modules/_functions.py',
     'torch/nn/modules/activation.py',
@@ -1558,7 +1553,6 @@
     'torch/nn/modules/transformer.py',
     'torch/nn/modules/upsampling.py',
     'torch/nn/modules/utils.py',
->>>>>>> b0ae0db8
     'torch/nn/parameter.py',
     'torch/nn/qat/__init__.py',
     'torch/nn/qat/dynamic/__init__.py',
